'use strict';

describe('jqLite', function() {
  var scope, a, b, c;


  beforeEach(module(provideLog));

  beforeEach(function() {
    a = jqLite('<div>A</div>')[0];
    b = jqLite('<div>B</div>')[0];
    c = jqLite('<div>C</div>')[0];
  });


  beforeEach(inject(function($rootScope) {
    scope = $rootScope;
    this.addMatchers({
      toJqEqual: function(expected) {
        var msg = "Unequal length";
        this.message = function() {return msg;};

        var value = this.actual && expected && this.actual.length == expected.length;
        for (var i = 0; value && i < expected.length; i++) {
          var actual = jqLite(this.actual[i])[0];
          var expect = jqLite(expected[i])[0];
          value = value && equals(expect, actual);
          msg = "Not equal at index: " + i
              + " - Expected: " + expect
              + " - Actual: " + actual;
        }
        return value;
      }
    });
  }));


  afterEach(function() {
    dealoc(a);
    dealoc(b);
    dealoc(c);
  });


  it('should be jqLite when jqLiteMode is on, otherwise jQuery', function() {
    expect(jqLite).toBe(_jqLiteMode ? JQLite : _jQuery);
  });


  describe('construction', function() {
    it('should allow construction with text node', function() {
      var text = a.firstChild;
      var selected = jqLite(text);
      expect(selected.length).toEqual(1);
      expect(selected[0]).toEqual(text);
    });


    it('should allow construction with html', function() {
      var nodes = jqLite('<div>1</div><span>2</span>');
      expect(nodes[0].parentNode).toBeDefined();
      expect(nodes[0].parentNode.nodeType).toBe(11); /** Document Fragment **/
      expect(nodes[0].parentNode).toBe(nodes[1].parentNode);
      expect(nodes.length).toEqual(2);
      expect(nodes[0].innerHTML).toEqual('1');
      expect(nodes[1].innerHTML).toEqual('2');
    });


    it('should allow construction of html with leading whitespace', function() {
      var nodes = jqLite('  \n\r   \r\n<div>1</div><span>2</span>');
      expect(nodes[0].parentNode).toBeDefined();
      expect(nodes[0].parentNode.nodeType).toBe(11); /** Document Fragment **/
      expect(nodes[0].parentNode).toBe(nodes[1].parentNode);
      expect(nodes.length).toBe(2);
      expect(nodes[0].innerHTML).toBe('1');
      expect(nodes[1].innerHTML).toBe('2');
    });


    it('should allow creation of comment tags', function() {
      var nodes = jqLite('<!-- foo -->');
      expect(nodes.length).toBe(1);
      expect(nodes[0].nodeType).toBe(8);
    });


    it('should allow creation of script tags', function() {
      var nodes = jqLite('<script></script>');
      expect(nodes.length).toBe(1);
      expect(nodes[0].tagName.toUpperCase()).toBe('SCRIPT');
    });


    it('should wrap document fragment', function() {
      var fragment = jqLite(document.createDocumentFragment());
      expect(fragment.length).toBe(1);
      expect(fragment[0].nodeType).toBe(11);
    });


    it('should allow construction of <option> elements', function() {
      var nodes = jqLite('<option>');
      expect(nodes.length).toBe(1);
      expect(nodes[0].nodeName.toLowerCase()).toBe('option');
    });


    // Special tests for the construction of elements which are restricted (in the HTML5 spec) to
    // being children of specific nodes.
    forEach([
      'caption',
      'colgroup',
      'col',
      'optgroup',
      'opt',
      'tbody',
      'td',
      'tfoot',
      'th',
      'thead',
      'tr'
    ], function(name) {
      it('should allow construction of <$NAME$> elements'.replace('$NAME$', name), function() {
        var nodes = jqLite('<$NAME$>'.replace('$NAME$', name));
        expect(nodes.length).toBe(1);
        expect(nodes[0].nodeName.toLowerCase()).toBe(name);
      });
    });
  });

  describe('_data', function() {
    it('should provide access to the data present on the element', function() {
      var element = jqLite('<i>foo</i>');
      var data = ['value'];
      element.data('val', data);
      expect(angular.element._data(element[0]).data.val).toBe(data);
      dealoc(element);
    });

    it('should provide access to the events present on the element', function() {
      var element = jqLite('<i>foo</i>');
      expect(angular.element._data(element[0]).events).toBeUndefined();

      element.on('click', function() { });
      expect(angular.element._data(element[0]).events.click).toBeDefined();
    });
  });

  describe('inheritedData', function() {

    it('should retrieve data attached to the current element', function() {
      var element = jqLite('<i>foo</i>');
      element.data('myData', 'abc');
      expect(element.inheritedData('myData')).toBe('abc');
      dealoc(element);
    });


    it('should walk up the dom to find data', function() {
      var element = jqLite('<ul><li><p><b>deep deep</b><p></li></ul>');
      var deepChild = jqLite(element[0].getElementsByTagName('b')[0]);
      element.data('myData', 'abc');
      expect(deepChild.inheritedData('myData')).toBe('abc');
      dealoc(element);
    });


    it('should return undefined when no data was found', function() {
      var element = jqLite('<ul><li><p><b>deep deep</b><p></li></ul>');
      var deepChild = jqLite(element[0].getElementsByTagName('b')[0]);
      expect(deepChild.inheritedData('myData')).toBeFalsy();
      dealoc(element);
    });


    it('should work with the child html element instead if the current element is the document obj',
      function() {
        var item = {},
            doc = jqLite(document),
            html = doc.find('html');

        html.data('item', item);
        expect(doc.inheritedData('item')).toBe(item);
        expect(html.inheritedData('item')).toBe(item);
        dealoc(doc);
      }
    );

    it('should return null values', function () {
      var ul = jqLite('<ul><li><p><b>deep deep</b><p></li></ul>'),
          li = ul.find('li'),
          b = li.find('b');

      ul.data('foo', 'bar');
      li.data('foo', null);
      expect(b.inheritedData('foo')).toBe(null);
      expect(li.inheritedData('foo')).toBe(null);
      expect(ul.inheritedData('foo')).toBe('bar');

      dealoc(ul);
    });

    it('should pass through DocumentFragment boundaries via host', function() {
      var host = jqLite('<div></div>'),
          frag = document.createDocumentFragment(),
          $frag = jqLite(frag);
      frag.host = host[0];
      host.data("foo", 123);
      host.append($frag);
      expect($frag.inheritedData("foo")).toBe(123);

      dealoc(host);
      dealoc($frag);
    });
  });


  describe('scope', function() {
    it('should retrieve scope attached to the current element', function() {
      var element = jqLite('<i>foo</i>');
      element.data('$scope', scope);
      expect(element.scope()).toBe(scope);
      dealoc(element);
    });

    it('should retrieve isolate scope attached to the current element', function() {
      var element = jqLite('<i>foo</i>');
      element.data('$isolateScope', scope);
      expect(element.isolateScope()).toBe(scope);
      dealoc(element);
    });

    it('should retrieve scope attached to the html element if it\'s requested on the document',
        function() {
      var doc = jqLite(document),
          html = doc.find('html'),
          scope = {};

      html.data('$scope', scope);

      expect(doc.scope()).toBe(scope);
      expect(html.scope()).toBe(scope);
      dealoc(doc);
    });

    it('should walk up the dom to find scope', function() {
      var element = jqLite('<ul><li><p><b>deep deep</b><p></li></ul>');
      var deepChild = jqLite(element[0].getElementsByTagName('b')[0]);
      element.data('$scope', scope);
      expect(deepChild.scope()).toBe(scope);
      dealoc(element);
    });


    it('should return undefined when no scope was found', function() {
      var element = jqLite('<ul><li><p><b>deep deep</b><p></li></ul>');
      var deepChild = jqLite(element[0].getElementsByTagName('b')[0]);
      expect(deepChild.scope()).toBeFalsy();
      dealoc(element);
    });
  });


  describe('isolateScope', function() {

    it('should retrieve isolate scope attached to the current element', function() {
      var element = jqLite('<i>foo</i>');
      element.data('$isolateScope', scope);
      expect(element.isolateScope()).toBe(scope);
      dealoc(element);
    });


    it('should not walk up the dom to find scope', function() {
      var element = jqLite('<ul><li><p><b>deep deep</b><p></li></ul>');
      var deepChild = jqLite(element[0].getElementsByTagName('b')[0]);
      element.data('$isolateScope', scope);
      expect(deepChild.isolateScope()).toBeUndefined();
      dealoc(element);
    });


    it('should return undefined when no scope was found', function() {
      var element = jqLite('<div></div>');
      expect(element.isolateScope()).toBeFalsy();
      dealoc(element);
    });
  });


  describe('injector', function() {
    it('should retrieve injector attached to the current element or its parent', function() {
      var template = jqLite('<div><span></span></div>'),
        span = template.children().eq(0),
        injector = angular.bootstrap(template);


      expect(span.injector()).toBe(injector);
      dealoc(template);
    });


    it('should retrieve injector attached to the html element if it\'s requested on document',
        function() {
      var doc = jqLite(document),
          html = doc.find('html'),
          injector = {};

      html.data('$injector', injector);

      expect(doc.injector()).toBe(injector);
      expect(html.injector()).toBe(injector);
      dealoc(doc);
    });


    it('should do nothing with a noncompiled template', function() {
      var template = jqLite('<div><span></span></div>');
      expect(template.injector()).toBeUndefined();
      dealoc(template);
    });
  });


  describe('controller', function() {
    it('should retrieve controller attached to the current element or its parent', function() {
      var div = jqLite('<div><span></span></div>'),
          span = div.find('span');

      div.data('$ngControllerController', 'ngController');
      span.data('$otherController', 'other');

      expect(span.controller()).toBe('ngController');
      expect(span.controller('ngController')).toBe('ngController');
      expect(span.controller('other')).toBe('other');

      expect(div.controller()).toBe('ngController');
      expect(div.controller('ngController')).toBe('ngController');
      expect(div.controller('other')).toBe(undefined);

      dealoc(div);
    });
  });


  describe('data', function() {
    it('should set and get and remove data', function() {
      var selected = jqLite([a, b, c]);

      expect(selected.data('prop')).toBeUndefined();
      expect(selected.data('prop', 'value')).toBe(selected);
      expect(selected.data('prop')).toBe('value');
      expect(jqLite(a).data('prop')).toBe('value');
      expect(jqLite(b).data('prop')).toBe('value');
      expect(jqLite(c).data('prop')).toBe('value');

      jqLite(a).data('prop', 'new value');
      expect(jqLite(a).data('prop')).toBe('new value');
      expect(selected.data('prop')).toBe('new value');
      expect(jqLite(b).data('prop')).toBe('value');
      expect(jqLite(c).data('prop')).toBe('value');

      expect(selected.removeData('prop')).toBe(selected);
      expect(jqLite(a).data('prop')).toBeUndefined();
      expect(jqLite(b).data('prop')).toBeUndefined();
      expect(jqLite(c).data('prop')).toBeUndefined();
    });

    it('should only remove the specified value when providing a property name to removeData', function () {
      var selected = jqLite(a);

      expect(selected.data('prop1')).toBeUndefined();

      selected.data('prop1', 'value');
      selected.data('prop2', 'doublevalue');

      expect(selected.data('prop1')).toBe('value');
      expect(selected.data('prop2')).toBe('doublevalue');

      selected.removeData('prop1');

      expect(selected.data('prop1')).toBeUndefined();
      expect(selected.data('prop2')).toBe('doublevalue');

      selected.removeData('prop2');
    });

<<<<<<< HEAD
    it('should provide the non-wrapped data calls', function() {
      var node = document.createElement('div');

      expect(jqLite.data(node, "foo")).toBeUndefined();

      jqLite.data(node, "foo", "bar");

      expect(jqLite.data(node, "foo")).toBe("bar");
      expect(jqLite(node).data("foo")).toBe("bar");

      expect(jqLite.data(node)).toBe(jqLite(node).data());

      jqLite.removeData(node, "foo");
      expect(jqLite.data(node, "foo")).toBeUndefined();

      jqLite.data(node, "bar", "baz");
      jqLite.removeData(node);
      jqLite.removeData(node);
      expect(jqLite.data(node, "bar")).toBeUndefined();
    });

=======

    it('should not add to the cache if the node is a comment or text node', function() {
      var calcCacheSize = function() {
        var count = 0;
        for (var k in jqLite.cache) { ++count; }
        return count;
      };

      var nodes = jqLite('<!-- some comment --> and some text');
      expect(calcCacheSize()).toEqual(0);
      nodes.data('someKey');
      expect(calcCacheSize()).toEqual(0);
      nodes.data('someKey', 'someValue');
      expect(calcCacheSize()).toEqual(0);
    });


>>>>>>> 26c20b75
    it('should emit $destroy event if element removed via remove()', function() {
      var log = '';
      var element = jqLite(a);
      element.on('$destroy', function() {log+= 'destroy;';});
      element.remove();
      expect(log).toEqual('destroy;');
    });


    it('should emit $destroy event if an element is removed via html(\'\')', inject(function(log) {
      var element = jqLite('<div><span>x</span></div>');
      element.find('span').on('$destroy', log.fn('destroyed'));

      element.html('');

      expect(element.html()).toBe('');
      expect(log).toEqual('destroyed');
    }));


    it('should emit $destroy event if an element is removed via empty()', inject(function(log) {
      var element = jqLite('<div><span>x</span></div>');
      element.find('span').on('$destroy', log.fn('destroyed'));

      element.empty();

      expect(element.html()).toBe('');
      expect(log).toEqual('destroyed');
    }));


    it('should retrieve all data if called without params', function() {
      var element = jqLite(a);
      expect(element.data()).toEqual({});

      element.data('foo', 'bar');
      expect(element.data()).toEqual({foo: 'bar'});

      element.data().baz = 'xxx';
      expect(element.data()).toEqual({foo: 'bar', baz: 'xxx'});
    });

    it('should create a new data object if called without args', function() {
      var element = jqLite(a),
          data = element.data();

      expect(data).toEqual({});
      element.data('foo', 'bar');
      expect(data).toEqual({foo: 'bar'});
    });

    it('should create a new data object if called with a single object arg', function() {
      var element = jqLite(a),
          newData = {foo: 'bar'};

      element.data(newData);
      expect(element.data()).toEqual({foo: 'bar'});
      expect(element.data()).not.toBe(newData); // create a copy
    });

    it('should merge existing data object with a new one if called with a single object arg',
        function() {
      var element = jqLite(a);
      element.data('existing', 'val');
      expect(element.data()).toEqual({existing: 'val'});

      var oldData = element.data(),
          newData = {meLike: 'turtles', 'youLike': 'carrots'};

      expect(element.data(newData)).toBe(element);
      expect(element.data()).toEqual({meLike: 'turtles', youLike: 'carrots', existing: 'val'});
      expect(element.data()).toBe(oldData); // merge into the old object
    });

    describe('data cleanup', function() {
      it('should remove data on element removal', function() {
        var div = jqLite('<div><span>text</span></div>'),
            span = div.find('span');

        span.data('name', 'angular');
        span.remove();
        expect(span.data('name')).toBeUndefined();
      });

      it('should remove event listeners on element removal', function() {
        var div = jqLite('<div><span>text</span></div>'),
            span = div.find('span'),
            log = '';

        span.on('click', function() { log += 'click;'; });
        browserTrigger(span);
        expect(log).toEqual('click;');

        span.remove();

        browserTrigger(span);
        expect(log).toEqual('click;');
      });
    });
  });


  describe('attr', function() {
    it('should read write and remove attr', function() {
      var selector = jqLite([a, b]);

      expect(selector.attr('prop', 'value')).toEqual(selector);
      expect(jqLite(a).attr('prop')).toEqual('value');
      expect(jqLite(b).attr('prop')).toEqual('value');

      expect(selector.attr({'prop': 'new value'})).toEqual(selector);
      expect(jqLite(a).attr('prop')).toEqual('new value');
      expect(jqLite(b).attr('prop')).toEqual('new value');

      jqLite(b).attr({'prop': 'new value 2'});
      expect(jqLite(selector).attr('prop')).toEqual('new value');
      expect(jqLite(b).attr('prop')).toEqual('new value 2');

      selector.removeAttr('prop');
      expect(jqLite(a).attr('prop')).toBeFalsy();
      expect(jqLite(b).attr('prop')).toBeFalsy();
    });

    it('should read boolean attributes as strings', function() {
      var select = jqLite('<select>');
      expect(select.attr('multiple')).toBeUndefined();
      expect(jqLite('<select multiple>').attr('multiple')).toBe('multiple');
      expect(jqLite('<select multiple="">').attr('multiple')).toBe('multiple');
      expect(jqLite('<select multiple="x">').attr('multiple')).toBe('multiple');
    });

    it('should add/remove boolean attributes', function() {
      var select = jqLite('<select>');
      select.attr('multiple', false);
      expect(select.attr('multiple')).toBeUndefined();

      select.attr('multiple', true);
      expect(select.attr('multiple')).toBe('multiple');
    });

    it('should normalize the case of boolean attributes', function() {
      var input = jqLite('<input readonly>');
      expect(input.attr('readonly')).toBe('readonly');
      expect(input.attr('readOnly')).toBe('readonly');
      expect(input.attr('READONLY')).toBe('readonly');

      input.attr('readonly', false);

      // attr('readonly') fails in jQuery 1.6.4, so we have to bypass it
      //expect(input.attr('readOnly')).toBeUndefined();
      //expect(input.attr('readonly')).toBeUndefined();
      if (msie < 9) {
        expect(input[0].getAttribute('readonly')).toBe('');
      } else {
        expect(input[0].getAttribute('readonly')).toBe(null);
      }
      //expect('readOnly' in input[0].attributes).toBe(false);

      input.attr('readOnly', 'READonly');
      expect(input.attr('readonly')).toBe('readonly');
      expect(input.attr('readOnly')).toBe('readonly');
    });

    it('should return undefined for non-existing attributes', function() {
      var elm = jqLite('<div class="any">a</div>');
      expect(elm.attr('non-existing')).toBeUndefined();
    });

    it('should return undefined for non-existing attributes on input', function() {
      var elm = jqLite('<input>');
      expect(elm.attr('readonly')).toBeUndefined();
      expect(elm.attr('readOnly')).toBeUndefined();
      expect(elm.attr('disabled')).toBeUndefined();
    });
  });


  describe('prop', function() {
    it('should read element property', function() {
      var elm = jqLite('<div class="foo">a</div>');
      expect(elm.prop('className')).toBe('foo');
    });

    it('should set element property to a value', function() {
      var elm = jqLite('<div class="foo">a</div>');
      elm.prop('className', 'bar');
      expect(elm[0].className).toBe('bar');
      expect(elm.prop('className')).toBe('bar');
    });

    it('should set boolean element property', function() {
      var elm = jqLite('<input type="checkbox">');
      expect(elm.prop('checked')).toBe(false);

      elm.prop('checked', true);
      expect(elm.prop('checked')).toBe(true);

      elm.prop('checked', '');
      expect(elm.prop('checked')).toBe(false);

      elm.prop('checked', 'lala');
      expect(elm.prop('checked')).toBe(true);

      elm.prop('checked', null);
      expect(elm.prop('checked')).toBe(false);
    });
  });


  describe('class', function() {

    it('should properly do  with SVG elements', function() {
      // this is a jqLite & SVG only test (jquery doesn't behave this way right now, which is a bug)
      if (!window.SVGElement || !_jqLiteMode) return;
      var svg = jqLite('<svg><rect></rect></svg>');
      var rect = svg.children();

      expect(rect.hasClass('foo-class')).toBe(false);
      rect.addClass('foo-class');
      expect(rect.hasClass('foo-class')).toBe(true);
      rect.removeClass('foo-class');
      expect(rect.hasClass('foo-class')).toBe(false);
    });


    it('should ignore comment elements', function() {
      var comment = jqLite(document.createComment('something'));

      comment.addClass('whatever');
      comment.hasClass('whatever');
      comment.toggleClass('whatever');
      comment.removeClass('whatever');
    });


    describe('hasClass', function() {
      it('should check class', function() {
        var selector = jqLite([a, b]);
        expect(selector.hasClass('abc')).toEqual(false);
      });


      it('should make sure that partial class is not checked as a subset', function() {
        var selector = jqLite([a, b]);
        selector.addClass('a');
        selector.addClass('b');
        selector.addClass('c');
        expect(selector.addClass('abc')).toEqual(selector);
        expect(selector.removeClass('abc')).toEqual(selector);
        expect(jqLite(a).hasClass('abc')).toEqual(false);
        expect(jqLite(b).hasClass('abc')).toEqual(false);
        expect(jqLite(a).hasClass('a')).toEqual(true);
        expect(jqLite(a).hasClass('b')).toEqual(true);
        expect(jqLite(a).hasClass('c')).toEqual(true);
      });
    });


    describe('addClass', function() {
      it('should allow adding of class', function() {
        var selector = jqLite([a, b]);
        expect(selector.addClass('abc')).toEqual(selector);
        expect(jqLite(a).hasClass('abc')).toEqual(true);
        expect(jqLite(b).hasClass('abc')).toEqual(true);
      });


      it('should ignore falsy values', function() {
        var jqA = jqLite(a);
        expect(jqA[0].className).toBe('');

        jqA.addClass(undefined);
        expect(jqA[0].className).toBe('');

        jqA.addClass(null);
        expect(jqA[0].className).toBe('');

        jqA.addClass(false);
        expect(jqA[0].className).toBe('');
      });


      it('should allow multiple classes to be added in a single string', function() {
        var jqA = jqLite(a);
        expect(a.className).toBe('');

        jqA.addClass('foo bar baz');
        expect(a.className).toBe('foo bar baz');
      });


      it('should not add duplicate classes', function() {
        var jqA = jqLite(a);
        expect(a.className).toBe('');

        a.className = 'foo';
        jqA.addClass('foo');
        expect(a.className).toBe('foo');

        jqA.addClass('bar foo baz');
        expect(a.className).toBe('foo bar baz');
      });
    });


    describe('toggleClass', function() {
      it('should allow toggling of class', function() {
        var selector = jqLite([a, b]);
        expect(selector.toggleClass('abc')).toEqual(selector);
        expect(jqLite(a).hasClass('abc')).toEqual(true);
        expect(jqLite(b).hasClass('abc')).toEqual(true);

        expect(selector.toggleClass('abc')).toEqual(selector);
        expect(jqLite(a).hasClass('abc')).toEqual(false);
        expect(jqLite(b).hasClass('abc')).toEqual(false);

        expect(selector.toggleClass('abc'), true).toEqual(selector);
        expect(jqLite(a).hasClass('abc')).toEqual(true);
        expect(jqLite(b).hasClass('abc')).toEqual(true);

        expect(selector.toggleClass('abc'), false).toEqual(selector);
        expect(jqLite(a).hasClass('abc')).toEqual(false);
        expect(jqLite(b).hasClass('abc')).toEqual(false);

      });

      it('should allow toggling multiple classes without a condition', function () {
        var selector = jqLite([a, b]);
        expect(selector.toggleClass('abc cde')).toBe(selector);
        expect(jqLite(a).hasClass('abc')).toBe(true);
        expect(jqLite(a).hasClass('cde')).toBe(true);
        expect(jqLite(b).hasClass('abc')).toBe(true);
        expect(jqLite(b).hasClass('cde')).toBe(true);

        expect(selector.toggleClass('abc cde')).toBe(selector);
        expect(jqLite(a).hasClass('abc')).toBe(false);
        expect(jqLite(a).hasClass('cde')).toBe(false);
        expect(jqLite(b).hasClass('abc')).toBe(false);
        expect(jqLite(b).hasClass('cde')).toBe(false);

        expect(selector.toggleClass('abc')).toBe(selector);
        expect(selector.toggleClass('abc cde')).toBe(selector);
        expect(jqLite(a).hasClass('abc')).toBe(false);
        expect(jqLite(a).hasClass('cde')).toBe(true);
        expect(jqLite(b).hasClass('abc')).toBe(false);
        expect(jqLite(b).hasClass('cde')).toBe(true);

        expect(selector.toggleClass('abc cde')).toBe(selector);
        expect(jqLite(a).hasClass('abc')).toBe(true);
        expect(jqLite(a).hasClass('cde')).toBe(false);
        expect(jqLite(b).hasClass('abc')).toBe(true);
        expect(jqLite(b).hasClass('cde')).toBe(false);
      });

      it('should allow toggling multiple classes with a condition', function () {
        var selector = jqLite([a, b]);
        selector.addClass('abc');
        expect(selector.toggleClass('abc cde', true)).toBe(selector);
        expect(jqLite(a).hasClass('abc')).toBe(true);
        expect(jqLite(a).hasClass('cde')).toBe(true);
        expect(jqLite(b).hasClass('abc')).toBe(true);
        expect(jqLite(b).hasClass('cde')).toBe(true);

        selector.removeClass('abc');
        expect(selector.toggleClass('abc cde', false)).toBe(selector);
        expect(jqLite(a).hasClass('abc')).toBe(false);
        expect(jqLite(a).hasClass('cde')).toBe(false);
        expect(jqLite(b).hasClass('abc')).toBe(false);
        expect(jqLite(b).hasClass('cde')).toBe(false);
      });

      it('should not break for null / undefined selectors', function () {
        var selector = jqLite([a, b]);
        expect(selector.toggleClass(null)).toBe(selector);
        expect(selector.toggleClass(undefined)).toBe(selector);
      });
    });


    describe('removeClass', function() {
      it('should allow removal of class', function() {
        var selector = jqLite([a, b]);
        expect(selector.addClass('abc')).toEqual(selector);
        expect(selector.removeClass('abc')).toEqual(selector);
        expect(jqLite(a).hasClass('abc')).toEqual(false);
        expect(jqLite(b).hasClass('abc')).toEqual(false);
      });


      it('should correctly remove middle class', function() {
        var element = jqLite('<div class="foo bar baz"></div>');
        expect(element.hasClass('bar')).toBe(true);

        element.removeClass('bar');

        expect(element.hasClass('foo')).toBe(true);
        expect(element.hasClass('bar')).toBe(false);
        expect(element.hasClass('baz')).toBe(true);
      });


      it('should remove multiple classes specified as one string', function() {
        var jqA = jqLite(a);

        a.className = 'foo bar baz';
        jqA.removeClass('foo baz noexistent');
        expect(a.className).toBe('bar');
      });
    });
  });


  describe('css', function() {
    it('should set and read css', function() {
      var selector = jqLite([a, b]);

      expect(selector.css('margin', '1px')).toEqual(selector);
      expect(jqLite(a).css('margin')).toEqual('1px');
      expect(jqLite(b).css('margin')).toEqual('1px');

      expect(selector.css({'margin': '2px'})).toEqual(selector);
      expect(jqLite(a).css('margin')).toEqual('2px');
      expect(jqLite(b).css('margin')).toEqual('2px');

      jqLite(b).css({'margin': '3px'});
      expect(jqLite(selector).css('margin')).toEqual('2px');
      expect(jqLite(a).css('margin')).toEqual('2px');
      expect(jqLite(b).css('margin')).toEqual('3px');

      selector.css('margin', '');
      if (msie <= 8) {
        expect(jqLite(a).css('margin')).toBe('auto');
        expect(jqLite(b).css('margin')).toBe('auto');
      } else {
        expect(jqLite(a).css('margin')).toBeFalsy();
        expect(jqLite(b).css('margin')).toBeFalsy();
      }
    });


    it('should set a bunch of css properties specified via an object', function() {
      if (msie <= 8) {
        expect(jqLite(a).css('margin')).toBe('auto');
        expect(jqLite(a).css('padding')).toBe('0px');
        expect(jqLite(a).css('border')).toBeUndefined();
      } else {
        expect(jqLite(a).css('margin')).toBeFalsy();
        expect(jqLite(a).css('padding')).toBeFalsy();
        expect(jqLite(a).css('border')).toBeFalsy();
      }

      jqLite(a).css({'margin': '1px', 'padding': '2px', 'border': ''});

      expect(jqLite(a).css('margin')).toBe('1px');
      expect(jqLite(a).css('padding')).toBe('2px');
      expect(jqLite(a).css('border')).toBeFalsy();
    });


    it('should correctly handle dash-separated and camelCased properties', function() {
      var jqA = jqLite(a);

      expect(jqA.css('z-index')).toBeOneOf('', 'auto');
      expect(jqA.css('zIndex')).toBeOneOf('', 'auto');


      jqA.css({'zIndex':5});

      expect(jqA.css('z-index')).toBeOneOf('5', 5);
      expect(jqA.css('zIndex')).toBeOneOf('5', 5);

      jqA.css({'z-index':7});

      expect(jqA.css('z-index')).toBeOneOf('7', 7);
      expect(jqA.css('zIndex')).toBeOneOf('7', 7);
    });
  });


  describe('text', function() {
    it('should return null on empty', function() {
      expect(jqLite().length).toEqual(0);
      expect(jqLite().text()).toEqual('');
    });


    it('should read/write value', function() {
      var element = jqLite('<div>ab</div><span>c</span>');
      expect(element.length).toEqual(2);
      expect(element[0].innerHTML).toEqual('ab');
      expect(element[1].innerHTML).toEqual('c');
      expect(element.text()).toEqual('abc');
      expect(element.text('xyz') == element).toBeTruthy();
      expect(element.text()).toEqual('xyzxyz');
    });

    it('should return text only for element or text nodes', function() {
      expect(jqLite('<div>foo</div>').text()).toBe('foo');
      expect(jqLite('<div>foo</div>').contents().eq(0).text()).toBe('foo');
      expect(jqLite(document.createComment('foo')).text()).toBe('');
    });
  });


  describe('val', function() {
    it('should read, write value', function() {
      var input = jqLite('<input type="text"/>');
      expect(input.val('abc')).toEqual(input);
      expect(input[0].value).toEqual('abc');
      expect(input.val()).toEqual('abc');
    });

    it('should get an array of selected elements from a multi select', function () {
      expect(jqLite(
        '<select multiple>' +
          '<option selected>test 1</option>' +
          '<option selected>test 2</option>' +
        '</select>').val()).toEqual(['test 1', 'test 2']);

      expect(jqLite(
        '<select multiple>' +
          '<option selected>test 1</option>' +
          '<option>test 2</option>' +
        '</select>').val()).toEqual(['test 1']);

      expect(jqLite(
        '<select multiple>' +
          '<option>test 1</option>' +
          '<option>test 2</option>' +
        '</select>').val()).toEqual(null);
    });
  });


  describe('html', function() {
    it('should return null on empty', function() {
      expect(jqLite().length).toEqual(0);
      expect(jqLite().html()).toEqual(null);
    });


    it('should read/write a value', function() {
      var element = jqLite('<div>abc</div>');
      expect(element.length).toEqual(1);
      expect(element[0].innerHTML).toEqual('abc');
      expect(element.html()).toEqual('abc');
      expect(element.html('xyz') == element).toBeTruthy();
      expect(element.html()).toEqual('xyz');
    });
  });


  describe('empty', function() {
    it('should write a value', function() {
      var element = jqLite('<div>abc</div>');
      expect(element.length).toEqual(1);
      expect(element.empty() == element).toBeTruthy();
      expect(element.html()).toEqual('');
    });
  });


  describe('on', function() {
    it('should bind to window on hashchange', function() {
      if (jqLite.fn) return; // don't run in jQuery
      var eventFn;
      var window = {
        document: {},
        location: {},
        alert: noop,
        setInterval: noop,
        length:10, // pretend you are an array
        addEventListener: function(type, fn){
          expect(type).toEqual('hashchange');
          eventFn = fn;
        },
        removeEventListener: noop,
        attachEvent: function(type, fn){
          expect(type).toEqual('onhashchange');
          eventFn = fn;
        },
        detachEvent: noop
      };
      window.window = window;

      var log;
      var jWindow = jqLite(window).on('hashchange', function() {
        log = 'works!';
      });
      eventFn({type: 'hashchange'});
      expect(log).toEqual('works!');
      dealoc(jWindow);
    });


    it('should bind to all elements and return functions', function() {
      var selected = jqLite([a, b]);
      var log = '';
      expect(selected.on('click', function() {
        log += 'click on: ' + jqLite(this).text() + ';';
      })).toEqual(selected);
      browserTrigger(a, 'click');
      expect(log).toEqual('click on: A;');
      browserTrigger(b, 'click');
      expect(log).toEqual('click on: A;click on: B;');
    });

    it('should not bind to comment or text nodes', function() {
      var nodes = jqLite('<!-- some comment -->Some text');
      var someEventHandler = jasmine.createSpy('someEventHandler');

      nodes.on('someEvent', someEventHandler);
      nodes.triggerHandler('someEvent');

      expect(someEventHandler).not.toHaveBeenCalled();
    });

    it('should bind to all events separated by space', function() {
      var elm = jqLite(a),
          callback = jasmine.createSpy('callback');

      elm.on('click keypress', callback);
      elm.on('click', callback);

      browserTrigger(a, 'click');
      expect(callback).toHaveBeenCalled();
      expect(callback.callCount).toBe(2);

      callback.reset();
      browserTrigger(a, 'keypress');
      expect(callback).toHaveBeenCalled();
      expect(callback.callCount).toBe(1);
    });

    it('should set event.target on IE', function() {
      var elm = jqLite(a);
      elm.on('click', function(event) {
        expect(event.target).toBe(a);
      });

      browserTrigger(a, 'click');
    });

    it('should have event.isDefaultPrevented method', function() {
      jqLite(a).on('click', function(e) {
        expect(function() {
          expect(e.isDefaultPrevented()).toBe(false);
          e.preventDefault();
          expect(e.isDefaultPrevented()).toBe(true);
        }).not.toThrow();
      });

      browserTrigger(a, 'click');
    });

    describe('mouseenter-mouseleave', function() {
      var root, parent, sibling, child, log;

      beforeEach(function() {
        log = '';
        root = jqLite('<div>root<p>parent<span>child</span></p><ul></ul></div>');
        parent = root.find('p');
        sibling = root.find('ul');
        child = parent.find('span');

        parent.on('mouseenter', function() { log += 'parentEnter;'; });
        parent.on('mouseleave', function() { log += 'parentLeave;'; });

        child.on('mouseenter', function() { log += 'childEnter;'; });
        child.on('mouseleave', function() { log += 'childLeave;'; });
      });

      afterEach(function() {
        dealoc(root);
      });

      it('should fire mouseenter when coming from outside the browser window', function() {
        if (window.jQuery) return;
        var browserMoveTrigger = function(from, to){
          var fireEvent = function(type, element, relatedTarget){
            var evnt, msie = parseInt((/msie (\d+)/.exec(navigator.userAgent.toLowerCase()) || [])[1]);
            if (msie < 9){
              evnt = document.createEventObject();
              evnt.srcElement = element;
              evnt.relatedTarget = relatedTarget;
              element.fireEvent('on' + type, evnt);
              return;
            }
            evnt = document.createEvent('MouseEvents');

            var originalPreventDefault = evnt.preventDefault,
            appWindow = window,
            fakeProcessDefault = true,
            finalProcessDefault;

            evnt.preventDefault = function() {
              fakeProcessDefault = false;
              return originalPreventDefault.apply(evnt, arguments);
            };

            var x = 0, y = 0;
            evnt.initMouseEvent(type, true, true, window, 0, x, y, x, y, false, false,
            false, false, 0, relatedTarget);

            element.dispatchEvent(evnt);
          };
          fireEvent('mouseout', from[0], to[0]);
          fireEvent('mouseover', to[0], from[0]);
        };

        browserMoveTrigger(root, parent);
        expect(log).toEqual('parentEnter;');

        browserMoveTrigger(parent, child);
        expect(log).toEqual('parentEnter;childEnter;');

        browserMoveTrigger(child, parent);
        expect(log).toEqual('parentEnter;childEnter;childLeave;');

        browserMoveTrigger(parent, root);
        expect(log).toEqual('parentEnter;childEnter;childLeave;parentLeave;');

      });
    });

    // Only run this test for jqLite and not normal jQuery
    if ( _jqLiteMode ) {
      it('should throw an error if eventData or a selector is passed', function() {
        var elm = jqLite(a),
            anObj = {},
            aString = '',
            aValue = 45,
            callback = function() {};

        expect(function() {
          elm.on('click', anObj, callback);
        }).toThrowMinErr('jqLite', 'onargs');

        expect(function() {
          elm.on('click', null, aString, callback);
        }).toThrowMinErr('jqLite', 'onargs');

        expect(function() {
          elm.on('click', aValue, callback);
        }).toThrowMinErr('jqLite', 'onargs');

      });
    }
  });


  describe('off', function() {
    it('should do nothing when no listener was registered with bound', function() {
      var aElem = jqLite(a);

      aElem.off();
      aElem.off('click');
      aElem.off('click', function() {});
    });

    it('should do nothing when a specific listener was not registered', function () {
      var aElem = jqLite(a);
      aElem.on('click', function() {});

      aElem.off('mouseenter', function() {});
    });

    it('should deregister all listeners', function() {
      var aElem = jqLite(a),
          clickSpy = jasmine.createSpy('click'),
          mouseoverSpy = jasmine.createSpy('mouseover');

      aElem.on('click', clickSpy);
      aElem.on('mouseover', mouseoverSpy);

      browserTrigger(a, 'click');
      expect(clickSpy).toHaveBeenCalledOnce();
      browserTrigger(a, 'mouseover');
      expect(mouseoverSpy).toHaveBeenCalledOnce();

      clickSpy.reset();
      mouseoverSpy.reset();

      aElem.off();

      browserTrigger(a, 'click');
      expect(clickSpy).not.toHaveBeenCalled();
      browserTrigger(a, 'mouseover');
      expect(mouseoverSpy).not.toHaveBeenCalled();
    });


    it('should deregister listeners for specific type', function() {
      var aElem = jqLite(a),
          clickSpy = jasmine.createSpy('click'),
          mouseoverSpy = jasmine.createSpy('mouseover');

      aElem.on('click', clickSpy);
      aElem.on('mouseover', mouseoverSpy);

      browserTrigger(a, 'click');
      expect(clickSpy).toHaveBeenCalledOnce();
      browserTrigger(a, 'mouseover');
      expect(mouseoverSpy).toHaveBeenCalledOnce();

      clickSpy.reset();
      mouseoverSpy.reset();

      aElem.off('click');

      browserTrigger(a, 'click');
      expect(clickSpy).not.toHaveBeenCalled();
      browserTrigger(a, 'mouseover');
      expect(mouseoverSpy).toHaveBeenCalledOnce();

      mouseoverSpy.reset();

      aElem.off('mouseover');
      browserTrigger(a, 'mouseover');
      expect(mouseoverSpy).not.toHaveBeenCalled();
    });


    it('should deregister all listeners for types separated by spaces', function() {
      var aElem = jqLite(a),
          clickSpy = jasmine.createSpy('click'),
          mouseoverSpy = jasmine.createSpy('mouseover');

      aElem.on('click', clickSpy);
      aElem.on('mouseover', mouseoverSpy);

      browserTrigger(a, 'click');
      expect(clickSpy).toHaveBeenCalledOnce();
      browserTrigger(a, 'mouseover');
      expect(mouseoverSpy).toHaveBeenCalledOnce();

      clickSpy.reset();
      mouseoverSpy.reset();

      aElem.off('click mouseover');

      browserTrigger(a, 'click');
      expect(clickSpy).not.toHaveBeenCalled();
      browserTrigger(a, 'mouseover');
      expect(mouseoverSpy).not.toHaveBeenCalled();
    });


    it('should deregister specific listener', function() {
      var aElem = jqLite(a),
          clickSpy1 = jasmine.createSpy('click1'),
          clickSpy2 = jasmine.createSpy('click2');

      aElem.on('click', clickSpy1);
      aElem.on('click', clickSpy2);

      browserTrigger(a, 'click');
      expect(clickSpy1).toHaveBeenCalledOnce();
      expect(clickSpy2).toHaveBeenCalledOnce();

      clickSpy1.reset();
      clickSpy2.reset();

      aElem.off('click', clickSpy1);

      browserTrigger(a, 'click');
      expect(clickSpy1).not.toHaveBeenCalled();
      expect(clickSpy2).toHaveBeenCalledOnce();

      clickSpy2.reset();

      aElem.off('click', clickSpy2);
      browserTrigger(a, 'click');
      expect(clickSpy2).not.toHaveBeenCalled();
    });


    it('should deregister specific listener within the listener and call subsequent listeners', function() {
      var aElem = jqLite(a),
          clickSpy = jasmine.createSpy('click'),
          clickOnceSpy = jasmine.createSpy('clickOnce').andCallFake(function() {
            aElem.off('click', clickOnceSpy);
          });

      aElem.on('click', clickOnceSpy);
      aElem.on('click', clickSpy);

      browserTrigger(a, 'click');
      expect(clickOnceSpy).toHaveBeenCalledOnce();
      expect(clickSpy).toHaveBeenCalledOnce();

      browserTrigger(a, 'click');
      expect(clickOnceSpy).toHaveBeenCalledOnce();
      expect(clickSpy.callCount).toBe(2);
    });


    it('should deregister specific listener for multiple types separated by spaces', function() {
      var aElem = jqLite(a),
          masterSpy = jasmine.createSpy('master'),
          extraSpy = jasmine.createSpy('extra');

      aElem.on('click', masterSpy);
      aElem.on('click', extraSpy);
      aElem.on('mouseover', masterSpy);

      browserTrigger(a, 'click');
      browserTrigger(a, 'mouseover');
      expect(masterSpy.callCount).toBe(2);
      expect(extraSpy).toHaveBeenCalledOnce();

      masterSpy.reset();
      extraSpy.reset();

      aElem.off('click mouseover', masterSpy);

      browserTrigger(a, 'click');
      browserTrigger(a, 'mouseover');
      expect(masterSpy).not.toHaveBeenCalled();
      expect(extraSpy).toHaveBeenCalledOnce();
    });

    // Only run this test for jqLite and not normal jQuery
    if ( _jqLiteMode ) {
      it('should throw an error if a selector is passed', function () {
        var aElem = jqLite(a);
        aElem.on('click', noop);
        expect(function () {
          aElem.off('click', noop, '.test');
        }).toThrowMatching(/\[jqLite:offargs\]/);
      });
    }
  });

  describe('one', function() {

    it('should only fire the callback once', function() {
      var element = jqLite(a);
      var spy = jasmine.createSpy('click');

      element.one('click', spy);

      browserTrigger(element, 'click');
      expect(spy).toHaveBeenCalledOnce();

      browserTrigger(element, 'click');
      expect(spy).toHaveBeenCalledOnce();
    });

    it('should deregister when off is called', function() {
      var element = jqLite(a);
      var spy = jasmine.createSpy('click');

      element.one('click', spy);
      element.off('click', spy);

      browserTrigger(element, 'click');
      expect(spy).not.toHaveBeenCalled();
    });

    it('should return the same event object just as on() does', function() {
      var element = jqLite(a);
      var eventA, eventB;
      element.on('click', function(event) {
        eventA = event;
      });
      element.one('click', function(event) {
        eventB = event;
      });

      browserTrigger(element, 'click');
      expect(eventA).toEqual(eventB);
    });

    it('should not remove other event handlers of the same type after execution', function() {
      var element = jqLite(a);
      var calls = [];
      element.one('click', function(event) {
        calls.push('one');
      });
      element.on('click', function(event) {
        calls.push('on');
      });

      browserTrigger(element, 'click');
      browserTrigger(element, 'click');

      expect(calls).toEqual(['one','on','on']);
    });
  });


  describe('replaceWith', function() {
    it('should replaceWith', function() {
      var root = jqLite('<div>').html('before-<div></div>after');
      var div = root.find('div');
      expect(div.replaceWith('<span>span-</span><b>bold-</b>')).toEqual(div);
      expect(root.text()).toEqual('before-span-bold-after');
    });


    it('should replaceWith text', function() {
      var root = jqLite('<div>').html('before-<div></div>after');
      var div = root.find('div');
      expect(div.replaceWith('text-')).toEqual(div);
      expect(root.text()).toEqual('before-text-after');
    });
  });


  describe('children', function() {
    it('should only select element nodes', function() {
      var root = jqLite('<div><!-- some comment -->before-<div></div>after-<span></span>');
      var div = root.find('div');
      var span = root.find('span');
      expect(root.children()).toJqEqual([div, span]);
    });
  });


  describe('contents', function() {
    it('should select all types child nodes', function() {
      var root = jqLite('<div><!-- some comment -->before-<div></div>after-<span></span></div>');
      var contents = root.contents();
      expect(contents.length).toEqual(5);
      expect(contents[0].data).toEqual(' some comment ');
      expect(contents[1].data).toEqual('before-');
    });

    // IE8 does not like this test, although the functionality may still work there.
    if (!msie || msie > 8) {
      it('should select all types iframe contents', function() {
        var iframe_ = document.createElement('iframe'), tested,
            iframe = jqLite(iframe_);
        function test() {
          var contents = iframe.contents();
          expect(contents[0]).toBeTruthy();
          expect(contents.length).toBe(1);
          expect(contents.prop('nodeType')).toBe(9);
          expect(contents[0].body).toBeTruthy();
          expect(jqLite(contents[0].body).contents().length).toBe(3);
          iframe.remove();
          tested = true;
        }
        iframe_.onload = iframe_.onreadystatechange = function() {
          if (iframe_.contentDocument) test();
        };
        iframe_.src = "/base/test/fixtures/iframe.html";
        jqLite(document).find('body').append(iframe);

        // This test is potentially flaky on CI cloud instances, so there is a generous
        // wait period...
        waitsFor(function() { return tested; }, 2000);
      });
    }
  });


  describe('append', function() {
    it('should append', function() {
      var root = jqLite('<div>');
      expect(root.append('<span>abc</span>')).toEqual(root);
      expect(root.html().toLowerCase()).toEqual('<span>abc</span>');
    });
    it('should append text', function() {
      var root = jqLite('<div>');
      expect(root.append('text')).toEqual(root);
      expect(root.html()).toEqual('text');
    });
    it('should append to document fragment', function() {
      var root = jqLite(document.createDocumentFragment());
      expect(root.append('<p>foo</p>')).toBe(root);
      expect(root.children().length).toBe(1);
    });
    it('should not append anything if parent node is not of type element or docfrag', function() {
      var root = jqLite('<p>some text node</p>').contents();
      expect(root.append('<p>foo</p>')).toBe(root);
      expect(root.children().length).toBe(0);
    });
  });


  describe('wrap', function() {
    it('should wrap text node', function() {
      var root = jqLite('<div>A&lt;a&gt;B&lt;/a&gt;C</div>');
      var text = root.contents();
      expect(text.wrap("<span>")[0]).toBe(text[0]);
      expect(root.find('span').text()).toEqual('A<a>B</a>C');
    });
    it('should wrap free text node', function() {
      var root = jqLite('<div>A&lt;a&gt;B&lt;/a&gt;C</div>');
      var text = root.contents();
      text.remove();
      expect(root.text()).toBe('');

      text.wrap("<span>");
      expect(text.parent().text()).toEqual('A<a>B</a>C');
    });
  });


  describe('prepend', function() {
    it('should prepend to empty', function() {
      var root = jqLite('<div>');
      expect(root.prepend('<span>abc</span>')).toEqual(root);
      expect(root.html().toLowerCase()).toEqual('<span>abc</span>');
    });
    it('should prepend to content', function() {
      var root = jqLite('<div>text</div>');
      expect(root.prepend('<span>abc</span>')).toEqual(root);
      expect(root.html().toLowerCase()).toEqual('<span>abc</span>text');
    });
    it('should prepend text to content', function() {
      var root = jqLite('<div>text</div>');
      expect(root.prepend('abc')).toEqual(root);
      expect(root.html().toLowerCase()).toEqual('abctext');
    });
    it('should prepend array to empty in the right order', function() {
      var root = jqLite('<div>');
      expect(root.prepend([a, b, c])).toBe(root);
      expect(sortedHtml(root)).
        toBe('<div><div>A</div><div>B</div><div>C</div></div>');
    });
    it('should prepend array to content in the right order', function() {
      var root = jqLite('<div>text</div>');
      expect(root.prepend([a, b, c])).toBe(root);
      expect(sortedHtml(root)).
        toBe('<div><div>A</div><div>B</div><div>C</div>text</div>');
    });
  });


  describe('remove', function() {
    it('should remove', function() {
      var root = jqLite('<div><span>abc</span></div>');
      var span = root.find('span');
      expect(span.remove()).toEqual(span);
      expect(root.html()).toEqual('');
    });
  });


  describe('after', function() {
    it('should after', function() {
      var root = jqLite('<div><span></span></div>');
      var span = root.find('span');
      expect(span.after('<i></i><b></b>')).toEqual(span);
      expect(root.html().toLowerCase()).toEqual('<span></span><i></i><b></b>');
    });


    it('should allow taking text', function() {
      var root = jqLite('<div><span></span></div>');
      var span = root.find('span');
      span.after('abc');
      expect(root.html().toLowerCase()).toEqual('<span></span>abc');
    });
  });


  describe('parent', function() {
    it('should return parent or an empty set when no parent', function() {
      var parent = jqLite('<div><p>abc</p></div>'),
          child = parent.find('p');

      expect(parent.parent()).toBeTruthy();
      expect(parent.parent().length).toEqual(0);

      expect(child.parent().length).toBe(1);
      expect(child.parent()[0]).toBe(parent[0]);
    });


    it('should return empty set when no parent', function() {
      var element = jqLite('<div>abc</div>');
      expect(element.parent()).toBeTruthy();
      expect(element.parent().length).toEqual(0);
    });


    it('should return empty jqLite object when parent is a document fragment', function() {
      //this is quite unfortunate but jQuery 1.5.1 behaves this way
      var fragment = document.createDocumentFragment(),
          child = jqLite('<p>foo</p>');

      fragment.appendChild(child[0]);
      expect(child[0].parentNode).toBe(fragment);
      expect(child.parent().length).toBe(0);
    });
  });


  describe('next', function() {
    it('should return next sibling', function() {
      var element = jqLite('<div><b>b</b><i>i</i></div>');
      var b = element.find('b');
      var i = element.find('i');
      expect(b.next()).toJqEqual([i]);
    });


    it('should ignore non-element siblings', function() {
      var element = jqLite('<div><b>b</b>TextNode<!-- comment node --><i>i</i></div>');
      var b = element.find('b');
      var i = element.find('i');
      expect(b.next()).toJqEqual([i]);
    });
  });


  describe('find', function() {
    it('should find child by name', function() {
      var root = jqLite('<div><div>text</div></div>');
      var innerDiv = root.find('div');
      expect(innerDiv.length).toEqual(1);
      expect(innerDiv.html()).toEqual('text');
    });

    it('should find child by name and not care about text nodes', function() {
      var divs = jqLite('<div><span>aa</span></div>text<div><span>bb</span></div>');
      var innerSpan = divs.find('span');
      expect(innerSpan.length).toEqual(2);
    });
  });


  describe('eq', function() {
    it('should select the nth element ', function() {
      var element = jqLite('<div><span>aa</span></div><div><span>bb</span></div>');
      expect(element.find('span').eq(0).html()).toBe('aa');
      expect(element.find('span').eq(-1).html()).toBe('bb');
      expect(element.find('span').eq(20).length).toBe(0);
    });
  });


  describe('triggerHandler', function() {
    it('should trigger all registered handlers for an event', function() {
      var element = jqLite('<span>poke</span>'),
          pokeSpy = jasmine.createSpy('poke'),
          clickSpy1 = jasmine.createSpy('clickSpy1'),
          clickSpy2 = jasmine.createSpy('clickSpy2');

      element.on('poke', pokeSpy);
      element.on('click', clickSpy1);
      element.on('click', clickSpy2);

      expect(pokeSpy).not.toHaveBeenCalled();
      expect(clickSpy1).not.toHaveBeenCalled();
      expect(clickSpy2).not.toHaveBeenCalled();

      element.triggerHandler('poke');
      expect(pokeSpy).toHaveBeenCalledOnce();
      expect(clickSpy1).not.toHaveBeenCalled();
      expect(clickSpy2).not.toHaveBeenCalled();

      element.triggerHandler('click');
      expect(clickSpy1).toHaveBeenCalledOnce();
      expect(clickSpy2).toHaveBeenCalledOnce();
    });

    it('should pass in a dummy event', function() {
      // we need the event to have at least preventDefault because angular will call it on
      // all anchors with no href automatically

      var element = jqLite('<a>poke</a>'),
          pokeSpy = jasmine.createSpy('poke'),
          event;

      element.on('click', pokeSpy);

      element.triggerHandler('click');
      event = pokeSpy.mostRecentCall.args[0];
      expect(event.preventDefault).toBeDefined();
    });

    it('should pass data as an additional argument', function() {
      var element = jqLite('<a>poke</a>'),
          pokeSpy = jasmine.createSpy('poke'),
          data;

      element.on('click', pokeSpy);

      element.triggerHandler('click', [{hello: "world"}]);
      data = pokeSpy.mostRecentCall.args[1];
      expect(data.hello).toBe("world");
    });
  });


  describe('camelCase', function() {
    it('should leave non-dashed strings alone', function() {
      expect(camelCase('foo')).toBe('foo');
      expect(camelCase('')).toBe('');
      expect(camelCase('fooBar')).toBe('fooBar');
    });


    it('should covert dash-separated strings to camelCase', function() {
      expect(camelCase('foo-bar')).toBe('fooBar');
      expect(camelCase('foo-bar-baz')).toBe('fooBarBaz');
      expect(camelCase('foo:bar_baz')).toBe('fooBarBaz');
    });


    it('should covert browser specific css properties', function() {
      expect(camelCase('-moz-foo-bar')).toBe('MozFooBar');
      expect(camelCase('-webkit-foo-bar')).toBe('webkitFooBar');
      expect(camelCase('-webkit-foo-bar')).toBe('webkitFooBar');
    });
  });

});<|MERGE_RESOLUTION|>--- conflicted
+++ resolved
@@ -386,7 +386,6 @@
       selected.removeData('prop2');
     });
 
-<<<<<<< HEAD
     it('should provide the non-wrapped data calls', function() {
       var node = document.createElement('div');
 
@@ -407,8 +406,6 @@
       jqLite.removeData(node);
       expect(jqLite.data(node, "bar")).toBeUndefined();
     });
-
-=======
 
     it('should not add to the cache if the node is a comment or text node', function() {
       var calcCacheSize = function() {
@@ -426,7 +423,6 @@
     });
 
 
->>>>>>> 26c20b75
     it('should emit $destroy event if element removed via remove()', function() {
       var log = '';
       var element = jqLite(a);

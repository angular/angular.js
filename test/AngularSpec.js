--- conflicted
+++ resolved
@@ -749,8 +749,6 @@
     it('should return false when comparing an object and a Date', function() {
       expect(equals({}, new Date())).toBe(false);
     });
-<<<<<<< HEAD
-=======
 
     it('should safely compare objects with no prototype parent', function() {
       var o1 = extend(Object.create(null), {
@@ -783,7 +781,6 @@
       o1.hasOwnProperty = function() {};
       expect(equals(o1, o2)).toBe(false);
     });
->>>>>>> d518a64d
   });
 
 

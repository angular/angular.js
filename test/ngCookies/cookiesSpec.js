--- conflicted
+++ resolved
@@ -53,78 +53,11 @@
   }));
 
 
-<<<<<<< HEAD
-  it('should only set the browser cookie once per cookie change',
-      inject(function($cookies, $browser, $rootScope) {
-    function hasArgs(call) {
-      return call.args.length > 0;
-    }
-
-    spyOn($browser, 'cookies').andCallThrough();
-
-    $cookies.oatmealCookie = 'nom nom';
-    $rootScope.$digest();
-
-    expect($browser.cookies.calls.filter(hasArgs).length).toEqual(1);
-  }));
-
-
-  it('should only delete the browser cookie once per cookie delete',
-      inject(function($cookies, $browser, $rootScope) {
-    function hasArgs(call) {
-      return call.args.length > 0;
-    }
-
-    spyOn($browser, 'cookies').andCallThrough();
-
-    delete $cookies.preexisting;
-    $rootScope.$digest();
-
-    expect($browser.cookies.calls.filter(hasArgs).length).toEqual(1);
-  }));
-
-
-  it('should allow cookies to be set outside the service without overwriting/duplicating',
-      inject(function($cookies, $browser, $rootScope) {
-    var browserCookieSpy = spyOn($browser, 'cookies').andCallThrough();
-
-    function hasArgs(call) {
-      return call.args.length > 0;
-    }
-
-    $browser.cookieHash['preexisting'] = 'vanilla';
-    $cookies.oatmealCookie = 'nom nom';
-    $rootScope.$digest();
-    expect(browserCookieSpy.calls.filter(hasArgs).length).toEqual(1);
-  }));
-
-
-  it('should convert non-string values to string',
-      inject(function($cookies, $browser, $rootScope) {
-    $cookies.nonString = [1, 2, 3];
-    $cookies.nullVal = null;
-    $cookies.undefVal = undefined;
-    var preexisting = $cookies.preexisting = function() {};
-    $rootScope.$digest();
-    expect($browser.cookies()).toEqual({
-      'preexisting': '' + preexisting,
-      'nonString': '1,2,3',
-      'nullVal': 'null',
-      'undefVal': 'undefined'
-    });
-    expect($cookies).toEqual({
-      'preexisting': '' + preexisting,
-      'nonString': '1,2,3',
-      'nullVal': 'null',
-      'undefVal': 'undefined'
-    });
-=======
   it('should get cookie value without deserializing', inject(function($cookies) {
     $cookies.put('name', 'value');
     $cookies.putObject('name2', 'value2');
     expect($cookies.get('name')).toEqual('value');
     expect($cookies.get('name2')).toEqual('"value2"');
->>>>>>> d518a64d
   }));
 
   it('should get all the cookies', inject(function($cookies) {

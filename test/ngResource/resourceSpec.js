--- conflicted
+++ resolved
@@ -264,10 +264,7 @@
     $httpBackend.expect('GET', '/CreditCard?key=value').respond([{id: 1}, {id: 2}]);
 
     var ccs = CreditCard.query({key: 'value'}, callback);
-<<<<<<< HEAD
-
-=======
->>>>>>> e34519e9
+
     expect(ccs).toEqualData([]);
     expect(callback).not.toHaveBeenCalled();
 
@@ -424,7 +421,6 @@
     expect(person.name).toEqual('misko');
   });
 
-<<<<<<< HEAD
   it("should cleanup and remove httpRequest when done", function() {
     $httpBackend.expect('GET', '/CreditCard/123').respond({id: 123, number: '9876'});
     var cc = CreditCard.get({id: 123}, callback);
@@ -443,7 +439,8 @@
     
     $httpBackend.flush();
     expect(cc.httpRequest).toBe(undefined);
-=======
+  });
+
   it("should have $q and $resolved properties for get", function () {
     $httpBackend.expect('GET', '/CreditCard/123').respond({id: 123, number: '9876'});
     var cc = CreditCard.get({id: 123}, callback);
@@ -489,7 +486,6 @@
     $httpBackend.flush();
     expect(removed.$q).toBeDefined();
     expect(removed.$resolved).toBeTruthy();
->>>>>>> e34519e9
   });
 
 

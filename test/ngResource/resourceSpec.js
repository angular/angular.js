--- conflicted
+++ resolved
@@ -17,15 +17,9 @@
       },
       conditionalPut: {
         method: 'PUT',
-<<<<<<< HEAD
         headers: {
           'If-None-Match': '*'
         }
-=======
-	headers: {
-	  'If-None-Match': '*'
-	}
->>>>>>> 03c2a4cf
       }
        
     });
@@ -69,10 +63,6 @@
     R.get({a:4, b:5, c:6});
   });
 
-<<<<<<< HEAD
-=======
-   
->>>>>>> 03c2a4cf
   it('should support escaping colons in url template', function() {
     var R = $resource('http://localhost\\:8080/Path/:a/\\:stillPath/:b');
 

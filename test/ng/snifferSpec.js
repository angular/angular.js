'use strict';

describe('$sniffer', function() {

  function sniffer($window, $document) {
    $window.navigator = {};
    $document = jqLite($document || {});
    if (!$document[0].body) {
      $document[0].body = window.document.body;
    }
    return new $SnifferProvider().$get[2]($window, $document);
  }

  describe('history', function() {
    it('should be true if history.pushState defined', function() {
      expect(sniffer({history: {pushState: noop, replaceState: noop}}).history).toBe(true);
    });

    it('should be false if history or pushState not defined', function() {
      expect(sniffer({history: {}}).history).toBe(false);
      expect(sniffer({}).history).toBe(false);
    });
  });

  describe('hashchange', function() {
    it('should be true if onhashchange property defined', function() {
      expect(sniffer({onhashchange: true}).hashchange).toBe(true);
    });

    it('should be false if onhashchange property not defined', function() {
      expect(sniffer({}).hashchange).toBe(false);
    });

    it('should be false if documentMode is 7 (IE8 comp mode)', function() {
      expect(sniffer({onhashchange: true}, {documentMode: 7}).hashchange).toBe(false);
    });
  });


  describe('hasEvent', function() {
    var mockDocument, mockDivElement, $sniffer;

    beforeEach(function() {
      mockDocument = {createElement: jasmine.createSpy('createElement')};
      mockDocument.createElement.andCallFake(function(elm) {
        if (elm === 'div') return mockDivElement;
      });

      $sniffer = sniffer({}, mockDocument);
    });


    it('should return true if "onchange" is present in a div element', function() {
      mockDivElement = {onchange: noop};

      expect($sniffer.hasEvent('change')).toBe(true);
    });


    it('should return false if "oninput" is not present in a div element', function() {
      mockDivElement = {};

      expect($sniffer.hasEvent('input')).toBe(false);
    });


    it('should only create the element once', function() {
      mockDivElement = {};

      $sniffer.hasEvent('change');
      $sniffer.hasEvent('change');
      $sniffer.hasEvent('change');

      expect(mockDocument.createElement).toHaveBeenCalledOnce();
    });


    it('should claim that IE9 doesn\'t have support for "oninput"', function() {
      // IE9 implementation is fubared, so it's better to pretend that it doesn't have the support
      mockDivElement = {oninput: noop};

      expect($sniffer.hasEvent('input')).toBe((msie == 9) ? false : true);
    });
  });


  describe('csp', function() {
    it('should be false by default', function() {
      expect(sniffer({}).csp).toBe(false);
    });
  });


  describe('vendorPrefix', function() {

    it('should return the correct vendor prefix based on the browser', function() {
      inject(function($sniffer, $window) {
        var expectedPrefix;
        var ua = $window.navigator.userAgent.toLowerCase();
        if(/chrome/i.test(ua) || /safari/i.test(ua) || /webkit/i.test(ua)) {
          expectedPrefix = 'Webkit';
        }
        else if(/firefox/i.test(ua)) {
          expectedPrefix = 'Moz';
        }
        else if(/ie/i.test(ua) || /trident/i.test(ua)) {
          expectedPrefix = 'Ms';
        }
        else if(/opera/i.test(ua)) {
          expectedPrefix = 'O';
        }
        expect($sniffer.vendorPrefix).toBe(expectedPrefix);
      });
    });

    it('should still work for an older version of Webkit', function() {
      module(function($provide) {
        var doc = {
          body : {
            style : {
              WebkitOpacity: '0'
            }
          }
        };
        $provide.value('$document', jqLite(doc));
      });
      inject(function($sniffer) {
        expect($sniffer.vendorPrefix).toBe('webkit');
      });
    });

  });

  describe('animations', function() {
    it('should be either true or false', function() {
      inject(function($sniffer) {
        expect($sniffer.animations).not.toBe(undefined);
      });
    });

    it('should be false when there is no animation style', function() {
      module(function($provide) {
        var doc = {
          body : {
            style : {}
          }
        };
        $provide.value('$document', jqLite(doc));
      });
      inject(function($sniffer) {
        expect($sniffer.animations).toBe(false);
      });
    });

    it('should be true with vendor-specific animations', function() {
      module(function($provide) {
        var animationStyle = 'some_animation 2s linear';
        var doc = {
          body : {
            style : {
              WebkitAnimation : animationStyle,
              MozAnimation : animationStyle,
              OAnimation : animationStyle
            }
          }
        };
        $provide.value('$document', jqLite(doc));
      });
      inject(function($sniffer) {
        expect($sniffer.animations).toBe(true);
      });
    });

    it('should be true with w3c-style animations', function() {
      module(function($provide) {
        var doc = {
          body : {
            style : {
              animation : 'some_animation 2s linear'
            }
          }
        };
        $provide.value('$document', jqLite(doc));
      });
      inject(function($sniffer) {
        expect($sniffer.animations).toBe(true);
      });
    });

    it('should be true on android with older body style properties', function() {
      module(function($provide) {
        var doc = {
          body : {
            style : {
              webkitAnimation: ''
            }
          }
        };
        var win = {
          navigator: {
            userAgent: 'android 2'
          }
        };
        $provide.value('$document', jqLite(doc));
        $provide.value('$window', win);
      });
      inject(function($sniffer) {
        expect($sniffer.animations).toBe(true);
      });
    });

    it('should be true when an older version of Webkit is used', function() {
      module(function($provide) {
        var doc = {
          body : {
            style : {
              WebkitOpacity: '0'
            }
          }
        };
        $provide.value('$document', jqLite(doc));
      });
      inject(function($sniffer) {
        expect($sniffer.animations).toBe(false);
      });
    });

  });

  describe('transitions', function() {

    it('should be either true or false', function() {
      inject(function($sniffer) {
        expect($sniffer.transitions).not.toBe(undefined);
      });
    });

    it('should be false when there is no transition style', function() {
      module(function($provide) {
        var doc = {
          body : {
            style : {}
          }
        };
        $provide.value('$document', jqLite(doc));
      });
      inject(function($sniffer) {
        expect($sniffer.transitions).toBe(false);
      });
    });

    it('should be true with vendor-specific transitions', function() {
      module(function($provide) {
        var transitionStyle = '1s linear all';
        var doc = {
          body : {
            style : {
              WebkitTransition : transitionStyle,
              MozTransition : transitionStyle,
              OTransition : transitionStyle
            }
          }
        };
        $provide.value('$document', jqLite(doc));
      });
      inject(function($sniffer) {
        expect($sniffer.transitions).toBe(true);
      });
    });

    it('should be true with w3c-style transitions', function() {
      module(function($provide) {
        var doc = {
          body : {
            style : {
              transition : '1s linear all'
            }
          }
        };
        $provide.value('$document', jqLite(doc));
      });
      inject(function($sniffer) {
        expect($sniffer.transitions).toBe(true);
      });
    });

    it('should be true on android with older body style properties', function() {
      module(function($provide) {
        var doc = {
          body : {
            style : {
              webkitTransition: ''
            }
          }
        };
        var win = {
          navigator: {
            userAgent: 'android 2'
          }
        };
        $provide.value('$document', jqLite(doc));
        $provide.value('$window', win);
      });
      inject(function($sniffer) {
        expect($sniffer.transitions).toBe(true);
      });
    });

  });


  describe('history', function() {
    it('should be true on Boxee box with an older version of Webkit', function() {
      module(function($provide) {
        var doc = {
          body : {
            style : {}
          }
        };
        var win = {
          history: {
            pushState: noop
          },
          navigator: {
            userAgent: 'boxee (alpha/Darwin 8.7.1 i386 - 0.9.11.5591)'
          }
        };
        $provide.value('$document', jqLite(doc));
        $provide.value('$window', win);
      });
      inject(function($sniffer) {
        expect($sniffer.history).toBe(false);
      });
    });
  });

<<<<<<< HEAD
  describe('history', function() {
      it('should be false on Webkit versions older then 534.x.x', function() {
          module(function($provide) {
              var doc = {
                  body : {
                      style : {}
                  }
              };
              var win = {
                  history: {
                      pushState: noop
                  },
                  navigator: {
                      userAgent: 'Mozilla/5.0 (Macintosh; U; Intel Mac OS X 10_5_8; nl-nl) AppleWebkit/533.18.1 (KHTML, like Gecko) Version/5.0.2 Safari/533.18.5'
                  }
              };
              $provide.value('$document', jqLite(doc));
              $provide.value('$window', win);
          });
          inject(function($sniffer) {
              expect($sniffer.history).toBe(false);
          });
      });
=======
  it('should provide the android version', function() {
    module(function($provide) {
      var win = {
        navigator: {
          userAgent: 'android 2'
        }
      };
      $provide.value('$document', jqLite({}));
      $provide.value('$window', win);
    });
    inject(function($sniffer) {
      expect($sniffer.android).toBe(2);
    });
>>>>>>> a9b5a108
  });

  it('should return the internal msie flag', inject(function($sniffer) {
    expect(isNaN($sniffer.msie)).toBe(isNaN(msie));
    if (msie) {
      expect($sniffer.msie).toBe(msie);
    }
  }));

  it('should return document.documentMode as msieDocumentMode', function() {
    var someDocumentMode = 123;
    expect(sniffer({}, {documentMode: someDocumentMode}).msieDocumentMode).toBe(someDocumentMode);
  });
});<|MERGE_RESOLUTION|>--- conflicted
+++ resolved
@@ -332,11 +332,8 @@
         expect($sniffer.history).toBe(false);
       });
     });
-  });
-
-<<<<<<< HEAD
-  describe('history', function() {
-      it('should be false on Webkit versions older then 534.x.x', function() {
+
+    it('should be false on Webkit versions older then 534.x.x', function() {
           module(function($provide) {
               var doc = {
                   body : {
@@ -358,7 +355,8 @@
               expect($sniffer.history).toBe(false);
           });
       });
-=======
+  });
+
   it('should provide the android version', function() {
     module(function($provide) {
       var win = {
@@ -372,7 +370,6 @@
     inject(function($sniffer) {
       expect($sniffer.android).toBe(2);
     });
->>>>>>> a9b5a108
   });
 
   it('should return the internal msie flag', inject(function($sniffer) {

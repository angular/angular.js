'use strict';

describe('$http', function() {

  var callback;

  beforeEach(function() {
    callback = jasmine.createSpy('done');
  });

  beforeEach(module(function($exceptionHandlerProvider) {
    $exceptionHandlerProvider.mode('log');
  }));

  afterEach(inject(function($exceptionHandler, $httpBackend, $rootScope) {
    forEach($exceptionHandler.errors, function(e) {
      dump('Unhandled exception: ', e);
    });

    if ($exceptionHandler.errors.length) {
      throw 'Unhandled exceptions trapped in $exceptionHandler!';
    }

    $rootScope.$digest();
    $httpBackend.verifyNoOutstandingExpectation();
  }));


  describe('$httpProvider', function() {
    describe('interceptors', function() {
      it('should chain request, requestReject, response and responseReject interceptors', function() {
        module(function($httpProvider) {
          var savedConfig, savedResponse;
          $httpProvider.interceptors.push(function($q) {
            return {
              request: function(config) {
                config.url += '/1';
                savedConfig = config;
                return $q.reject('/2');
              }
            };
          });
          $httpProvider.interceptors.push(function($q) {
            return {
              requestError: function(error) {
                savedConfig.url += error;
                return $q.when(savedConfig);
              }
            };
          });
          $httpProvider.interceptors.push(function() {
            return {
              responseError: function(rejection) {
                savedResponse.data += rejection;
                return savedResponse;
              }
            };
          });
          $httpProvider.interceptors.push(function($q) {
            return {
              response: function(response) {
                response.data += ':1';
                savedResponse = response;
                return $q.reject(':2');
              }
            };
          });
        });
        inject(function($http, $httpBackend, $rootScope) {
          var response;
          $httpBackend.expect('GET', '/url/1/2').respond('response');
          $http({method: 'GET', url: '/url'}).then(function(r) {
            response = r;
          });
          $rootScope.$apply();
          $httpBackend.flush();
          expect(response.data).toEqual('response:1:2');
        });
      });


      it('should verify order of execution', function() {
        module(function($httpProvider) {
          $httpProvider.interceptors.push(function($q) {
            return {
              request: function(config) {
                config.url += '/outer';
                return config;
              },
              response: function(response) {
                response.data = '{' + response.data + '} outer';
                return response;
              }
            };
          });
          $httpProvider.interceptors.push(function($q) {
            return {
              request: function(config) {
                config.url += '/inner';
                return config;
              },
              response: function(response) {
                response.data = '{' + response.data + '} inner';
                return response;
              }
            };
          });
        });
        inject(function($http, $httpBackend) {
          var response;
          $httpBackend.expect('GET', '/url/outer/inner').respond('response');
          $http({method: 'GET', url: '/url'}).then(function(r) {
            response = r;
          });
          $httpBackend.flush();
          expect(response.data).toEqual('{{response} inner} outer');
        });
      });
    });


    describe('request interceptors', function() {
      it('should pass request config as a promise', function() {
        var run = false;
        module(function($httpProvider) {
          $httpProvider.interceptors.push(function() {
            return {
              request: function(config) {
                expect(config.url).toEqual('/url');
                expect(config.data).toEqual({one: "two"});
                expect(config.headers.foo).toEqual('bar');
                run = true;
                return config;
              }
            };
          });
        });
        inject(function($http, $httpBackend, $rootScope) {
          $httpBackend.expect('POST', '/url').respond('');
          $http({method: 'POST', url: '/url', data: {one: 'two'}, headers: {foo: 'bar'}});
          $rootScope.$apply();
          expect(run).toEqual(true);
        });
      });

      it('should allow manipulation of request', function() {
        module(function($httpProvider) {
          $httpProvider.interceptors.push(function() {
            return {
              request: function(config) {
                config.url = '/intercepted';
                config.headers.foo = 'intercepted';
                return config;
              }
            };
          });
        });
        inject(function($http, $httpBackend, $rootScope) {
          $httpBackend.expect('GET', '/intercepted', null, function (headers) {
            return headers.foo === 'intercepted';
          }).respond('');
          $http.get('/url');
          $rootScope.$apply();
        });
      });


      it('should allow replacement of the headers object', function() {
        module(function($httpProvider) {
          $httpProvider.interceptors.push(function() {
            return {
              request: function(config) {
                config.headers = {foo: 'intercepted'};
                return config;
              }
            };
          });
        });
        inject(function($http, $httpBackend, $rootScope) {
          $httpBackend.expect('GET', '/url', null, function (headers) {
            return angular.equals(headers, {foo: 'intercepted'});
          }).respond('');
          $http.get('/url');
          $rootScope.$apply();
        });
      });

      it('should reject the http promise if an interceptor fails', function() {
        var reason = new Error('interceptor failed');
        module(function($httpProvider) {
          $httpProvider.interceptors.push(function($q) {
            return {
              request: function(promise) {
                return $q.reject(reason);
              }
            };
          });
        });
        inject(function($http, $httpBackend, $rootScope) {
          var success = jasmine.createSpy(), error = jasmine.createSpy();
          $http.get('/url').then(success, error);
          $rootScope.$apply();
          expect(success).not.toHaveBeenCalled();
          expect(error).toHaveBeenCalledWith(reason);
        });
      });

      it('should not manipulate the passed-in config', function() {
        module(function($httpProvider) {
          $httpProvider.interceptors.push(function() {
            return {
              request: function(config) {
                config.url = '/intercepted';
                config.headers.foo = 'intercepted';
                return config;
              }
            };
          });
        });
        inject(function($http, $httpBackend, $rootScope) {
          var config = { method: 'get', url: '/url', headers: { foo: 'bar'} };
          $httpBackend.expect('GET', '/intercepted').respond('');
          $http.get('/url');
          $rootScope.$apply();
          expect(config.method).toEqual('get');
          expect(config.url).toEqual('/url');
          expect(config.headers.foo).toEqual('bar');
        });
      });

      it('should support interceptors defined as services', function() {
        module(function($provide, $httpProvider) {
          $provide.factory('myInterceptor', function() {
            return {
              request: function(config) {
                config.url = '/intercepted';
                return config;
              }
            };
          });
          $httpProvider.interceptors.push('myInterceptor');
        });
        inject(function($http, $httpBackend, $rootScope) {
          $httpBackend.expect('POST', '/intercepted').respond('');
          $http.post('/url');
          $rootScope.$apply();
        });
      });

      it('should support complex interceptors based on promises', function() {
        module(function($provide, $httpProvider) {
          $provide.factory('myInterceptor', function($q, $rootScope) {
            return {
              request: function(config) {
                return $q.when('/intercepted').then(function(intercepted) {
                  config.url = intercepted;
                  return config;
                });
              }
            };
          });
          $httpProvider.interceptors.push('myInterceptor');
        });
        inject(function($http, $httpBackend, $rootScope) {
          $httpBackend.expect('POST', '/intercepted').respond('');
          $http.post('/two');
          $rootScope.$apply();
        });
      });
    });
  });


  describe('the instance', function() {
    var $httpBackend, $http, $rootScope;

    beforeEach(inject(['$rootScope', function($rs) {
      $rootScope = $rs;

      spyOn($rootScope, '$apply').andCallThrough();
    }]));

    beforeEach(inject(['$httpBackend', '$http', function($hb, $h) {
      $httpBackend = $hb;
      $http = $h;
    }]));

    it('should send GET requests if no method specified', inject(function($httpBackend, $http) {
      $httpBackend.expect('GET', '/url').respond('');
      $http({url: '/url'});
    }));

    it('should do basic request', inject(function($httpBackend, $http) {
      $httpBackend.expect('GET', '/url').respond('');
      $http({url: '/url', method: 'GET'});
    }));


    it('should pass data if specified', inject(function($httpBackend, $http) {
      $httpBackend.expect('POST', '/url', 'some-data').respond('');
      $http({url: '/url', method: 'POST', data: 'some-data'});
    }));


    describe('params', function() {
      it('should do basic request with params and encode', inject(function($httpBackend, $http) {
        $httpBackend.expect('GET', '/url?a%3D=%3F%26&b=2').respond('');
        $http({url: '/url', params: {'a=':'?&', b:2}, method: 'GET'});
      }));


      it('should merge params if url contains some already', inject(function($httpBackend, $http) {
        $httpBackend.expect('GET', '/url?c=3&a=1&b=2').respond('');
        $http({url: '/url?c=3', params: {a:1, b:2}, method: 'GET'});
      }));


      it('should jsonify objects in params map', inject(function($httpBackend, $http) {
        $httpBackend.expect('GET', '/url?a=1&b=%7B%22c%22:3%7D').respond('');
        $http({url: '/url', params: {a:1, b:{c:3}}, method: 'GET'});
      }));


      it('should expand arrays in params map', inject(function($httpBackend, $http) {
        $httpBackend.expect('GET', '/url?a=1&a=2&a=3').respond('');
        $http({url: '/url', params: {a: [1,2,3]}, method: 'GET'});
      }));


      it('should not encode @ in url params', function() {
        //encodeURIComponent is too agressive and doesn't follow http://www.ietf.org/rfc/rfc3986.txt
        //with regards to the character set (pchar) allowed in path segments
        //so we need this test to make sure that we don't over-encode the params and break stuff
        //like buzz api which uses @self

        $httpBackend.expect('GET', '/Path?!do%26h=g%3Da+h&:bar=$baz@1').respond('');
        $http({url: '/Path', params: {':bar': '$baz@1', '!do&h': 'g=a h'}, method: 'GET'});
      });

      it('should not add question mark when params is empty', function() {
        $httpBackend.expect('GET', '/url').respond('');
        $http({url: '/url', params: {}, method: 'GET'});
      });

      it('should not double quote dates', function() {
        if (msie < 9) return;
        $httpBackend.expect('GET', '/url?date=2014-07-15T17:30:00.000Z').respond('');
        $http({url: '/url', params: {date:new Date('2014-07-15T17:30:00.000Z')}, method: 'GET'});
      });
    });


    describe('callbacks', function() {

      it('should pass in the response object when a request is successful', function() {
        $httpBackend.expect('GET', '/url').respond(207, 'my content', {'content-encoding': 'smurf'});
        $http({url: '/url', method: 'GET'}).then(function(response) {
          expect(response.data).toBe('my content');
          expect(response.status).toBe(207);
          expect(response.headers()).toEqual({'content-encoding': 'smurf'});
          expect(response.config.url).toBe('/url');
          callback();
        });

        $httpBackend.flush();
        expect(callback).toHaveBeenCalledOnce();
      });


      it('should pass statusText in response object when a request is successful', function() {
        $httpBackend.expect('GET', '/url').respond(200, 'SUCCESS', {}, 'OK');
        $http({url: '/url', method: 'GET'}).then(function(response) {
          expect(response.statusText).toBe('OK');
          callback();
        });

        $httpBackend.flush();
        expect(callback).toHaveBeenCalledOnce();
      });


      it('should pass statusText in response object when a request fails', function() {
        $httpBackend.expect('GET', '/url').respond(404, 'ERROR', {}, 'Not Found');
        $http({url: '/url', method: 'GET'}).then(null, function(response) {
          expect(response.statusText).toBe('Not Found');
          callback();
        });

        $httpBackend.flush();
        expect(callback).toHaveBeenCalledOnce();
      });


      it('should pass in the response object when a request failed', function() {
        $httpBackend.expect('GET', '/url').respond(543, 'bad error', {'request-id': '123'});
        $http({url: '/url', method: 'GET'}).then(null, function(response) {
          expect(response.data).toBe('bad error');
          expect(response.status).toBe(543);
          expect(response.headers()).toEqual({'request-id': '123'});
          expect(response.config.url).toBe('/url');
          callback();
        });

        $httpBackend.flush();
        expect(callback).toHaveBeenCalledOnce();
      });


      describe('success', function() {
        it('should allow http specific callbacks to be registered via "success"', function() {
          $httpBackend.expect('GET', '/url').respond(207, 'my content', {'content-encoding': 'smurf'});
          $http({url: '/url', method: 'GET'}).success(function(data, status, headers, config) {
            expect(data).toBe('my content');
            expect(status).toBe(207);
            expect(headers()).toEqual({'content-encoding': 'smurf'});
            expect(config.url).toBe('/url');
            callback();
          });

          $httpBackend.flush();
          expect(callback).toHaveBeenCalledOnce();
        });


        it('should return the original http promise', function() {
          $httpBackend.expect('GET', '/url').respond(207, 'my content', {'content-encoding': 'smurf'});
          var httpPromise = $http({url: '/url', method: 'GET'});
          expect(httpPromise.success(callback)).toBe(httpPromise);
        });
      });


      describe('error', function() {
        it('should allow http specific callbacks to be registered via "error"', function() {
          $httpBackend.expect('GET', '/url').respond(543, 'bad error', {'request-id': '123'});
          $http({url: '/url', method: 'GET'}).error(function(data, status, headers, config) {
            expect(data).toBe('bad error');
            expect(status).toBe(543);
            expect(headers()).toEqual({'request-id': '123'});
            expect(config.url).toBe('/url');
            callback();
          });

          $httpBackend.flush();
          expect(callback).toHaveBeenCalledOnce();
        });


        it('should return the original http promise', function() {
          $httpBackend.expect('GET', '/url').respond(543, 'bad error', {'request-id': '123'});
          var httpPromise = $http({url: '/url', method: 'GET'});
          expect(httpPromise.error(callback)).toBe(httpPromise);
        });
      });
    });


    describe('response headers', function() {

      it('should return single header', function() {
        $httpBackend.expect('GET', '/url').respond('', {'date': 'date-val'});
        callback.andCallFake(function(r) {
          expect(r.headers('date')).toBe('date-val');
        });

        $http({url: '/url', method: 'GET'}).then(callback);
        $httpBackend.flush();

        expect(callback).toHaveBeenCalledOnce();
      });


      it('should return null when single header does not exist', function() {
        $httpBackend.expect('GET', '/url').respond('', {'Some-Header': 'Fake'});
        callback.andCallFake(function(r) {
          r.headers(); // we need that to get headers parsed first
          expect(r.headers('nothing')).toBe(null);
        });

        $http({url: '/url', method: 'GET'}).then(callback);
        $httpBackend.flush();

        expect(callback).toHaveBeenCalledOnce();
      });


      it('should return all headers as object', function() {
        $httpBackend.expect('GET', '/url').respond('', {
          'content-encoding': 'gzip',
          'server': 'Apache'
        });

        callback.andCallFake(function(r) {
          expect(r.headers()).toEqual({'content-encoding': 'gzip', 'server': 'Apache'});
        });

        $http({url: '/url', method: 'GET'}).then(callback);
        $httpBackend.flush();

        expect(callback).toHaveBeenCalledOnce();
      });


      it('should return empty object for jsonp request', function() {
        callback.andCallFake(function(r) {
          expect(r.headers()).toEqual({});
        });

        $httpBackend.expect('JSONP', '/some').respond(200);
        $http({url: '/some', method: 'JSONP'}).then(callback);
        $httpBackend.flush();
        expect(callback).toHaveBeenCalledOnce();
      });
    });


    describe('response headers parser', function() {
      /* global parseHeaders: false */

      it('should parse basic', function() {
        var parsed = parseHeaders(
            'date: Thu, 04 Aug 2011 20:23:08 GMT\n' +
            'content-encoding: gzip\n' +
            'transfer-encoding: chunked\n' +
            'x-cache-info: not cacheable; response has already expired, not cacheable; response has already expired\n' +
            'connection: Keep-Alive\n' +
            'x-backend-server: pm-dekiwiki03\n' +
            'pragma: no-cache\n' +
            'server: Apache\n' +
            'x-frame-options: DENY\n' +
            'content-type: text/html; charset=utf-8\n' +
            'vary: Cookie, Accept-Encoding\n' +
            'keep-alive: timeout=5, max=1000\n' +
            'expires: Thu: , 19 Nov 1981 08:52:00 GMT\n');

        expect(parsed['date']).toBe('Thu, 04 Aug 2011 20:23:08 GMT');
        expect(parsed['content-encoding']).toBe('gzip');
        expect(parsed['transfer-encoding']).toBe('chunked');
        expect(parsed['keep-alive']).toBe('timeout=5, max=1000');
      });


      it('should parse lines without space after colon', function() {
        expect(parseHeaders('key:value').key).toBe('value');
      });


      it('should trim the values', function() {
        expect(parseHeaders('key:    value ').key).toBe('value');
      });


      it('should allow headers without value', function() {
        expect(parseHeaders('key:').key).toBe('');
      });


      it('should merge headers with same key', function() {
        expect(parseHeaders('key: a\nkey:b\n').key).toBe('a, b');
      });


      it('should normalize keys to lower case', function() {
        expect(parseHeaders('KeY: value').key).toBe('value');
      });


      it('should parse CRLF as delimiter', function() {
        // IE does use CRLF
        expect(parseHeaders('a: b\r\nc: d\r\n')).toEqual({a: 'b', c: 'd'});
        expect(parseHeaders('a: b\r\nc: d\r\n').a).toBe('b');
      });


      it('should parse tab after semi-colon', function() {
        expect(parseHeaders('a:\tbb').a).toBe('bb');
        expect(parseHeaders('a: \tbb').a).toBe('bb');
      });
    });


    describe('request headers', function() {

      it('should send custom headers', function() {
        $httpBackend.expect('GET', '/url', undefined, function(headers) {
          return headers['Custom'] == 'header';
        }).respond('');

        $http({url: '/url', method: 'GET', headers: {
          'Custom': 'header'
        }});

        $httpBackend.flush();
      });


      it('should set default headers for GET request', function() {
        $httpBackend.expect('GET', '/url', undefined, function(headers) {
          return headers['Accept'] == 'application/json, text/plain, */*';
        }).respond('');

        $http({url: '/url', method: 'GET', headers: {}});
        $httpBackend.flush();
      });


      it('should set default headers for POST request', function() {
        $httpBackend.expect('POST', '/url', 'messageBody', function(headers) {
          return headers['Accept'] == 'application/json, text/plain, */*' &&
                 headers['Content-Type'] == 'application/json;charset=utf-8';
        }).respond('');

        $http({url: '/url', method: 'POST', headers: {}, data: 'messageBody'});
        $httpBackend.flush();
      });


      it('should set default headers for PUT request', function() {
        $httpBackend.expect('PUT', '/url', 'messageBody', function(headers) {
          return headers['Accept'] == 'application/json, text/plain, */*' &&
                 headers['Content-Type'] == 'application/json;charset=utf-8';
        }).respond('');

        $http({url: '/url', method: 'PUT', headers: {}, data: 'messageBody'});
        $httpBackend.flush();
      });

      it('should set default headers for PATCH request', function() {
        $httpBackend.expect('PATCH', '/url', 'messageBody', function(headers) {
          return headers['Accept'] == 'application/json, text/plain, */*' &&
                 headers['Content-Type'] == 'application/json;charset=utf-8';
        }).respond('');

        $http({url: '/url', method: 'PATCH', headers: {}, data: 'messageBody'});
        $httpBackend.flush();
      });

      it('should set default headers for custom HTTP method', function() {
        $httpBackend.expect('FOO', '/url', undefined, function(headers) {
          return headers['Accept'] == 'application/json, text/plain, */*';
        }).respond('');

        $http({url: '/url', method: 'FOO', headers: {}});
        $httpBackend.flush();
      });


      it('should override default headers with custom', function() {
        $httpBackend.expect('POST', '/url', 'messageBody', function(headers) {
          return headers['Accept'] == 'Rewritten' &&
                 headers['Content-Type'] == 'Rewritten';
        }).respond('');

        $http({url: '/url', method: 'POST', data: 'messageBody', headers: {
          'Accept': 'Rewritten',
          'Content-Type': 'Rewritten'
        }});
        $httpBackend.flush();
      });

      it('should delete default headers if custom header function returns null', function () {

        $httpBackend.expect('POST', '/url', 'messageBody', function(headers) {
          return !('Accept' in headers);
        }).respond('');

        $http({url: '/url', method: 'POST', data: 'messageBody', headers: {
          'Accept': function() { return null; }
        }});
        $httpBackend.flush();
      });

      it('should override default headers with custom in a case insensitive manner', function() {
        $httpBackend.expect('POST', '/url', 'messageBody', function(headers) {
          return headers['accept'] == 'Rewritten' &&
                 headers['content-type'] == 'Content-Type Rewritten' &&
                 headers['Accept'] === undefined &&
                 headers['Content-Type'] === undefined;
        }).respond('');

        $http({url: '/url', method: 'POST', data: 'messageBody', headers: {
          'accept': 'Rewritten',
          'content-type': 'Content-Type Rewritten'
        }});
        $httpBackend.flush();
      });

      it('should not set XSRF cookie for cross-domain requests', inject(function($browser) {
        $browser.cookies('XSRF-TOKEN', 'secret');
        $browser.url('http://host.com/base');
        $httpBackend.expect('GET', 'http://www.test.com/url', undefined, function(headers) {
          return headers['X-XSRF-TOKEN'] === undefined;
        }).respond('');

        $http({url: 'http://www.test.com/url', method: 'GET', headers: {}});
        $httpBackend.flush();
      }));


      it('should not send Content-Type header if request data/body is undefined', function() {
        $httpBackend.expect('POST', '/url', undefined, function(headers) {
          return !headers.hasOwnProperty('Content-Type');
        }).respond('');

        $httpBackend.expect('POST', '/url2', undefined, function(headers) {
          return !headers.hasOwnProperty('content-type');
        }).respond('');

        $http({url: '/url', method: 'POST'});
        $http({url: '/url2', method: 'POST', headers: {'content-type': 'Rewritten'}});
        $httpBackend.flush();
      });

      it('should NOT delete Content-Type header if request data/body is set by request transform', function() {
        $httpBackend.expect('POST', '/url', {'one' : 'two'}, function(headers) {
          return headers['Content-Type'] == 'application/json;charset=utf-8';
        }).respond('');

        $http({
          url: '/url',
          method: 'POST',
          transformRequest : function(data) {
            data = {'one' : 'two'};
            return data;
          }
        });

        $httpBackend.flush();
      });

      it('should set the XSRF cookie into a XSRF header', inject(function($browser) {
        function checkXSRF(secret, header) {
          return function(headers) {
            return headers[header || 'X-XSRF-TOKEN'] == secret;
          };
        }

        $browser.cookies('XSRF-TOKEN', 'secret');
        $browser.cookies('aCookie', 'secret2');
        $httpBackend.expect('GET', '/url', undefined, checkXSRF('secret')).respond('');
        $httpBackend.expect('POST', '/url', undefined, checkXSRF('secret')).respond('');
        $httpBackend.expect('PUT', '/url', undefined, checkXSRF('secret')).respond('');
        $httpBackend.expect('DELETE', '/url', undefined, checkXSRF('secret')).respond('');
        $httpBackend.expect('GET', '/url', undefined, checkXSRF('secret', 'aHeader')).respond('');
        $httpBackend.expect('GET', '/url', undefined, checkXSRF('secret2')).respond('');

        $http({url: '/url', method: 'GET'});
        $http({url: '/url', method: 'POST', headers: {'S-ome': 'Header'}});
        $http({url: '/url', method: 'PUT', headers: {'Another': 'Header'}});
        $http({url: '/url', method: 'DELETE', headers: {}});
        $http({url: '/url', method: 'GET', xsrfHeaderName: 'aHeader'});
        $http({url: '/url', method: 'GET', xsrfCookieName: 'aCookie'});

        $httpBackend.flush();
      }));

      it('should send execute result if header value is function', inject(function() {
        var headerConfig = {'Accept': function() { return 'Rewritten'; }};

        function checkHeaders(headers) {
          return headers['Accept'] == 'Rewritten';
        }

        $httpBackend.expect('GET', '/url', undefined, checkHeaders).respond('');
        $httpBackend.expect('POST', '/url', undefined, checkHeaders).respond('');
        $httpBackend.expect('PUT', '/url', undefined, checkHeaders).respond('');
        $httpBackend.expect('PATCH', '/url', undefined, checkHeaders).respond('');
        $httpBackend.expect('DELETE', '/url', undefined, checkHeaders).respond('');

        $http({url: '/url', method: 'GET', headers: headerConfig});
        $http({url: '/url', method: 'POST', headers: headerConfig});
        $http({url: '/url', method: 'PUT', headers: headerConfig});
        $http({url: '/url', method: 'PATCH', headers: headerConfig});
        $http({url: '/url', method: 'DELETE', headers: headerConfig});

        $httpBackend.flush();
      }));

      it('should check the cache before checking the XSRF cookie', inject(function($browser, $cacheFactory) {
        var testCache = $cacheFactory('testCache'),
            executionOrder = [];

        spyOn($browser, 'cookies').andCallFake(function() {
          executionOrder.push('cookies');
          return {'XSRF-TOKEN':'foo'};
        });
        spyOn(testCache, 'get').andCallFake(function() {
          executionOrder.push('cache');
        });

        $httpBackend.expect('GET', '/url', undefined).respond('');
        $http({url: '/url', method: 'GET', cache: testCache});
        $httpBackend.flush();

        expect(executionOrder).toEqual(['cache', 'cookies']);
      }));
    });


    describe('short methods', function() {

      function checkHeader(name, value) {
        return function(headers) {
          return headers[name] == value;
        };
      }

      it('should have get()', function() {
        $httpBackend.expect('GET', '/url').respond('');
        $http.get('/url');
      });


      it('get() should allow config param', function() {
        $httpBackend.expect('GET', '/url', undefined, checkHeader('Custom', 'Header')).respond('');
        $http.get('/url', {headers: {'Custom': 'Header'}});
      });


      it('should have delete()', function() {
        $httpBackend.expect('DELETE', '/url').respond('');
        $http['delete']('/url');
      });


      it('delete() should allow config param', function() {
        $httpBackend.expect('DELETE', '/url', undefined, checkHeader('Custom', 'Header')).respond('');
        $http['delete']('/url', {headers: {'Custom': 'Header'}});
      });


      it('should have head()', function() {
        $httpBackend.expect('HEAD', '/url').respond('');
        $http.head('/url');
      });


      it('head() should allow config param', function() {
        $httpBackend.expect('HEAD', '/url', undefined, checkHeader('Custom', 'Header')).respond('');
        $http.head('/url', {headers: {'Custom': 'Header'}});
      });


      it('should have post()', function() {
        $httpBackend.expect('POST', '/url', 'some-data').respond('');
        $http.post('/url', 'some-data');
      });


      it('post() should allow config param', function() {
        $httpBackend.expect('POST', '/url', 'some-data', checkHeader('Custom', 'Header')).respond('');
        $http.post('/url', 'some-data', {headers: {'Custom': 'Header'}});
      });


      it('should have put()', function() {
        $httpBackend.expect('PUT', '/url', 'some-data').respond('');
        $http.put('/url', 'some-data');
      });


      it('put() should allow config param', function() {
        $httpBackend.expect('PUT', '/url', 'some-data', checkHeader('Custom', 'Header')).respond('');
        $http.put('/url', 'some-data', {headers: {'Custom': 'Header'}});
      });

      it('should have patch()', function(){
        $httpBackend.expect('PATCH', '/url', 'some-data').respond('');
        $http.patch('/url', 'some-data');
      });

      it('patch() should allow config param', function() {
        $httpBackend.expect('PATCH', '/url', 'some-data', checkHeader('Custom', 'Header')).respond('');
        $http.patch('/url', 'some-data', {headers: {'Custom': 'Header'}});
      });

      it('should have jsonp()', function() {
        $httpBackend.expect('JSONP', '/url').respond('');
        $http.jsonp('/url');
      });


      it('jsonp() should allow config param', function() {
        $httpBackend.expect('JSONP', '/url', undefined, checkHeader('Custom', 'Header')).respond('');
        $http.jsonp('/url', {headers: {'Custom': 'Header'}});
      });
    });


    describe('scope.$apply', function() {

      it('should $apply after success callback', function() {
        $httpBackend.when('GET').respond(200);
        $http({method: 'GET', url: '/some'});
        $httpBackend.flush();
        expect($rootScope.$apply).toHaveBeenCalledOnce();
      });


      it('should $apply after error callback', function() {
        $httpBackend.when('GET').respond(404);
        $http({method: 'GET', url: '/some'});
        $httpBackend.flush();
        expect($rootScope.$apply).toHaveBeenCalledOnce();
      });


      it('should $apply even if exception thrown during callback', inject(function($exceptionHandler){
        $httpBackend.when('GET').respond(200);
        callback.andThrow('error in callback');

        $http({method: 'GET', url: '/some'}).then(callback);
        $httpBackend.flush();
        expect($rootScope.$apply).toHaveBeenCalledOnce();

        $exceptionHandler.errors = [];
      }));
    });


    describe('transformData', function() {

      describe('request', function() {

        describe('default', function() {

          it('should transform object into json', function() {
            $httpBackend.expect('POST', '/url', '{"one":"two"}').respond('');
            $http({method: 'POST', url: '/url', data: {one: 'two'}});
          });


          it('should ignore strings', function() {
            $httpBackend.expect('POST', '/url', 'string-data').respond('');
            $http({method: 'POST', url: '/url', data: 'string-data'});
          });


          it('should ignore File objects', function() {
            var file = {
              some: true,
              // $httpBackend compares toJson values by default,
              // we need to be sure it's not serialized into json string
              test: function(actualValue) {
                return this === actualValue;
              }
            };

            // I'm really sorry for doing this :-D
            // Unfortunatelly I don't know how to trick toString.apply(obj) comparison
            spyOn(window, 'isFile').andReturn(true);

            $httpBackend.expect('POST', '/some', file).respond('');
            $http({method: 'POST', url: '/some', data: file});
          });
        });


        it('should ignore Blob objects', function () {
          if (!window.Blob) return;

          var blob = new Blob(['blob!'], { type: 'text/plain' });

          $httpBackend.expect('POST', '/url', '[object Blob]').respond('');
          $http({ method: 'POST', url: '/url', data: blob });
        });


        it('should have access to request headers', function() {
          $httpBackend.expect('POST', '/url', 'header1').respond(200);
          $http.post('/url', 'req', {
            headers: {h1: 'header1'},
            transformRequest: function(data, headers) {
              return headers('h1');
            }
          }).success(callback);
          $httpBackend.flush();

          expect(callback).toHaveBeenCalledOnce();
        });


        it('should pipeline more functions', function() {
          function first(d, h) {return d + '-first' + ':' + h('h1');}
          function second(d) {return uppercase(d);}

          $httpBackend.expect('POST', '/url', 'REQ-FIRST:V1').respond(200);
          $http.post('/url', 'req', {
            headers: {h1: 'v1'},
            transformRequest: [first, second]
          }).success(callback);
          $httpBackend.flush();

          expect(callback).toHaveBeenCalledOnce();
        });
      });


      describe('response', function() {

        describe('default', function() {

          it('should deserialize json objects', function() {
            $httpBackend.expect('GET', '/url').respond('{"foo":"bar","baz":23}');
            $http({method: 'GET', url: '/url'}).success(callback);
            $httpBackend.flush();

            expect(callback).toHaveBeenCalledOnce();
            expect(callback.mostRecentCall.args[0]).toEqual({foo: 'bar', baz: 23});
          });


          it('should deserialize json arrays', function() {
            $httpBackend.expect('GET', '/url').respond('[1, "abc", {"foo":"bar"}]');
            $http({method: 'GET', url: '/url'}).success(callback);
            $httpBackend.flush();

            expect(callback).toHaveBeenCalledOnce();
            expect(callback.mostRecentCall.args[0]).toEqual([1, 'abc', {foo: 'bar'}]);
          });


          it('should deserialize json numbers when response header contains application/json',
              function() {
            $httpBackend.expect('GET', '/url').respond('123', {'Content-Type': 'application/json'});
            $http({method: 'GET', url: '/url'}).success(callback);
            $httpBackend.flush();

            expect(callback).toHaveBeenCalledOnce();
            expect(callback.mostRecentCall.args[0]).toEqual(123);
          });


          it('should deserialize json strings when response header contains application/json',
              function() {
            $httpBackend.expect('GET', '/url').respond('"asdf"', {'Content-Type': 'application/json'});
            $http({method: 'GET', url: '/url'}).success(callback);
            $httpBackend.flush();

            expect(callback).toHaveBeenCalledOnce();
            expect(callback.mostRecentCall.args[0]).toEqual('asdf');
          });


          it('should deserialize json nulls when response header contains application/json',
              function() {
            $httpBackend.expect('GET', '/url').respond('null', {'Content-Type': 'application/json'});
            $http({method: 'GET', url: '/url'}).success(callback);
            $httpBackend.flush();

            expect(callback).toHaveBeenCalledOnce();
            expect(callback.mostRecentCall.args[0]).toEqual(null);
          });


          it('should deserialize json true when response header contains application/json',
              function() {
            $httpBackend.expect('GET', '/url').respond('true', {'Content-Type': 'application/json'});
            $http({method: 'GET', url: '/url'}).success(callback);
            $httpBackend.flush();

            expect(callback).toHaveBeenCalledOnce();
            expect(callback.mostRecentCall.args[0]).toEqual(true);
          });


          it('should deserialize json false when response header contains application/json',
              function() {
            $httpBackend.expect('GET', '/url').respond('false', {'Content-Type': 'application/json'});
            $http({method: 'GET', url: '/url'}).success(callback);
            $httpBackend.flush();

            expect(callback).toHaveBeenCalledOnce();
            expect(callback.mostRecentCall.args[0]).toEqual(false);
          });


          it('should deserialize json with security prefix', function() {
            $httpBackend.expect('GET', '/url').respond(')]}\',\n[1, "abc", {"foo":"bar"}]');
            $http({method: 'GET', url: '/url'}).success(callback);
            $httpBackend.flush();

            expect(callback).toHaveBeenCalledOnce();
            expect(callback.mostRecentCall.args[0]).toEqual([1, 'abc', {foo:'bar'}]);
          });


          it('should deserialize json with security prefix ")]}\'"', function() {
            $httpBackend.expect('GET', '/url').respond(')]}\'\n\n[1, "abc", {"foo":"bar"}]');
            $http({method: 'GET', url: '/url'}).success(callback);
            $httpBackend.flush();

            expect(callback).toHaveBeenCalledOnce();
            expect(callback.mostRecentCall.args[0]).toEqual([1, 'abc', {foo:'bar'}]);
          });


          it('should not deserialize tpl beginning with ng expression', function() {
            $httpBackend.expect('GET', '/url').respond('{{some}}');
            $http.get('/url').success(callback);
            $httpBackend.flush();

            expect(callback).toHaveBeenCalledOnce();
            expect(callback.mostRecentCall.args[0]).toEqual('{{some}}');
          });
        });


        it('should have access to response headers', function() {
          $httpBackend.expect('GET', '/url').respond(200, 'response', {h1: 'header1'});
          $http.get('/url', {
            transformResponse: function(data, headers) {
              return headers('h1');
            }
          }).success(callback);
          $httpBackend.flush();

          expect(callback).toHaveBeenCalledOnce();
          expect(callback.mostRecentCall.args[0]).toBe('header1');
        });


        it('should pipeline more functions', function() {
          function first(d, h) {return d + '-first' + ':' + h('h1');}
          function second(d) {return uppercase(d);}

          $httpBackend.expect('POST', '/url').respond(200, 'resp', {h1: 'v1'});
          $http.post('/url', '', {transformResponse: [first, second]}).success(callback);
          $httpBackend.flush();

          expect(callback).toHaveBeenCalledOnce();
          expect(callback.mostRecentCall.args[0]).toBe('RESP-FIRST:V1');
        });
      });
    });


    describe('cache', function() {

      var cache;

      beforeEach(inject(function($cacheFactory) {
        cache = $cacheFactory('testCache');
      }));


      function doFirstCacheRequest(method, respStatus, headers) {
        $httpBackend.expect(method || 'GET', '/url').respond(respStatus || 200, 'content', headers);
        $http({method: method || 'GET', url: '/url', cache: cache});
        $httpBackend.flush();
      }


      it('should cache GET request when cache is provided', inject(function($rootScope) {
        doFirstCacheRequest();

        $http({method: 'get', url: '/url', cache: cache}).success(callback);
        $rootScope.$digest();

        expect(callback).toHaveBeenCalledOnce();
        expect(callback.mostRecentCall.args[0]).toBe('content');
      }));

      it('should cache JSONP request when cache is provided', inject(function($rootScope) {
        $httpBackend.expect('JSONP', '/url?cb=JSON_CALLBACK').respond('content');
        $http({method: 'JSONP', url: '/url?cb=JSON_CALLBACK', cache: cache});
        $httpBackend.flush();

        $http({method: 'JSONP', url: '/url?cb=JSON_CALLBACK', cache: cache}).success(callback);
        $rootScope.$digest();

        expect(callback).toHaveBeenCalledOnce();
        expect(callback.mostRecentCall.args[0]).toBe('content');
      }));

      it('should cache request when cache is provided and no method specified', function () {
        doFirstCacheRequest();

        $http({url: '/url', cache: cache}).success(callback);
        $rootScope.$digest();

        expect(callback).toHaveBeenCalledOnce();
        expect(callback.mostRecentCall.args[0]).toBe('content');
      });


      it('should not cache when cache is not provided', function() {
        doFirstCacheRequest();

        $httpBackend.expect('GET', '/url').respond();
        $http({method: 'GET', url: '/url'});
      });


      it('should perform request when cache cleared', function() {
        doFirstCacheRequest();

        cache.removeAll();
        $httpBackend.expect('GET', '/url').respond();
        $http({method: 'GET', url: '/url', cache: cache});
      });


      it('should always call callback asynchronously', function() {
        doFirstCacheRequest();
        $http({method: 'get', url: '/url', cache: cache}).then(callback);

        expect(callback).not.toHaveBeenCalled();
      });


      it('should not cache POST request', function() {
        doFirstCacheRequest('POST');

        $httpBackend.expect('POST', '/url').respond('content2');
        $http({method: 'POST', url: '/url', cache: cache}).success(callback);
        $httpBackend.flush();

        expect(callback).toHaveBeenCalledOnce();
        expect(callback.mostRecentCall.args[0]).toBe('content2');
      });


      it('should not cache PUT request', function() {
        doFirstCacheRequest('PUT');

        $httpBackend.expect('PUT', '/url').respond('content2');
        $http({method: 'PUT', url: '/url', cache: cache}).success(callback);
        $httpBackend.flush();

        expect(callback).toHaveBeenCalledOnce();
        expect(callback.mostRecentCall.args[0]).toBe('content2');
      });


      it('should not cache DELETE request', function() {
        doFirstCacheRequest('DELETE');

        $httpBackend.expect('DELETE', '/url').respond(206);
        $http({method: 'DELETE', url: '/url', cache: cache}).success(callback);
        $httpBackend.flush();

        expect(callback).toHaveBeenCalledOnce();
      });


      it('should not cache non 2xx responses', function() {
        doFirstCacheRequest('GET', 404);

        $httpBackend.expect('GET', '/url').respond('content2');
        $http({method: 'GET', url: '/url', cache: cache}).success(callback);
        $httpBackend.flush();

        expect(callback).toHaveBeenCalledOnce();
        expect(callback.mostRecentCall.args[0]).toBe('content2');
      });


      it('should cache the headers as well', inject(function($rootScope) {
        doFirstCacheRequest('GET', 200, {'content-encoding': 'gzip', 'server': 'Apache'});
        callback.andCallFake(function(r, s, headers) {
          expect(headers()).toEqual({'content-encoding': 'gzip', 'server': 'Apache'});
          expect(headers('server')).toBe('Apache');
        });

        $http({method: 'GET', url: '/url', cache: cache}).success(callback);
        $rootScope.$digest();
        expect(callback).toHaveBeenCalledOnce();
      }));


      it('should not share the cached headers object instance', inject(function($rootScope) {
        doFirstCacheRequest('GET', 200, {'content-encoding': 'gzip', 'server': 'Apache'});
        callback.andCallFake(function(r, s, headers) {
          expect(headers()).toEqual(cache.get('/url')[2]);
          expect(headers()).not.toBe(cache.get('/url')[2]);
        });

        $http({method: 'GET', url: '/url', cache: cache}).success(callback);
        $rootScope.$digest();
        expect(callback).toHaveBeenCalledOnce();
      }));


      it('should cache status code as well', inject(function($rootScope) {
        doFirstCacheRequest('GET', 201);
        callback.andCallFake(function(r, status, h) {
          expect(status).toBe(201);
        });

        $http({method: 'get', url: '/url', cache: cache}).success(callback);
        $rootScope.$digest();
        expect(callback).toHaveBeenCalledOnce();
      }));


      it('should use cache even if second request was made before the first returned', function() {
        $httpBackend.expect('GET', '/url').respond(201, 'fake-response');

        callback.andCallFake(function(response, status, headers) {
          expect(response).toBe('fake-response');
          expect(status).toBe(201);
        });

        $http({method: 'GET', url: '/url', cache: cache}).success(callback);
        $http({method: 'GET', url: '/url', cache: cache}).success(callback);

        $httpBackend.flush();
        expect(callback).toHaveBeenCalled();
        expect(callback.callCount).toBe(2);
      });


      it('should allow the cached value to be an empty string', function () {
        cache.put('/abc', '');

        callback.andCallFake(function (response, status, headers) {
          expect(response).toBe('');
          expect(status).toBe(200);
        });

        $http({method: 'GET', url: '/abc', cache: cache}).success(callback);
        $rootScope.$digest();
        expect(callback).toHaveBeenCalled();
      });


      it('should default to status code 200 and empty headers if cache contains a non-array element',
          inject(function($rootScope) {
            cache.put('/myurl', 'simple response');
            $http.get('/myurl', {cache: cache}).success(function(data, status, headers) {
              expect(data).toBe('simple response');
              expect(status).toBe(200);
              expect(headers()).toEqual({});
              callback();
            });

            $rootScope.$digest();
            expect(callback).toHaveBeenCalledOnce();
          })
      );

      describe('$http.defaults.cache', function () {

        it('should be undefined by default', function() {
          expect($http.defaults.cache).toBeUndefined();
        });

        it('should cache requests when no cache given in request config', function() {
          $http.defaults.cache = cache;

          // First request fills the cache from server response.
          $httpBackend.expect('GET', '/url').respond(200, 'content');
          $http({method: 'GET', url: '/url'}); // Notice no cache given in config.
          $httpBackend.flush();

          // Second should be served from cache, without sending request to server.
          $http({method: 'get', url: '/url'}).success(callback);
          $rootScope.$digest();

          expect(callback).toHaveBeenCalledOnce();
          expect(callback.mostRecentCall.args[0]).toBe('content');

          // Invalidate cache entry.
          $http.defaults.cache.remove("/url");

          // After cache entry removed, a request should be sent to server.
          $httpBackend.expect('GET', '/url').respond(200, 'content');
          $http({method: 'GET', url: '/url'});
          $httpBackend.flush();
        });

        it('should have less priority than explicitly given cache', inject(function($cacheFactory) {
          var localCache = $cacheFactory('localCache');
          $http.defaults.cache = cache;

          // Fill local cache.
          $httpBackend.expect('GET', '/url').respond(200, 'content-local-cache');
          $http({method: 'GET', url: '/url', cache: localCache});
          $httpBackend.flush();

          // Fill default cache.
          $httpBackend.expect('GET', '/url').respond(200, 'content-default-cache');
          $http({method: 'GET', url: '/url'});
          $httpBackend.flush();

          // Serve request from default cache when no local given.
          $http({method: 'get', url: '/url'}).success(callback);
          $rootScope.$digest();
          expect(callback).toHaveBeenCalledOnce();
          expect(callback.mostRecentCall.args[0]).toBe('content-default-cache');
          callback.reset();

          // Serve request from local cache when it is given (but default filled too).
          $http({method: 'get', url: '/url', cache: localCache}).success(callback);
          $rootScope.$digest();
          expect(callback).toHaveBeenCalledOnce();
          expect(callback.mostRecentCall.args[0]).toBe('content-local-cache');
        }));

        it('should be skipped if {cache: false} is passed in request config', function() {
          $http.defaults.cache = cache;

          $httpBackend.expect('GET', '/url').respond(200, 'content');
          $http({method: 'GET', url: '/url'});
          $httpBackend.flush();

          $httpBackend.expect('GET', '/url').respond();
          $http({method: 'GET', url: '/url', cache: false});
          $httpBackend.flush();
        });
      });
    });


    describe('timeout', function() {

      it('should abort requests when timeout promise resolves', inject(function($q) {
        var canceler = $q.defer();

        $httpBackend.expect('GET', '/some').respond(200);

        $http({method: 'GET', url: '/some', timeout: canceler.promise}).error(
            function(data, status, headers, config) {
              expect(data).toBeUndefined();
              expect(status).toBe(0);
              expect(headers()).toEqual({});
              expect(config.url).toBe('/some');
              callback();
            });

        $rootScope.$apply(function() {
          canceler.resolve();
        });

        expect(callback).toHaveBeenCalled();
        $httpBackend.verifyNoOutstandingExpectation();
        $httpBackend.verifyNoOutstandingRequest();
      }));


      it('should reject promise when timeout promise resolves', inject(function($timeout) {
        var onFulfilled = jasmine.createSpy('onFulfilled');
        var onRejected = jasmine.createSpy('onRejected');
        $httpBackend.expect('GET', '/some').respond(200);

        $http({method: 'GET', url: '/some', timeout: $timeout(noop, 10)}).then(onFulfilled, onRejected);

        $timeout.flush(100);

        expect(onFulfilled).not.toHaveBeenCalled();
        expect(onRejected).toHaveBeenCalledOnce();
      }));
    });


    describe('pendingRequests', function() {

      it('should be an array of pending requests', function() {
        $httpBackend.when('GET').respond(200);
        expect($http.pendingRequests.length).toBe(0);

        $http({method: 'get', url: '/some'});
        $rootScope.$digest();
        expect($http.pendingRequests.length).toBe(1);

        $httpBackend.flush();
        expect($http.pendingRequests.length).toBe(0);
      });


      it('should update pending requests even when served from cache', inject(function($rootScope) {
        $httpBackend.when('GET').respond(200);

        $http({method: 'get', url: '/cached', cache: true});
        $http({method: 'get', url: '/cached', cache: true});
        $rootScope.$digest();
        expect($http.pendingRequests.length).toBe(2);

        $httpBackend.flush();
        expect($http.pendingRequests.length).toBe(0);

        $http({method: 'get', url: '/cached', cache: true});
        spyOn($http.pendingRequests, 'push').andCallThrough();
        $rootScope.$digest();
        expect($http.pendingRequests.push).toHaveBeenCalledOnce();

        $rootScope.$apply();
        expect($http.pendingRequests.length).toBe(0);
      }));


      it('should remove the request before firing callbacks', function() {
        $httpBackend.when('GET').respond(200);
        $http({method: 'get', url: '/url'}).success(function() {
          expect($http.pendingRequests.length).toBe(0);
        });

        $rootScope.$digest();
        expect($http.pendingRequests.length).toBe(1);
        $httpBackend.flush();
      });
    });


    describe('defaults', function() {

      it('should expose the defaults object at runtime', function() {
        expect($http.defaults).toBeDefined();

        $http.defaults.headers.common.foo = 'bar';
        $httpBackend.expect('GET', '/url', undefined, function(headers) {
          return headers['foo'] == 'bar';
        }).respond('');

        $http.get('/url');
        $httpBackend.flush();
      });

      it('should have separate opbjects for defaults PUT and POST', function() {
        expect($http.defaults.headers.post).not.toBe($http.defaults.headers.put);
        expect($http.defaults.headers.post).not.toBe($http.defaults.headers.patch);
        expect($http.defaults.headers.put).not.toBe($http.defaults.headers.patch);
      });
    });
  });


  it('should pass timeout, withCredentials and responseType', function() {
    var $httpBackend = jasmine.createSpy('$httpBackend');

    $httpBackend.andCallFake(function(m, u, d, c, h, timeout, withCredentials, responseType) {
      expect(timeout).toBe(12345);
      expect(withCredentials).toBe(true);
      expect(responseType).toBe('json');
    });

    module(function($provide) {
      $provide.value('$httpBackend', $httpBackend);
    });

    inject(function($http, $rootScope) {
      $http({
        method: 'GET',
        url: 'some.html',
        timeout: 12345,
        withCredentials: true,
        responseType: 'json'
      });
      $rootScope.$digest();
      expect($httpBackend).toHaveBeenCalledOnce();
    });

    $httpBackend.verifyNoOutstandingExpectation = noop;
  });


  it('should use withCredentials from default', function() {
    var $httpBackend = jasmine.createSpy('$httpBackend');

    $httpBackend.andCallFake(function(m, u, d, c, h, timeout, withCredentials, responseType) {
      expect(withCredentials).toBe(true);
    });

    module(function($provide) {
      $provide.value('$httpBackend', $httpBackend);
    });

    inject(function($http, $rootScope) {
      $http.defaults.withCredentials = true;
      $http({
        method: 'GET',
        url: 'some.html',
        timeout: 12345,
        responseType: 'json'
      });
      $rootScope.$digest();
      expect($httpBackend).toHaveBeenCalledOnce();
    });

    $httpBackend.verifyNoOutstandingExpectation = noop;
  });
<<<<<<< HEAD
});


describe('$http with $applyAsync', function() {
  var $http, $httpBackend, $rootScope, $browser, log;
  beforeEach(module(function($httpProvider) {
    $httpProvider.useApplyAsync(true);
  }, provideLog));


  beforeEach(inject(['$http', '$httpBackend', '$rootScope', '$browser', 'log', function(http, backend, scope, browser, logger) {
    $http = http;
    $httpBackend = backend;
    $rootScope = scope;
    $browser = browser;
    spyOn($rootScope, '$apply').andCallThrough();
    spyOn($rootScope, '$applyAsync').andCallThrough();
    spyOn($rootScope, '$digest').andCallThrough();
    spyOn($browser.defer, 'cancel').andCallThrough();
    log = logger;
  }]));


  it('should schedule coalesced apply on response', function() {
    var handler = jasmine.createSpy('handler');
    $httpBackend.expect('GET', '/template1.html').respond(200, '<h1>Header!</h1>', {});
    $http.get('/template1.html').then(handler);
    // Ensure requests are sent
    $rootScope.$digest();

    $httpBackend.flush(null, false);
    expect($rootScope.$applyAsync).toHaveBeenCalledOnce();
    expect(handler).not.toHaveBeenCalled();

    $browser.defer.flush();
    expect(handler).toHaveBeenCalledOnce();
  });


  it('should combine multiple responses within short time frame into a single $apply', function() {
    $httpBackend.expect('GET', '/template1.html').respond(200, '<h1>Header!</h1>', {});
    $httpBackend.expect('GET', '/template2.html').respond(200, '<p>Body!</p>', {});

    $http.get('/template1.html').then(log.fn('response 1'));
    $http.get('/template2.html').then(log.fn('response 2'));
    // Ensure requests are sent
    $rootScope.$digest();

    $httpBackend.flush(null, false);
    expect(log).toEqual([]);

    $browser.defer.flush();
    expect(log).toEqual(['response 1', 'response 2']);
  });


  it('should handle pending responses immediately if a digest occurs on $rootScope', function() {
    $httpBackend.expect('GET', '/template1.html').respond(200, '<h1>Header!</h1>', {});
    $httpBackend.expect('GET', '/template2.html').respond(200, '<p>Body!</p>', {});
    $httpBackend.expect('GET', '/template3.html').respond(200, '<p>Body!</p>', {});

    $http.get('/template1.html').then(log.fn('response 1'));
    $http.get('/template2.html').then(log.fn('response 2'));
    $http.get('/template3.html').then(log.fn('response 3'));
    // Ensure requests are sent
    $rootScope.$digest();

    // Intermediate $digest occurs before 3rd response is received, assert that pending responses
    /// are handled
    $httpBackend.flush(2);
    expect(log).toEqual(['response 1', 'response 2']);

    // Finally, third response is received, and a second coalesced $apply is started
    $httpBackend.flush(null, false);
    $browser.defer.flush();
    expect(log).toEqual(['response 1', 'response 2', 'response 3']);
=======

  it('shoud pass xhrFields param to $httpBackend', function(){
    var $httpBackend = jasmine.createSpy('$httpBackend');

    $httpBackend.andCallFake(function(m, u, d, c, h, t, w, r, xhrFields) {
      expect(xhrFields.someField).toBe(1);
    });

    module(function($provide) {
      $provide.value('$httpBackend', $httpBackend);
    });

    inject(function($http, $rootScope) {
      $http({
        method: 'GET',
        url: 'some.html',
        xhrFields : { someField: 1 }
      });
      $rootScope.$digest();
      expect($httpBackend).toHaveBeenCalledOnce();
    });

    $httpBackend.verifyNoOutstandingExpectation = noop;
  });

  it('should use xhrFields from default', function() {
    var $httpBackend = jasmine.createSpy('$httpBackend');

    $httpBackend.andCallFake(function(m, u, d, c, h, t, w, r, xhrFields) {
      expect(xhrFields.someField).toBe(1);
    });

    module(function($provide) {
      $provide.value('$httpBackend', $httpBackend);
    });

    inject(function($http, $rootScope) {
      $http.defaults.xhrFields = {someField: 1};
      $http({
        method: 'GET',
        url: 'some.html'
      });
      $rootScope.$digest();
      expect($httpBackend).toHaveBeenCalledOnce();
    });

    $httpBackend.verifyNoOutstandingExpectation = noop;
>>>>>>> 9b15b343
  });
});<|MERGE_RESOLUTION|>--- conflicted
+++ resolved
@@ -1580,7 +1580,54 @@
 
     $httpBackend.verifyNoOutstandingExpectation = noop;
   });
-<<<<<<< HEAD
+
+  it('shoud pass xhrFields param to $httpBackend', function(){
+    var $httpBackend = jasmine.createSpy('$httpBackend');
+
+    $httpBackend.andCallFake(function(m, u, d, c, h, t, w, r, xhrFields) {
+      expect(xhrFields.someField).toBe(1);
+    });
+
+    module(function($provide) {
+      $provide.value('$httpBackend', $httpBackend);
+    });
+
+    inject(function($http, $rootScope) {
+      $http({
+        method: 'GET',
+        url: 'some.html',
+        xhrFields : { someField: 1 }
+      });
+      $rootScope.$digest();
+      expect($httpBackend).toHaveBeenCalledOnce();
+    });
+
+    $httpBackend.verifyNoOutstandingExpectation = noop;
+  });
+
+  it('should use xhrFields from default', function() {
+    var $httpBackend = jasmine.createSpy('$httpBackend');
+
+    $httpBackend.andCallFake(function(m, u, d, c, h, t, w, r, xhrFields) {
+      expect(xhrFields.someField).toBe(1);
+    });
+
+    module(function($provide) {
+      $provide.value('$httpBackend', $httpBackend);
+    });
+
+    inject(function($http, $rootScope) {
+      $http.defaults.xhrFields = {someField: 1};
+      $http({
+        method: 'GET',
+        url: 'some.html'
+      });
+      $rootScope.$digest();
+      expect($httpBackend).toHaveBeenCalledOnce();
+    });
+
+    $httpBackend.verifyNoOutstandingExpectation = noop;
+  });
 });
 
 
@@ -1657,54 +1704,5 @@
     $httpBackend.flush(null, false);
     $browser.defer.flush();
     expect(log).toEqual(['response 1', 'response 2', 'response 3']);
-=======
-
-  it('shoud pass xhrFields param to $httpBackend', function(){
-    var $httpBackend = jasmine.createSpy('$httpBackend');
-
-    $httpBackend.andCallFake(function(m, u, d, c, h, t, w, r, xhrFields) {
-      expect(xhrFields.someField).toBe(1);
-    });
-
-    module(function($provide) {
-      $provide.value('$httpBackend', $httpBackend);
-    });
-
-    inject(function($http, $rootScope) {
-      $http({
-        method: 'GET',
-        url: 'some.html',
-        xhrFields : { someField: 1 }
-      });
-      $rootScope.$digest();
-      expect($httpBackend).toHaveBeenCalledOnce();
-    });
-
-    $httpBackend.verifyNoOutstandingExpectation = noop;
-  });
-
-  it('should use xhrFields from default', function() {
-    var $httpBackend = jasmine.createSpy('$httpBackend');
-
-    $httpBackend.andCallFake(function(m, u, d, c, h, t, w, r, xhrFields) {
-      expect(xhrFields.someField).toBe(1);
-    });
-
-    module(function($provide) {
-      $provide.value('$httpBackend', $httpBackend);
-    });
-
-    inject(function($http, $rootScope) {
-      $http.defaults.xhrFields = {someField: 1};
-      $http({
-        method: 'GET',
-        url: 'some.html'
-      });
-      $rootScope.$digest();
-      expect($httpBackend).toHaveBeenCalledOnce();
-    });
-
-    $httpBackend.verifyNoOutstandingExpectation = noop;
->>>>>>> 9b15b343
   });
 });
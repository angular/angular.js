'use strict';

function MockWindow() {
  var events = {};
  var timeouts = this.timeouts = [];

  this.setTimeout = function(fn) {
    return timeouts.push(fn) - 1;
  };

  this.clearTimeout = function(id) {
    timeouts[id] = noop;
  };

  this.setTimeout.flush = function() {
    var length = timeouts.length;
    while (length-- > 0) timeouts.shift()();
  };

  this.addEventListener = function(name, listener) {
    if (isUndefined(events[name])) events[name] = [];
    events[name].push(listener);
  };

  this.attachEvent = function(name, listener) {
    this.addEventListener(name.substr(2), listener);
  };

  this.removeEventListener = noop;
  this.detachEvent = noop;

  this.fire = function(name) {
    forEach(events[name], function(fn) {
      fn({type: name}); // type to make jQuery happy
    });
  };

  this.location = {
    href: 'http://server',
    replace: noop,
    pathname: window.location.pathname
  };

  this.history = {
    replaceState: noop,
    pushState: noop
  };
}

function MockDocument() {
  var self = this;

  //IE8 allows defineProperty only on dom elements
  var fakeDocument = document.createElement('br'); 
  Object.defineProperty(fakeDocument,"cookie",{
	set: function(value) {
		self.lastCookieSet = value;
		window.document.cookie = value;
	},
	get: function() {
		return window.document.cookie;
	}
  });
  
  this[0] = fakeDocument
  this.basePath = '/';

  this.find = function(name) {
    if (name == 'base') {
      return {
        attr: function(name){
          if (name == 'href') {
            return self.basePath;
          } else {
            throw new Error(name);
          }
        }
      }
    } else {
      throw new Error(name);
    }
  }
<<<<<<< HEAD
}

describe('browser', function() {
    var browser, fakeWindow, fakeDocument, logs, scripts, removedScripts, sniffer;

    beforeEach(function() {
        scripts = [];
        removedScripts = [];
        sniffer = { history: true, hashchange: true };
        fakeWindow = new MockWindow();
        fakeDocument = new MockDocument();

        var fakeBody = [{ appendChild: function(node) { scripts.push(node); },
            removeChild: function(node) { removedScripts.push(node); }
        }];

        logs = { log: [], warn: [], info: [], error: [] };

        var fakeLog = { log: function() { logs.log.push(slice.call(arguments)); },
            warn: function() { logs.warn.push(slice.call(arguments)); },
            info: function() { logs.info.push(slice.call(arguments)); },
            error: function() { logs.error.push(slice.call(arguments)); }
        };

        browser = new Browser(fakeWindow, fakeDocument, fakeLog, sniffer);
    });

    it('should contain cookie cruncher', function() {
        expect(browser.cookies).toBeDefined();
    });

    describe('outstading requests', function() {
        it('should process callbacks immedietly with no outstanding requests', function() {
            var callback = jasmine.createSpy('callback');
            browser.notifyWhenNoOutstandingRequests(callback);
            expect(callback).toHaveBeenCalled();
        });
    });


    describe('defer', function() {
        it('should execute fn asynchroniously via setTimeout', function() {
            var callback = jasmine.createSpy('deferred');

            browser.defer(callback);
            expect(callback).not.toHaveBeenCalled();

            fakeWindow.setTimeout.flush();
            expect(callback).toHaveBeenCalledOnce();
        });


        it('should update outstandingRequests counter', function() {
            var callback = jasmine.createSpy('deferred');

            browser.defer(callback);
            expect(callback).not.toHaveBeenCalled();

            fakeWindow.setTimeout.flush();
            expect(callback).toHaveBeenCalledOnce();
        });


        it('should return unique deferId', function() {
            var deferId1 = browser.defer(noop),
          deferId2 = browser.defer(noop);

            expect(deferId1).toBeDefined();
            expect(deferId2).toBeDefined();
            expect(deferId1).not.toEqual(deferId2);
        });


        describe('cancel', function() {
            it('should allow tasks to be canceled with returned deferId', function() {
                var log = [],
            deferId1 = browser.defer(function() { log.push('cancel me'); }),
            deferId2 = browser.defer(function() { log.push('ok'); }),
            deferId3 = browser.defer(function() { log.push('cancel me, now!'); });

                expect(log).toEqual([]);
                expect(browser.defer.cancel(deferId1)).toBe(true);
                expect(browser.defer.cancel(deferId3)).toBe(true);
                fakeWindow.setTimeout.flush();
                expect(log).toEqual(['ok']);
                expect(browser.defer.cancel(deferId2)).toBe(false);
            });
        });
    });


    describe('cookies', function() {
        function deleteAllCookies() {
            var cookies = document.cookie.split(";");
            for (var i = 0; i < cookies.length; i++) {
                var cookie = cookies[i];
                var path = location.pathname;
                var eqPos = cookie.indexOf("=");
                var name = eqPos > -1 ? cookie.substr(0, eqPos) : cookie;
                //delete all possible paths
                while (path && path != '') {
                    document.cookie = name + "=;path=" + path + ";expires=Thu, 01 Jan 1970 00:00:00 GMT";
                    path = path.replace(/\/$|[^\/]*[^\/]$/, "");
                }
				document.cookie = name + "=;path=;expires=Thu, 01 Jan 1970 00:00:00 GMT";
            }
        }

        beforeEach(function() {
            deleteAllCookies();
            expect(document.cookie).toEqual('');
        });


        afterEach(function() {
            deleteAllCookies();
            expect(document.cookie).toEqual('');
        });


        describe('remove all via (null)', function() {

            it('should do nothing when no cookies are set', function() {
                browser.cookies(null);
                expect(document.cookie).toEqual('');
                expect(browser.cookies()).toEqual({});
            });

        });

        describe('remove via cookies(cookieName, undefined)', function() {

            it('should remove a cookie when it is present', function() {
                document.cookie = 'foo=bar;path=/';

                browser.cookies('foo', undefined);

                expect(document.cookie).toEqual('');
                expect(browser.cookies()).toEqual({});
            });


            it('should do nothing when an nonexisting cookie is being removed', function() {
                browser.cookies('doesntexist', undefined);
                expect(document.cookie).toEqual('');
                expect(browser.cookies()).toEqual({});
            });
            it('should remove cookie with file path', function() {
                document.cookie = 'foo=bar;path=/karma';
                browser.cookies('foo', undefined);
                expect(document.cookie).toEqual('');
                expect(browser.cookies()).toEqual({});
            })
            it('should remove cookie with directory path', function() {
                document.cookie = 'foo=bar;path=/karma/';
                browser.cookies('foo', undefined);

                expect(document.cookie).toEqual('');
                expect(browser.cookies()).toEqual({});
            })
            it('should remove cookie with nested path', function() {
                document.cookie = 'foo=bar;path=/karma/tests';
                browser.cookies('foo', undefined);

                expect(document.cookie).toEqual('');
                expect(browser.cookies()).toEqual({});
            })
            it('should remove all named cookies with different paths', function() {
                document.cookie = 'foo=first;path=/';
                document.cookie = 'foo=second;path=/karma';
                browser.cookies('foo', undefined);
                
                expect(document.cookie).toEqual('');
                expect(browser.cookies()).toEqual({});
            })
        });
        describe('remove via cookies(cookieName, undefined,options)',function(){
            it('should work with null in options argument',function() {
                document.cookie = 'foo=bar;path=/';

                browser.cookies('foo', undefined,null);

                expect(document.cookie).toEqual('');
                expect(browser.cookies()).toEqual({});
            })
            it('should work with array in options argument',function() {
                document.cookie = 'foo=bar;path=/';

                browser.cookies('foo', undefined,[]);

                expect(document.cookie).toEqual('');
                expect(browser.cookies()).toEqual({});
            })
            it('should not delete path not requested',function() {
                document.cookie = 'foo=bar;path=/';

                browser.cookies('foo', undefined,{path:"/karma"});

                expect(document.cookie).toEqual('foo=bar');
                expect(browser.cookies()).toEqual({'foo':'bar'});
            })
            it('should delete requested path',function() {
                document.cookie = 'foo=bar;path=/karma';

                browser.cookies('foo', undefined,{path:"/karma"});

                expect(document.cookie).toEqual('');
                expect(browser.cookies()).toEqual({});
            })
            it('should delete only requested path',function() {
                document.cookie = 'foo=first;path=/';
                document.cookie = 'foo=second;path=/karma';

                browser.cookies('foo', undefined,{path:"/"});

                expect(document.cookie).toEqual('foo=second');
                expect(browser.cookies()).toEqual({'foo':'second'});
            })
        })

        describe('put via cookies(cookieName, string)', function() {

            it('should create and store a cookie', function() {
                browser.cookies('cookieName', 'cookie=Value');
                expect(document.cookie).toMatch(/cookieName=cookie%3DValue;? ?/);
                expect(browser.cookies()).toEqual({ 'cookieName': 'cookie=Value' });
                expect(fakeDocument.lastCookieSet).toEqual("cookieName=cookie%3DValue;path=/")
            });


            it('should overwrite an existing unsynced cookie', function() {
                document.cookie = "cookie=new;path=/";

                var oldVal = browser.cookies('cookie', 'newer');

                expect(document.cookie).toEqual('cookie=newer');
                expect(browser.cookies()).toEqual({ 'cookie': 'newer' });
                expect(oldVal).not.toBeDefined();
            });

            it('should escape both name and value', function() {
                browser.cookies('cookie1=', 'val;ue');
                browser.cookies('cookie2=bar;baz', 'val=ue');

                var rawCookies = document.cookie.split("; "); //order is not guaranteed, so we need to parse
                expect(rawCookies.length).toEqual(2);
                expect(rawCookies).toContain('cookie1%3D=val%3Bue');
                expect(rawCookies).toContain('cookie2%3Dbar%3Bbaz=val%3Due');
            });

            it('should log warnings when 4kb per cookie storage limit is reached', function() {
                var i, longVal = '', cookieStr;

                for (i = 0; i < 4083; i++) {
                    longVal += '+';
                }

                cookieStr = document.cookie;
                browser.cookies('x', longVal); //total size 4093-4096, so it should go through
                expect(document.cookie).not.toEqual(cookieStr);
                expect(browser.cookies()['x']).toEqual(longVal);
                expect(logs.warn).toEqual([]);

                browser.cookies('x', longVal + 'xxxx'); //total size 4097-4099, a warning should be logged
                expect(logs.warn).toEqual(
          [["Cookie 'x' possibly not set or overflowed because it was too large (4097 > 4096 " +
             "bytes)!"]]);

                //force browser to dropped a cookie and make sure that the cache is not out of sync
                browser.cookies('x', 'shortVal');
                expect(browser.cookies().x).toEqual('shortVal'); //needed to prime the cache
                cookieStr = document.cookie;
                browser.cookies('x', longVal + longVal + longVal); //should be too long for all browsers

                if (document.cookie !== cookieStr) {
                    fail("browser didn't drop long cookie when it was expected. make the cookie in this " +
              "test longer");
                }

                expect(browser.cookies().x).toEqual('shortVal');
            });
            it('should allow empty values', function() {
                browser.cookies('cookieName', '');
                expect(document.cookie).toMatch(/cookieName=?/)
                expect(browser.cookies().cookieName).toEqual('');
            })
        });

        describe('put via cookies(cookieName, string), if no <base href> ', function() {
            beforeEach(function() {
                fakeDocument.basePath = undefined;
            });

            it('should default path in cookie to "" (empty string)', function() {
                browser.cookies('cookie', 'bender');   
                expect(document.cookie).toEqual('cookie=bender');
                expect(fakeDocument.lastCookieSet).toEqual("cookie=bender;path=")
            });
        });
        describe('put via cookies(cookieName, string), with complex <base href> ', function() {
            beforeEach(function() {
                fakeDocument.basePath = "http://location/karma/";
            });

            it('should set path in cookie to uri path', function() {
                browser.cookies('cookie', 'bender');
                //TODO: change test to run in URI /inner/path, so that the cookies will be saved
                // and we can query them.                
                expect(document.cookie).toEqual('cookie=bender');
                expect(fakeDocument.lastCookieSet).toEqual("cookie=bender;path=/karma/")
            });
        });
        describe('put via cookies(cookieName,string,options) with no options', function() {
            it('should not throw exception when passing null', function() {
                browser.cookies('cookie', 'bender', null);
                expect(document.cookie).toEqual('cookie=bender');
                expect(fakeDocument.lastCookieSet).toEqual("cookie=bender;path=/");
            })
            it('should not throw exception when passing array', function() {
                browser.cookies('cookie', 'bender', []);
                expect(document.cookie).toEqual('cookie=bender');
                expect(fakeDocument.lastCookieSet).toEqual("cookie=bender;path=/");
            })
        })
        describe('put via cookies(cookieName, string,options) with different path', function() {
            it('should set path in cookie to desired path', function() {
                browser.cookies('cookie', 'bender', { path: "/karma/tests" });
                expect(document.cookie).toEqual('cookie=bender');
                expect(fakeDocument.lastCookieSet).toEqual("cookie=bender;path=/karma/tests")
            })
            it('shuld ignore path if path is not part of location', function() {
                browser.cookies('cookie', 'bender', { path: "/something" });
                expect(fakeDocument.lastCookieSet).toEqual("cookie=bender;path=/")
                expect(document.cookie).toEqual('cookie=bender');
                expect(logs.warn).toEqual(
                    [["Cookie 'cookie' was not set with requested path '/something'" +
                      " since path is not a String or not partial to window.location, which is /karma/tests/context.html"]]);
            })
        })
        describe('put via cookies(cookieName, string,options) with expiration', function() {
            it('should set expiration if passed', function() {
                browser.cookies('cookie', 'bender', { expires: new Date(2050, 1, 1) });
                expect(document.cookie).toEqual('cookie=bender');
                expect(fakeDocument.lastCookieSet).toEqual("cookie=bender;path=/;expires=" + new Date(2050, 1, 1).toUTCString())
            })
            it('should ignore if not a date object', function() {
                browser.cookies('cookie', 'bender', { expires: [] });
                expect(document.cookie).toEqual('cookie=bender');
                expect(fakeDocument.lastCookieSet).toEqual("cookie=bender;path=/")
                expect(logs.warn).toEqual(
                    [["Cookie 'cookie' was not set with requested expiration ''" +
                          " since date is in the past or object is not a date"]]);
            })
            it('should ignore if date in the past', function() {
                browser.cookies('cookie', 'bender', { expires: new Date(1999, 1, 1) });
                expect(document.cookie).toEqual('cookie=bender');
                expect(fakeDocument.lastCookieSet).toEqual("cookie=bender;path=/")
                expect(logs.warn).toEqual(
                    [["Cookie 'cookie' was not set with requested expiration '" + (new Date(1999, 1, 1)) +
                          "' since date is in the past or object is not a date"]]);
            })
        })
        describe('get via cookies()[cookieName]', function() {

            it('should return undefined for nonexistent cookie', function() {
                expect(browser.cookies().nonexistent).not.toBeDefined();
            });


            it('should return a value for an existing cookie', function() {
                document.cookie = "foo=bar=baz;path=/";
                expect(browser.cookies().foo).toEqual('bar=baz');
            });


            it('should unescape cookie values that were escaped by puts', function() {
                document.cookie = "cookie2%3Dbar%3Bbaz=val%3Due;path=/";
                expect(browser.cookies()['cookie2=bar;baz']).toEqual('val=ue');
            });


            it('should preserve leading & trailing spaces in names and values', function() {
                browser.cookies(' cookie name ', ' cookie value ');
                expect(browser.cookies()[' cookie name ']).toEqual(' cookie value ');
                expect(browser.cookies()['cookie name']).not.toBeDefined();
            });
            it('should read empty values', function() {
                document.cookie = "cookie=;path=/";
                expect(browser.cookies()['cookie']).toEqual('');
            })
        });


        describe('getAll via cookies()', function() {

            it('should return cookies as hash', function() {
                document.cookie = "foo1=bar1;path=/";
                document.cookie = "foo2=bar2;path=/";
                expect(browser.cookies()).toEqual({ 'foo1': 'bar1', 'foo2': 'bar2' });
            });


            it('should return empty hash if no cookies exist', function() {
                expect(browser.cookies()).toEqual({});
            });
        });


        it('should pick up external changes made to browser cookies', function() {
            browser.cookies('oatmealCookie', 'drool');
            expect(browser.cookies()).toEqual({ 'oatmealCookie': 'drool' });

            document.cookie = 'oatmealCookie=changed;path=/';
            expect(browser.cookies().oatmealCookie).toEqual('changed');
        });


        it('should initialize cookie cache with existing cookies', function() {
            document.cookie = "existingCookie=existingValue;path=/";
            expect(browser.cookies()).toEqual({ 'existingCookie': 'existingValue' });
        });

    });

    describe('poller', function() {

        it('should call functions in pollFns in regular intervals', function() {
            var log = '';
            browser.addPollFn(function() { log += 'a'; });
            browser.addPollFn(function() { log += 'b'; });
            expect(log).toEqual('');
            fakeWindow.setTimeout.flush();
            expect(log).toEqual('ab');
            fakeWindow.setTimeout.flush();
            expect(log).toEqual('abab');
        });

        it('should startPoller', function() {
            expect(fakeWindow.timeouts.length).toEqual(0);

            browser.addPollFn(function() { });
            expect(fakeWindow.timeouts.length).toEqual(1);

            //should remain 1 as it is the check fn
            browser.addPollFn(function() { });
            expect(fakeWindow.timeouts.length).toEqual(1);
        });

        it('should return fn that was passed into addPollFn', function() {
            var fn = function() { return 1; };
            var returnedFn = browser.addPollFn(fn);
            expect(returnedFn).toBe(fn);
        });
    });

    describe('url', function() {
        var pushState, replaceState, locationReplace;

        beforeEach(function() {
            pushState = spyOn(fakeWindow.history, 'pushState');
            replaceState = spyOn(fakeWindow.history, 'replaceState');
            locationReplace = spyOn(fakeWindow.location, 'replace');
        });

        it('should return current location.href', function() {
            fakeWindow.location.href = 'http://test.com';
            expect(browser.url()).toEqual('http://test.com');

            fakeWindow.location.href = 'https://another.com';
            expect(browser.url()).toEqual('https://another.com');
        });

        it('should use history.pushState when available', function() {
            sniffer.history = true;
            browser.url('http://new.org');

            expect(pushState).toHaveBeenCalledOnce();
            expect(pushState.argsForCall[0][2]).toEqual('http://new.org');

            expect(replaceState).not.toHaveBeenCalled();
            expect(locationReplace).not.toHaveBeenCalled();
            expect(fakeWindow.location.href).toEqual('http://server');
        });

        it('should use history.replaceState when available', function() {
            sniffer.history = true;
            browser.url('http://new.org', true);

            expect(replaceState).toHaveBeenCalledOnce();
            expect(replaceState.argsForCall[0][2]).toEqual('http://new.org');

            expect(pushState).not.toHaveBeenCalled();
            expect(locationReplace).not.toHaveBeenCalled();
            expect(fakeWindow.location.href).toEqual('http://server');
        });

        it('should set location.href when pushState not available', function() {
            sniffer.history = false;
            browser.url('http://new.org');

            expect(fakeWindow.location.href).toEqual('http://new.org');

            expect(pushState).not.toHaveBeenCalled();
            expect(replaceState).not.toHaveBeenCalled();
            expect(locationReplace).not.toHaveBeenCalled();
        });

        it('should use location.replace when history.replaceState not available', function() {
            sniffer.history = false;
            browser.url('http://new.org', true);

            expect(locationReplace).toHaveBeenCalledWith('http://new.org');

            expect(pushState).not.toHaveBeenCalled();
            expect(replaceState).not.toHaveBeenCalled();
            expect(fakeWindow.location.href).toEqual('http://server');
        });

        it('should return $browser to allow chaining', function() {
            expect(browser.url('http://any.com')).toBe(browser);
        });


        it('should decode single quotes to work around FF bug 407273', function() {
            fakeWindow.location.href = "http://ff-bug/?single%27quote";
            expect(browser.url()).toBe("http://ff-bug/?single'quote");
        });

        it('should not set URL when the URL is already set', function() {
            var current = fakeWindow.location.href;
            sniffer.history = false;
            fakeWindow.location.href = 'dontchange';
            browser.url(current);
            expect(fakeWindow.location.href).toBe('dontchange');
        });
    });

    describe('urlChange', function() {
        var callback;

        beforeEach(function() {
            callback = jasmine.createSpy('onUrlChange');
        });

        afterEach(function() {
            if (!jQuery) jqLite(fakeWindow).dealoc();
        });

        it('should return registered callback', function() {
            expect(browser.onUrlChange(callback)).toBe(callback);
        });

        it('should forward popstate event with new url when history supported', function() {
            sniffer.history = true;
            browser.onUrlChange(callback);
            fakeWindow.location.href = 'http://server/new';

            fakeWindow.fire('popstate');
            expect(callback).toHaveBeenCalledWith('http://server/new');

            fakeWindow.fire('hashchange');
            fakeWindow.setTimeout.flush();
            expect(callback).toHaveBeenCalledOnce();
        });

        it('should forward only popstate event when both history and hashchange supported', function() {
            sniffer.history = true;
            sniffer.hashchange = true;
            browser.onUrlChange(callback);
            fakeWindow.location.href = 'http://server/new';

            fakeWindow.fire('popstate');
            expect(callback).toHaveBeenCalledWith('http://server/new');

            fakeWindow.fire('hashchange');
            fakeWindow.setTimeout.flush();
            expect(callback).toHaveBeenCalledOnce();
        });

        it('should forward hashchange event with new url when only hashchange supported', function() {
            sniffer.history = false;
            sniffer.hashchange = true;
            browser.onUrlChange(callback);
            fakeWindow.location.href = 'http://server/new';

            fakeWindow.fire('hashchange');
            expect(callback).toHaveBeenCalledWith('http://server/new');

            fakeWindow.fire('popstate');
            fakeWindow.setTimeout.flush();
            expect(callback).toHaveBeenCalledOnce();
        });

        it('should use polling when neither history nor hashchange supported', function() {
            sniffer.history = false;
            sniffer.hashchange = false;
            browser.onUrlChange(callback);

            fakeWindow.location.href = 'http://server.new';
            fakeWindow.setTimeout.flush();
            expect(callback).toHaveBeenCalledWith('http://server.new');

            fakeWindow.fire('popstate');
            fakeWindow.fire('hashchange');
            expect(callback).toHaveBeenCalledOnce();
        });

        it('should not fire urlChange if changed by browser.url method (polling)', function() {
            sniffer.history = false;
            sniffer.hashchange = false;
            browser.onUrlChange(callback);
            browser.url('http://new.com');

            fakeWindow.setTimeout.flush();
            expect(callback).not.toHaveBeenCalled();
        });

        it('should not fire urlChange if changed by browser.url method (hashchange)', function() {
            sniffer.history = false;
            sniffer.hashchange = true;
            browser.onUrlChange(callback);
            browser.url('http://new.com');

            fakeWindow.fire('hashchange');
            expect(callback).not.toHaveBeenCalled();
        });
    });


    describe('baseHref', function() {
        var jqDocHead;

        beforeEach(function() {
            jqDocHead = jqLite(document).find('head');
        });

        it('should return value from <base href>', function() {
            fakeDocument.basePath = '/base/path/';
            expect(browser.baseHref()).toEqual('/base/path/');
        });

        it('should return \'\' (empty string) if no <base href>', function() {
            fakeDocument.basePath = undefined;
            expect(browser.baseHref()).toEqual('');
        });

        it('should remove domain from <base href>', function() {
            fakeDocument.basePath = 'http://host.com/base/path/';
            expect(browser.baseHref()).toEqual('/base/path/');

            fakeDocument.basePath = 'http://host.com/base/path/index.html';
            expect(browser.baseHref()).toEqual('/base/path/index.html');
        });
    });
=======
}

describe('browser', function() {

  var browser, fakeWindow, fakeDocument, logs, scripts, removedScripts, sniffer;

  beforeEach(function() {
    scripts = [];
    removedScripts = [];
    sniffer = {history: true, hashchange: true};
    fakeWindow = new MockWindow();
    fakeDocument = new MockDocument();

    var fakeBody = [{appendChild: function(node){scripts.push(node);},
                     removeChild: function(node){removedScripts.push(node);}}];

    logs = {log:[], warn:[], info:[], error:[]};

    var fakeLog = {log: function() { logs.log.push(slice.call(arguments)); },
                   warn: function() { logs.warn.push(slice.call(arguments)); },
                   info: function() { logs.info.push(slice.call(arguments)); },
                   error: function() { logs.error.push(slice.call(arguments)); }};

    browser = new Browser(fakeWindow, fakeDocument, fakeLog, sniffer);
  });

  it('should contain cookie cruncher', function() {
    expect(browser.cookies).toBeDefined();
  });

  describe('outstading requests', function() {
    it('should process callbacks immedietly with no outstanding requests', function() {
      var callback = jasmine.createSpy('callback');
      browser.notifyWhenNoOutstandingRequests(callback);
      expect(callback).toHaveBeenCalled();
    });
  });


  describe('defer', function() {
    it('should execute fn asynchroniously via setTimeout', function() {
      var callback = jasmine.createSpy('deferred');

      browser.defer(callback);
      expect(callback).not.toHaveBeenCalled();

      fakeWindow.setTimeout.flush();
      expect(callback).toHaveBeenCalledOnce();
    });


    it('should update outstandingRequests counter', function() {
      var callback = jasmine.createSpy('deferred');

      browser.defer(callback);
      expect(callback).not.toHaveBeenCalled();

      fakeWindow.setTimeout.flush();
      expect(callback).toHaveBeenCalledOnce();
    });


    it('should return unique deferId', function() {
      var deferId1 = browser.defer(noop),
          deferId2 = browser.defer(noop);

      expect(deferId1).toBeDefined();
      expect(deferId2).toBeDefined();
      expect(deferId1).not.toEqual(deferId2);
    });


    describe('cancel', function() {
      it('should allow tasks to be canceled with returned deferId', function() {
        var log = [],
            deferId1 = browser.defer(function() { log.push('cancel me'); }),
            deferId2 = browser.defer(function() { log.push('ok'); }),
            deferId3 = browser.defer(function() { log.push('cancel me, now!'); });

        expect(log).toEqual([]);
        expect(browser.defer.cancel(deferId1)).toBe(true);
        expect(browser.defer.cancel(deferId3)).toBe(true);
        fakeWindow.setTimeout.flush();
        expect(log).toEqual(['ok']);
        expect(browser.defer.cancel(deferId2)).toBe(false);
      });
    });
  });


  describe('cookies', function() {

    function deleteAllCookies() {
      var cookies = document.cookie.split(";");
      var path = location.pathname;

      for (var i = 0; i < cookies.length; i++) {
        var cookie = cookies[i];
        var eqPos = cookie.indexOf("=");
        var name = eqPos > -1 ? cookie.substr(0, eqPos) : cookie;
        var parts = path.split('/');
        while (parts.length) {
          document.cookie = name + "=;path=" + (parts.join('/') || '/') + ";expires=Thu, 01 Jan 1970 00:00:00 GMT";
          parts.pop();
        }
      }
    }

    beforeEach(function() {
      deleteAllCookies();
      expect(document.cookie).toEqual('');
    });


    afterEach(function() {
      deleteAllCookies();
      expect(document.cookie).toEqual('');
    });


    describe('remove all via (null)', function() {

      it('should do nothing when no cookies are set', function() {
        browser.cookies(null);
        expect(document.cookie).toEqual('');
        expect(browser.cookies()).toEqual({});
      });

    });

    describe('remove via cookies(cookieName, undefined)', function() {

      it('should remove a cookie when it is present', function() {
        document.cookie = 'foo=bar;path=/';

        browser.cookies('foo', undefined);

        expect(document.cookie).toEqual('');
        expect(browser.cookies()).toEqual({});
      });


      it('should do nothing when an nonexisting cookie is being removed', function() {
        browser.cookies('doesntexist', undefined);
        expect(document.cookie).toEqual('');
        expect(browser.cookies()).toEqual({});
      });
    });


    describe('put via cookies(cookieName, string)', function() {

      it('should create and store a cookie', function() {
        browser.cookies('cookieName', 'cookie=Value');
        expect(document.cookie).toMatch(/cookieName=cookie%3DValue;? ?/);
        expect(browser.cookies()).toEqual({'cookieName':'cookie=Value'});
      });


      it('should overwrite an existing unsynced cookie', function() {
        document.cookie = "cookie=new;path=/";

        var oldVal = browser.cookies('cookie', 'newer');

        expect(document.cookie).toEqual('cookie=newer');
        expect(browser.cookies()).toEqual({'cookie':'newer'});
        expect(oldVal).not.toBeDefined();
      });

      it('should escape both name and value', function() {
        browser.cookies('cookie1=', 'val;ue');
        browser.cookies('cookie2=bar;baz', 'val=ue');

        var rawCookies = document.cookie.split("; "); //order is not guaranteed, so we need to parse
        expect(rawCookies.length).toEqual(2);
        expect(rawCookies).toContain('cookie1%3D=val%3Bue');
        expect(rawCookies).toContain('cookie2%3Dbar%3Bbaz=val%3Due');
      });

      it('should log warnings when 4kb per cookie storage limit is reached', function() {
        var i, longVal = '', cookieStr;

        for(i=0; i<4083; i++) {
          longVal += '+';
        }

        cookieStr = document.cookie;
        browser.cookies('x', longVal); //total size 4093-4096, so it should go through
        expect(document.cookie).not.toEqual(cookieStr);
        expect(browser.cookies()['x']).toEqual(longVal);
        expect(logs.warn).toEqual([]);

        browser.cookies('x', longVal + 'xxxx'); //total size 4097-4099, a warning should be logged
        expect(logs.warn).toEqual(
          [[ "Cookie 'x' possibly not set or overflowed because it was too large (4097 > 4096 " +
             "bytes)!" ]]);

        //force browser to dropped a cookie and make sure that the cache is not out of sync
        browser.cookies('x', 'shortVal');
        expect(browser.cookies().x).toEqual('shortVal'); //needed to prime the cache
        cookieStr = document.cookie;
        browser.cookies('x', longVal + longVal + longVal); //should be too long for all browsers

        if (document.cookie !== cookieStr) {
          this.fail(new Error("browser didn't drop long cookie when it was expected. make the " +
              "cookie in this test longer"));
        }

        expect(browser.cookies().x).toEqual('shortVal');
      });
    });

    describe('put via cookies(cookieName, string), if no <base href> ', function () {
      beforeEach(function () {
        fakeDocument.basePath = undefined;
      });

      it('should default path in cookie to "" (empty string)', function () {
        browser.cookies('cookie', 'bender');
        // This only fails in Safari and IE when cookiePath returns undefined
        // Where it now succeeds since baseHref return '' instead of undefined         
        expect(document.cookie).toEqual('cookie=bender');
      });
    });

    describe('get via cookies()[cookieName]', function() {

      it('should return undefined for nonexistent cookie', function() {
        expect(browser.cookies().nonexistent).not.toBeDefined();
      });


      it ('should return a value for an existing cookie', function() {
        document.cookie = "foo=bar=baz;path=/";
        expect(browser.cookies().foo).toEqual('bar=baz');
      });

      it('should return the the first value provided for a cookie', function() {
        // For a cookie that has different values that differ by path, the
        // value for the most specific path appears first.  browser.cookies()
        // should provide that value for the cookie.
        document.cookie = 'foo="first"; foo="second"';
        expect(browser.cookies()['foo']).toBe('"first"');
      });

      it ('should unescape cookie values that were escaped by puts', function() {
        document.cookie = "cookie2%3Dbar%3Bbaz=val%3Due;path=/";
        expect(browser.cookies()['cookie2=bar;baz']).toEqual('val=ue');
      });


      it('should preserve leading & trailing spaces in names and values', function() {
        browser.cookies(' cookie name ', ' cookie value ');
        expect(browser.cookies()[' cookie name ']).toEqual(' cookie value ');
        expect(browser.cookies()['cookie name']).not.toBeDefined();
      });
    });


    describe('getAll via cookies()', function() {

      it('should return cookies as hash', function() {
        document.cookie = "foo1=bar1;path=/";
        document.cookie = "foo2=bar2;path=/";
        expect(browser.cookies()).toEqual({'foo1':'bar1', 'foo2':'bar2'});
      });


      it('should return empty hash if no cookies exist', function() {
        expect(browser.cookies()).toEqual({});
      });
    });


    it('should pick up external changes made to browser cookies', function() {
      browser.cookies('oatmealCookie', 'drool');
      expect(browser.cookies()).toEqual({'oatmealCookie':'drool'});

      document.cookie = 'oatmealCookie=changed;path=/';
      expect(browser.cookies().oatmealCookie).toEqual('changed');
    });


    it('should initialize cookie cache with existing cookies', function() {
      document.cookie = "existingCookie=existingValue;path=/";
      expect(browser.cookies()).toEqual({'existingCookie':'existingValue'});
    });

  });

  describe('poller', function() {

    it('should call functions in pollFns in regular intervals', function() {
      var log = '';
      browser.addPollFn(function() {log+='a';});
      browser.addPollFn(function() {log+='b';});
      expect(log).toEqual('');
      fakeWindow.setTimeout.flush();
      expect(log).toEqual('ab');
      fakeWindow.setTimeout.flush();
      expect(log).toEqual('abab');
    });

    it('should startPoller', function() {
      expect(fakeWindow.timeouts.length).toEqual(0);

      browser.addPollFn(function() {});
      expect(fakeWindow.timeouts.length).toEqual(1);

      //should remain 1 as it is the check fn
      browser.addPollFn(function() {});
      expect(fakeWindow.timeouts.length).toEqual(1);
    });

    it('should return fn that was passed into addPollFn', function() {
      var fn = function() { return 1; };
      var returnedFn = browser.addPollFn(fn);
      expect(returnedFn).toBe(fn);
    });
  });

  describe('url', function() {
    var pushState, replaceState, locationReplace;

    beforeEach(function() {
      pushState = spyOn(fakeWindow.history, 'pushState');
      replaceState = spyOn(fakeWindow.history, 'replaceState');
      locationReplace = spyOn(fakeWindow.location, 'replace');
    });

    it('should return current location.href', function() {
      fakeWindow.location.href = 'http://test.com';
      expect(browser.url()).toEqual('http://test.com');

      fakeWindow.location.href = 'https://another.com';
      expect(browser.url()).toEqual('https://another.com');
    });

    it('should use history.pushState when available', function() {
      sniffer.history = true;
      browser.url('http://new.org');

      expect(pushState).toHaveBeenCalledOnce();
      expect(pushState.argsForCall[0][2]).toEqual('http://new.org');

      expect(replaceState).not.toHaveBeenCalled();
      expect(locationReplace).not.toHaveBeenCalled();
      expect(fakeWindow.location.href).toEqual('http://server');
    });

    it('should use history.replaceState when available', function() {
      sniffer.history = true;
      browser.url('http://new.org', true);

      expect(replaceState).toHaveBeenCalledOnce();
      expect(replaceState.argsForCall[0][2]).toEqual('http://new.org');

      expect(pushState).not.toHaveBeenCalled();
      expect(locationReplace).not.toHaveBeenCalled();
      expect(fakeWindow.location.href).toEqual('http://server');
    });

    it('should set location.href when pushState not available', function() {
      sniffer.history = false;
      browser.url('http://new.org');

      expect(fakeWindow.location.href).toEqual('http://new.org');

      expect(pushState).not.toHaveBeenCalled();
      expect(replaceState).not.toHaveBeenCalled();
      expect(locationReplace).not.toHaveBeenCalled();
    });

    it('should use location.replace when history.replaceState not available', function() {
      sniffer.history = false;
      browser.url('http://new.org', true);

      expect(locationReplace).toHaveBeenCalledWith('http://new.org');

      expect(pushState).not.toHaveBeenCalled();
      expect(replaceState).not.toHaveBeenCalled();
      expect(fakeWindow.location.href).toEqual('http://server');
    });

    it('should return $browser to allow chaining', function() {
      expect(browser.url('http://any.com')).toBe(browser);
    });


    it('should decode single quotes to work around FF bug 407273', function() {
      fakeWindow.location.href = "http://ff-bug/?single%27quote";
      expect(browser.url()).toBe("http://ff-bug/?single'quote");
    });

    it('should not set URL when the URL is already set', function() {
      var current = fakeWindow.location.href;
      sniffer.history = false;
      fakeWindow.location.href = 'dontchange';
      browser.url(current);
      expect(fakeWindow.location.href).toBe('dontchange');
    });
  });

  describe('urlChange', function() {
    var callback;

    beforeEach(function() {
      callback = jasmine.createSpy('onUrlChange');
    });

    afterEach(function() {
      if (!jQuery) jqLite(fakeWindow).dealoc();
    });

    it('should return registered callback', function() {
      expect(browser.onUrlChange(callback)).toBe(callback);
    });

    it('should forward popstate event with new url when history supported', function() {
      sniffer.history = true;
      browser.onUrlChange(callback);
      fakeWindow.location.href = 'http://server/new';

      fakeWindow.fire('popstate');
      expect(callback).toHaveBeenCalledWith('http://server/new');

      fakeWindow.fire('hashchange');
      fakeWindow.setTimeout.flush();
      expect(callback).toHaveBeenCalledOnce();
    });

    it('should forward only popstate event when both history and hashchange supported', function() {
      sniffer.history = true;
      sniffer.hashchange = true;
      browser.onUrlChange(callback);
      fakeWindow.location.href = 'http://server/new';

      fakeWindow.fire('popstate');
      expect(callback).toHaveBeenCalledWith('http://server/new');

      fakeWindow.fire('hashchange');
      fakeWindow.setTimeout.flush();
      expect(callback).toHaveBeenCalledOnce();
    });

    it('should forward hashchange event with new url when only hashchange supported', function() {
      sniffer.history = false;
      sniffer.hashchange = true;
      browser.onUrlChange(callback);
      fakeWindow.location.href = 'http://server/new';

      fakeWindow.fire('hashchange');
      expect(callback).toHaveBeenCalledWith('http://server/new');

      fakeWindow.fire('popstate');
      fakeWindow.setTimeout.flush();
      expect(callback).toHaveBeenCalledOnce();
    });

    it('should use polling when neither history nor hashchange supported', function() {
      sniffer.history = false;
      sniffer.hashchange = false;
      browser.onUrlChange(callback);

      fakeWindow.location.href = 'http://server.new';
      fakeWindow.setTimeout.flush();
      expect(callback).toHaveBeenCalledWith('http://server.new');

      fakeWindow.fire('popstate');
      fakeWindow.fire('hashchange');
      expect(callback).toHaveBeenCalledOnce();
    });

    it('should not fire urlChange if changed by browser.url method (polling)', function() {
      sniffer.history = false;
      sniffer.hashchange = false;
      browser.onUrlChange(callback);
      browser.url('http://new.com');

      fakeWindow.setTimeout.flush();
      expect(callback).not.toHaveBeenCalled();
    });

    it('should not fire urlChange if changed by browser.url method (hashchange)', function() {
      sniffer.history = false;
      sniffer.hashchange = true;
      browser.onUrlChange(callback);
      browser.url('http://new.com');

      fakeWindow.fire('hashchange');
      expect(callback).not.toHaveBeenCalled();
    });
  });


  describe('baseHref', function() {
    var jqDocHead;

    beforeEach(function() {
      jqDocHead = jqLite(document).find('head');
    });

    it('should return value from <base href>', function() {
      fakeDocument.basePath = '/base/path/';
      expect(browser.baseHref()).toEqual('/base/path/');
    });

    it('should return \'\' (empty string) if no <base href>', function() {
      fakeDocument.basePath = undefined;
      expect(browser.baseHref()).toEqual('');
    });

    it('should remove domain from <base href>', function() {
      fakeDocument.basePath = 'http://host.com/base/path/';
      expect(browser.baseHref()).toEqual('/base/path/');

      fakeDocument.basePath = 'http://host.com/base/path/index.html';
      expect(browser.baseHref()).toEqual('/base/path/index.html');
    });
  });
>>>>>>> 0bfa2937
});<|MERGE_RESOLUTION|>--- conflicted
+++ resolved
@@ -80,1181 +80,662 @@
       throw new Error(name);
     }
   }
-<<<<<<< HEAD
-}
-
-describe('browser', function() {
-    var browser, fakeWindow, fakeDocument, logs, scripts, removedScripts, sniffer;
-
-    beforeEach(function() {
-        scripts = [];
-        removedScripts = [];
-        sniffer = { history: true, hashchange: true };
-        fakeWindow = new MockWindow();
-        fakeDocument = new MockDocument();
-
-        var fakeBody = [{ appendChild: function(node) { scripts.push(node); },
-            removeChild: function(node) { removedScripts.push(node); }
-        }];
-
-        logs = { log: [], warn: [], info: [], error: [] };
-
-        var fakeLog = { log: function() { logs.log.push(slice.call(arguments)); },
-            warn: function() { logs.warn.push(slice.call(arguments)); },
-            info: function() { logs.info.push(slice.call(arguments)); },
-            error: function() { logs.error.push(slice.call(arguments)); }
-        };
-
-        browser = new Browser(fakeWindow, fakeDocument, fakeLog, sniffer);
+}
+
+describe('browser', function() {
+    var browser, fakeWindow, fakeDocument, logs, scripts, removedScripts, sniffer;
+
+    beforeEach(function() {
+        scripts = [];
+        removedScripts = [];
+        sniffer = { history: true, hashchange: true };
+        fakeWindow = new MockWindow();
+        fakeDocument = new MockDocument();
+
+        var fakeBody = [{ appendChild: function(node) { scripts.push(node); },
+            removeChild: function(node) { removedScripts.push(node); }
+        }];
+
+        logs = { log: [], warn: [], info: [], error: [] };
+
+        var fakeLog = { log: function() { logs.log.push(slice.call(arguments)); },
+            warn: function() { logs.warn.push(slice.call(arguments)); },
+            info: function() { logs.info.push(slice.call(arguments)); },
+            error: function() { logs.error.push(slice.call(arguments)); }
+        };
+
+        browser = new Browser(fakeWindow, fakeDocument, fakeLog, sniffer);
+    });
+
+    it('should contain cookie cruncher', function() {
+        expect(browser.cookies).toBeDefined();
+    });
+
+    describe('outstading requests', function() {
+        it('should process callbacks immedietly with no outstanding requests', function() {
+            var callback = jasmine.createSpy('callback');
+            browser.notifyWhenNoOutstandingRequests(callback);
+            expect(callback).toHaveBeenCalled();
+        });
+    });
+
+
+    describe('defer', function() {
+        it('should execute fn asynchroniously via setTimeout', function() {
+            var callback = jasmine.createSpy('deferred');
+
+            browser.defer(callback);
+            expect(callback).not.toHaveBeenCalled();
+
+            fakeWindow.setTimeout.flush();
+            expect(callback).toHaveBeenCalledOnce();
+        });
+
+
+        it('should update outstandingRequests counter', function() {
+            var callback = jasmine.createSpy('deferred');
+
+            browser.defer(callback);
+            expect(callback).not.toHaveBeenCalled();
+
+            fakeWindow.setTimeout.flush();
+            expect(callback).toHaveBeenCalledOnce();
+        });
+
+
+        it('should return unique deferId', function() {
+            var deferId1 = browser.defer(noop),
+          deferId2 = browser.defer(noop);
+
+            expect(deferId1).toBeDefined();
+            expect(deferId2).toBeDefined();
+            expect(deferId1).not.toEqual(deferId2);
+        });
+
+
+        describe('cancel', function() {
+            it('should allow tasks to be canceled with returned deferId', function() {
+                var log = [],
+            deferId1 = browser.defer(function() { log.push('cancel me'); }),
+            deferId2 = browser.defer(function() { log.push('ok'); }),
+            deferId3 = browser.defer(function() { log.push('cancel me, now!'); });
+
+                expect(log).toEqual([]);
+                expect(browser.defer.cancel(deferId1)).toBe(true);
+                expect(browser.defer.cancel(deferId3)).toBe(true);
+                fakeWindow.setTimeout.flush();
+                expect(log).toEqual(['ok']);
+                expect(browser.defer.cancel(deferId2)).toBe(false);
+            });
+        });
+    });
+
+
+    describe('cookies', function() {
+        function deleteAllCookies() {
+            var cookies = document.cookie.split(";");
+            for (var i = 0; i < cookies.length; i++) {
+                var cookie = cookies[i];
+                var path = location.pathname;
+                var eqPos = cookie.indexOf("=");
+                var name = eqPos > -1 ? cookie.substr(0, eqPos) : cookie;
+                //delete all possible paths
+                while (path && path != '') {
+                    document.cookie = name + "=;path=" + path + ";expires=Thu, 01 Jan 1970 00:00:00 GMT";
+                    path = path.replace(/\/$|[^\/]*[^\/]$/, "");
+                }
+				document.cookie = name + "=;path=;expires=Thu, 01 Jan 1970 00:00:00 GMT";
+            }
+        }
+
+        beforeEach(function() {
+            deleteAllCookies();
+            expect(document.cookie).toEqual('');
+        });
+
+
+        afterEach(function() {
+            deleteAllCookies();
+            expect(document.cookie).toEqual('');
+        });
+
+
+        describe('remove all via (null)', function() {
+
+            it('should do nothing when no cookies are set', function() {
+                browser.cookies(null);
+                expect(document.cookie).toEqual('');
+                expect(browser.cookies()).toEqual({});
+            });
+
+        });
+
+        describe('remove via cookies(cookieName, undefined)', function() {
+
+            it('should remove a cookie when it is present', function() {
+                document.cookie = 'foo=bar;path=/';
+
+                browser.cookies('foo', undefined);
+
+                expect(document.cookie).toEqual('');
+                expect(browser.cookies()).toEqual({});
+            });
+
+
+            it('should do nothing when an nonexisting cookie is being removed', function() {
+                browser.cookies('doesntexist', undefined);
+                expect(document.cookie).toEqual('');
+                expect(browser.cookies()).toEqual({});
+            });
+            it('should remove cookie with file path', function() {
+                document.cookie = 'foo=bar;path=/karma';
+                browser.cookies('foo', undefined);
+                expect(document.cookie).toEqual('');
+                expect(browser.cookies()).toEqual({});
+            })
+            it('should remove cookie with directory path', function() {
+                document.cookie = 'foo=bar;path=/karma/';
+                browser.cookies('foo', undefined);
+
+                expect(document.cookie).toEqual('');
+                expect(browser.cookies()).toEqual({});
+            })
+            it('should remove cookie with nested path', function() {
+                document.cookie = 'foo=bar;path=/karma/tests';
+                browser.cookies('foo', undefined);
+
+                expect(document.cookie).toEqual('');
+                expect(browser.cookies()).toEqual({});
+            })
+            it('should remove all named cookies with different paths', function() {
+                document.cookie = 'foo=first;path=/';
+                document.cookie = 'foo=second;path=/karma';
+                browser.cookies('foo', undefined);
+                
+                expect(document.cookie).toEqual('');
+                expect(browser.cookies()).toEqual({});
+            })
+        });
+        describe('remove via cookies(cookieName, undefined,options)',function(){
+            it('should work with null in options argument',function() {
+                document.cookie = 'foo=bar;path=/';
+
+                browser.cookies('foo', undefined,null);
+
+                expect(document.cookie).toEqual('');
+                expect(browser.cookies()).toEqual({});
+            })
+            it('should work with array in options argument',function() {
+                document.cookie = 'foo=bar;path=/';
+
+                browser.cookies('foo', undefined,[]);
+
+                expect(document.cookie).toEqual('');
+                expect(browser.cookies()).toEqual({});
+            })
+            it('should not delete path not requested',function() {
+                document.cookie = 'foo=bar;path=/';
+
+                browser.cookies('foo', undefined,{path:"/karma"});
+
+                expect(document.cookie).toEqual('foo=bar');
+                expect(browser.cookies()).toEqual({'foo':'bar'});
+            })
+            it('should delete requested path',function() {
+                document.cookie = 'foo=bar;path=/karma';
+
+                browser.cookies('foo', undefined,{path:"/karma"});
+
+                expect(document.cookie).toEqual('');
+                expect(browser.cookies()).toEqual({});
+            })
+            it('should delete only requested path',function() {
+                document.cookie = 'foo=first;path=/';
+                document.cookie = 'foo=second;path=/karma';
+
+                browser.cookies('foo', undefined,{path:"/"});
+
+                expect(document.cookie).toEqual('foo=second');
+                expect(browser.cookies()).toEqual({'foo':'second'});
+            })
+        })
+
+        describe('put via cookies(cookieName, string)', function() {
+
+            it('should create and store a cookie', function() {
+                browser.cookies('cookieName', 'cookie=Value');
+                expect(document.cookie).toMatch(/cookieName=cookie%3DValue;? ?/);
+                expect(browser.cookies()).toEqual({ 'cookieName': 'cookie=Value' });
+                expect(fakeDocument.lastCookieSet).toEqual("cookieName=cookie%3DValue;path=/")
+            });
+
+
+            it('should overwrite an existing unsynced cookie', function() {
+                document.cookie = "cookie=new;path=/";
+
+                var oldVal = browser.cookies('cookie', 'newer');
+
+                expect(document.cookie).toEqual('cookie=newer');
+                expect(browser.cookies()).toEqual({ 'cookie': 'newer' });
+                expect(oldVal).not.toBeDefined();
+            });
+
+            it('should escape both name and value', function() {
+                browser.cookies('cookie1=', 'val;ue');
+                browser.cookies('cookie2=bar;baz', 'val=ue');
+
+                var rawCookies = document.cookie.split("; "); //order is not guaranteed, so we need to parse
+                expect(rawCookies.length).toEqual(2);
+                expect(rawCookies).toContain('cookie1%3D=val%3Bue');
+                expect(rawCookies).toContain('cookie2%3Dbar%3Bbaz=val%3Due');
+            });
+
+            it('should log warnings when 4kb per cookie storage limit is reached', function() {
+                var i, longVal = '', cookieStr;
+
+                for (i = 0; i < 4083; i++) {
+                    longVal += '+';
+                }
+
+                cookieStr = document.cookie;
+                browser.cookies('x', longVal); //total size 4093-4096, so it should go through
+                expect(document.cookie).not.toEqual(cookieStr);
+                expect(browser.cookies()['x']).toEqual(longVal);
+                expect(logs.warn).toEqual([]);
+
+                browser.cookies('x', longVal + 'xxxx'); //total size 4097-4099, a warning should be logged
+                expect(logs.warn).toEqual(
+          [["Cookie 'x' possibly not set or overflowed because it was too large (4097 > 4096 " +
+             "bytes)!"]]);
+
+                //force browser to dropped a cookie and make sure that the cache is not out of sync
+                browser.cookies('x', 'shortVal');
+                expect(browser.cookies().x).toEqual('shortVal'); //needed to prime the cache
+                cookieStr = document.cookie;
+                browser.cookies('x', longVal + longVal + longVal); //should be too long for all browsers
+
+                if (document.cookie !== cookieStr) {
+                    fail("browser didn't drop long cookie when it was expected. make the cookie in this " +
+              "test longer");
+                }
+
+                expect(browser.cookies().x).toEqual('shortVal');
+            });
+            it('should allow empty values', function() {
+                browser.cookies('cookieName', '');
+                expect(document.cookie).toMatch(/cookieName=?/)
+                expect(browser.cookies().cookieName).toEqual('');
+            })
+        });
+
+        describe('put via cookies(cookieName, string), if no <base href> ', function() {
+            beforeEach(function() {
+                fakeDocument.basePath = undefined;
+            });
+
+            it('should default path in cookie to "" (empty string)', function() {
+                browser.cookies('cookie', 'bender');   
+                expect(document.cookie).toEqual('cookie=bender');
+                expect(fakeDocument.lastCookieSet).toEqual("cookie=bender;path=")
+            });
+        });
+        describe('put via cookies(cookieName, string), with complex <base href> ', function() {
+            beforeEach(function() {
+                fakeDocument.basePath = "http://location/karma/";
+            });
+
+            it('should set path in cookie to uri path', function() {
+                browser.cookies('cookie', 'bender');
+                //TODO: change test to run in URI /inner/path, so that the cookies will be saved
+                // and we can query them.                
+                expect(document.cookie).toEqual('cookie=bender');
+                expect(fakeDocument.lastCookieSet).toEqual("cookie=bender;path=/karma/")
+            });
+        });
+        describe('put via cookies(cookieName,string,options) with no options', function() {
+            it('should not throw exception when passing null', function() {
+                browser.cookies('cookie', 'bender', null);
+                expect(document.cookie).toEqual('cookie=bender');
+                expect(fakeDocument.lastCookieSet).toEqual("cookie=bender;path=/");
+            })
+            it('should not throw exception when passing array', function() {
+                browser.cookies('cookie', 'bender', []);
+                expect(document.cookie).toEqual('cookie=bender');
+                expect(fakeDocument.lastCookieSet).toEqual("cookie=bender;path=/");
+            })
+        })
+        describe('put via cookies(cookieName, string,options) with different path', function() {
+            it('should set path in cookie to desired path', function() {
+                browser.cookies('cookie', 'bender', { path: "/karma/tests" });
+                expect(document.cookie).toEqual('cookie=bender');
+                expect(fakeDocument.lastCookieSet).toEqual("cookie=bender;path=/karma/tests")
+            })
+            it('shuld ignore path if path is not part of location', function() {
+                browser.cookies('cookie', 'bender', { path: "/something" });
+                expect(fakeDocument.lastCookieSet).toEqual("cookie=bender;path=/")
+                expect(document.cookie).toEqual('cookie=bender');
+                expect(logs.warn).toEqual(
+                    [["Cookie 'cookie' was not set with requested path '/something'" +
+                      " since path is not a String or not partial to window.location, which is /karma/tests/context.html"]]);
+            })
+        })
+        describe('put via cookies(cookieName, string,options) with expiration', function() {
+            it('should set expiration if passed', function() {
+                browser.cookies('cookie', 'bender', { expires: new Date(2050, 1, 1) });
+                expect(document.cookie).toEqual('cookie=bender');
+                expect(fakeDocument.lastCookieSet).toEqual("cookie=bender;path=/;expires=" + new Date(2050, 1, 1).toUTCString())
+            })
+            it('should ignore if not a date object', function() {
+                browser.cookies('cookie', 'bender', { expires: [] });
+                expect(document.cookie).toEqual('cookie=bender');
+                expect(fakeDocument.lastCookieSet).toEqual("cookie=bender;path=/")
+                expect(logs.warn).toEqual(
+                    [["Cookie 'cookie' was not set with requested expiration ''" +
+                          " since date is in the past or object is not a date"]]);
+            })
+            it('should ignore if date in the past', function() {
+                browser.cookies('cookie', 'bender', { expires: new Date(1999, 1, 1) });
+                expect(document.cookie).toEqual('cookie=bender');
+                expect(fakeDocument.lastCookieSet).toEqual("cookie=bender;path=/")
+                expect(logs.warn).toEqual(
+                    [["Cookie 'cookie' was not set with requested expiration '" + (new Date(1999, 1, 1)) +
+                          "' since date is in the past or object is not a date"]]);
+            })
+        })
+        describe('get via cookies()[cookieName]', function() {
+
+            it('should return undefined for nonexistent cookie', function() {
+                expect(browser.cookies().nonexistent).not.toBeDefined();
+            });
+
+
+            it('should return a value for an existing cookie', function() {
+                document.cookie = "foo=bar=baz;path=/";
+                expect(browser.cookies().foo).toEqual('bar=baz');
+            });
+            it('should return the the first value provided for a cookie', function() {
+              // For a cookie that has different values that differ by path, the
+              // value for the most specific path appears first.  browser.cookies()
+              // should provide that value for the cookie.
+              document.cookie = 'foo="first"; foo="second"';
+              expect(browser.cookies()['foo']).toBe('"first"');
+            });
+            it('should unescape cookie values that were escaped by puts', function() {
+                document.cookie = "cookie2%3Dbar%3Bbaz=val%3Due;path=/";
+                expect(browser.cookies()['cookie2=bar;baz']).toEqual('val=ue');
+            });
+
+
+            it('should preserve leading & trailing spaces in names and values', function() {
+                browser.cookies(' cookie name ', ' cookie value ');
+                expect(browser.cookies()[' cookie name ']).toEqual(' cookie value ');
+                expect(browser.cookies()['cookie name']).not.toBeDefined();
+            });
+            it('should read empty values', function() {
+                document.cookie = "cookie=;path=/";
+                expect(browser.cookies()['cookie']).toEqual('');
+            })
+        });
+
+        describe('getAll via cookies()', function() {
+
+            it('should return cookies as hash', function() {
+                document.cookie = "foo1=bar1;path=/";
+                document.cookie = "foo2=bar2;path=/";
+                expect(browser.cookies()).toEqual({ 'foo1': 'bar1', 'foo2': 'bar2' });
+            });
+
+
+            it('should return empty hash if no cookies exist', function() {
+                expect(browser.cookies()).toEqual({});
+            });
+        });
+
+
+        it('should pick up external changes made to browser cookies', function() {
+            browser.cookies('oatmealCookie', 'drool');
+            expect(browser.cookies()).toEqual({ 'oatmealCookie': 'drool' });
+
+            document.cookie = 'oatmealCookie=changed;path=/';
+            expect(browser.cookies().oatmealCookie).toEqual('changed');
+        });
+
+
+        it('should initialize cookie cache with existing cookies', function() {
+            document.cookie = "existingCookie=existingValue;path=/";
+            expect(browser.cookies()).toEqual({ 'existingCookie': 'existingValue' });
+        });
+
+    });
+
+    describe('poller', function() {
+
+        it('should call functions in pollFns in regular intervals', function() {
+            var log = '';
+            browser.addPollFn(function() { log += 'a'; });
+            browser.addPollFn(function() { log += 'b'; });
+            expect(log).toEqual('');
+            fakeWindow.setTimeout.flush();
+            expect(log).toEqual('ab');
+            fakeWindow.setTimeout.flush();
+            expect(log).toEqual('abab');
+        });
+
+        it('should startPoller', function() {
+            expect(fakeWindow.timeouts.length).toEqual(0);
+
+            browser.addPollFn(function() { });
+            expect(fakeWindow.timeouts.length).toEqual(1);
+
+            //should remain 1 as it is the check fn
+            browser.addPollFn(function() { });
+            expect(fakeWindow.timeouts.length).toEqual(1);
+        });
+
+        it('should return fn that was passed into addPollFn', function() {
+            var fn = function() { return 1; };
+            var returnedFn = browser.addPollFn(fn);
+            expect(returnedFn).toBe(fn);
+        });
+    });
+
+    describe('url', function() {
+        var pushState, replaceState, locationReplace;
+
+        beforeEach(function() {
+            pushState = spyOn(fakeWindow.history, 'pushState');
+            replaceState = spyOn(fakeWindow.history, 'replaceState');
+            locationReplace = spyOn(fakeWindow.location, 'replace');
+        });
+
+        it('should return current location.href', function() {
+            fakeWindow.location.href = 'http://test.com';
+            expect(browser.url()).toEqual('http://test.com');
+
+            fakeWindow.location.href = 'https://another.com';
+            expect(browser.url()).toEqual('https://another.com');
+        });
+
+        it('should use history.pushState when available', function() {
+            sniffer.history = true;
+            browser.url('http://new.org');
+
+            expect(pushState).toHaveBeenCalledOnce();
+            expect(pushState.argsForCall[0][2]).toEqual('http://new.org');
+
+            expect(replaceState).not.toHaveBeenCalled();
+            expect(locationReplace).not.toHaveBeenCalled();
+            expect(fakeWindow.location.href).toEqual('http://server');
+        });
+
+        it('should use history.replaceState when available', function() {
+            sniffer.history = true;
+            browser.url('http://new.org', true);
+
+            expect(replaceState).toHaveBeenCalledOnce();
+            expect(replaceState.argsForCall[0][2]).toEqual('http://new.org');
+
+            expect(pushState).not.toHaveBeenCalled();
+            expect(locationReplace).not.toHaveBeenCalled();
+            expect(fakeWindow.location.href).toEqual('http://server');
+        });
+
+        it('should set location.href when pushState not available', function() {
+            sniffer.history = false;
+            browser.url('http://new.org');
+
+            expect(fakeWindow.location.href).toEqual('http://new.org');
+
+            expect(pushState).not.toHaveBeenCalled();
+            expect(replaceState).not.toHaveBeenCalled();
+            expect(locationReplace).not.toHaveBeenCalled();
+        });
+
+        it('should use location.replace when history.replaceState not available', function() {
+            sniffer.history = false;
+            browser.url('http://new.org', true);
+
+            expect(locationReplace).toHaveBeenCalledWith('http://new.org');
+
+            expect(pushState).not.toHaveBeenCalled();
+            expect(replaceState).not.toHaveBeenCalled();
+            expect(fakeWindow.location.href).toEqual('http://server');
+        });
+
+        it('should return $browser to allow chaining', function() {
+            expect(browser.url('http://any.com')).toBe(browser);
+        });
+
+
+        it('should decode single quotes to work around FF bug 407273', function() {
+            fakeWindow.location.href = "http://ff-bug/?single%27quote";
+            expect(browser.url()).toBe("http://ff-bug/?single'quote");
+        });
+
+        it('should not set URL when the URL is already set', function() {
+            var current = fakeWindow.location.href;
+            sniffer.history = false;
+            fakeWindow.location.href = 'dontchange';
+            browser.url(current);
+            expect(fakeWindow.location.href).toBe('dontchange');
+        });
+    });
+
+    describe('urlChange', function() {
+        var callback;
+
+        beforeEach(function() {
+            callback = jasmine.createSpy('onUrlChange');
+        });
+
+        afterEach(function() {
+            if (!jQuery) jqLite(fakeWindow).dealoc();
+        });
+
+        it('should return registered callback', function() {
+            expect(browser.onUrlChange(callback)).toBe(callback);
+        });
+
+        it('should forward popstate event with new url when history supported', function() {
+            sniffer.history = true;
+            browser.onUrlChange(callback);
+            fakeWindow.location.href = 'http://server/new';
+
+            fakeWindow.fire('popstate');
+            expect(callback).toHaveBeenCalledWith('http://server/new');
+
+            fakeWindow.fire('hashchange');
+            fakeWindow.setTimeout.flush();
+            expect(callback).toHaveBeenCalledOnce();
+        });
+
+        it('should forward only popstate event when both history and hashchange supported', function() {
+            sniffer.history = true;
+            sniffer.hashchange = true;
+            browser.onUrlChange(callback);
+            fakeWindow.location.href = 'http://server/new';
+
+            fakeWindow.fire('popstate');
+            expect(callback).toHaveBeenCalledWith('http://server/new');
+
+            fakeWindow.fire('hashchange');
+            fakeWindow.setTimeout.flush();
+            expect(callback).toHaveBeenCalledOnce();
+        });
+
+        it('should forward hashchange event with new url when only hashchange supported', function() {
+            sniffer.history = false;
+            sniffer.hashchange = true;
+            browser.onUrlChange(callback);
+            fakeWindow.location.href = 'http://server/new';
+
+            fakeWindow.fire('hashchange');
+            expect(callback).toHaveBeenCalledWith('http://server/new');
+
+            fakeWindow.fire('popstate');
+            fakeWindow.setTimeout.flush();
+            expect(callback).toHaveBeenCalledOnce();
+        });
+
+        it('should use polling when neither history nor hashchange supported', function() {
+            sniffer.history = false;
+            sniffer.hashchange = false;
+            browser.onUrlChange(callback);
+
+            fakeWindow.location.href = 'http://server.new';
+            fakeWindow.setTimeout.flush();
+            expect(callback).toHaveBeenCalledWith('http://server.new');
+
+            fakeWindow.fire('popstate');
+            fakeWindow.fire('hashchange');
+            expect(callback).toHaveBeenCalledOnce();
+        });
+
+        it('should not fire urlChange if changed by browser.url method (polling)', function() {
+            sniffer.history = false;
+            sniffer.hashchange = false;
+            browser.onUrlChange(callback);
+            browser.url('http://new.com');
+
+            fakeWindow.setTimeout.flush();
+            expect(callback).not.toHaveBeenCalled();
+        });
+
+        it('should not fire urlChange if changed by browser.url method (hashchange)', function() {
+            sniffer.history = false;
+            sniffer.hashchange = true;
+            browser.onUrlChange(callback);
+            browser.url('http://new.com');
+
+            fakeWindow.fire('hashchange');
+            expect(callback).not.toHaveBeenCalled();
+        });
+    });
+
+
+    describe('baseHref', function() {
+        var jqDocHead;
+
+        beforeEach(function() {
+            jqDocHead = jqLite(document).find('head');
+        });
+
+        it('should return value from <base href>', function() {
+            fakeDocument.basePath = '/base/path/';
+            expect(browser.baseHref()).toEqual('/base/path/');
+        });
+
+        it('should return \'\' (empty string) if no <base href>', function() {
+            fakeDocument.basePath = undefined;
+            expect(browser.baseHref()).toEqual('');
+        });
+
+        it('should remove domain from <base href>', function() {
+            fakeDocument.basePath = 'http://host.com/base/path/';
+            expect(browser.baseHref()).toEqual('/base/path/');
+
+            fakeDocument.basePath = 'http://host.com/base/path/index.html';
+            expect(browser.baseHref()).toEqual('/base/path/index.html');
+        });
     });
-
-    it('should contain cookie cruncher', function() {
-        expect(browser.cookies).toBeDefined();
-    });
-
-    describe('outstading requests', function() {
-        it('should process callbacks immedietly with no outstanding requests', function() {
-            var callback = jasmine.createSpy('callback');
-            browser.notifyWhenNoOutstandingRequests(callback);
-            expect(callback).toHaveBeenCalled();
-        });
-    });
-
-
-    describe('defer', function() {
-        it('should execute fn asynchroniously via setTimeout', function() {
-            var callback = jasmine.createSpy('deferred');
-
-            browser.defer(callback);
-            expect(callback).not.toHaveBeenCalled();
-
-            fakeWindow.setTimeout.flush();
-            expect(callback).toHaveBeenCalledOnce();
-        });
-
-
-        it('should update outstandingRequests counter', function() {
-            var callback = jasmine.createSpy('deferred');
-
-            browser.defer(callback);
-            expect(callback).not.toHaveBeenCalled();
-
-            fakeWindow.setTimeout.flush();
-            expect(callback).toHaveBeenCalledOnce();
-        });
-
-
-        it('should return unique deferId', function() {
-            var deferId1 = browser.defer(noop),
-          deferId2 = browser.defer(noop);
-
-            expect(deferId1).toBeDefined();
-            expect(deferId2).toBeDefined();
-            expect(deferId1).not.toEqual(deferId2);
-        });
-
-
-        describe('cancel', function() {
-            it('should allow tasks to be canceled with returned deferId', function() {
-                var log = [],
-            deferId1 = browser.defer(function() { log.push('cancel me'); }),
-            deferId2 = browser.defer(function() { log.push('ok'); }),
-            deferId3 = browser.defer(function() { log.push('cancel me, now!'); });
-
-                expect(log).toEqual([]);
-                expect(browser.defer.cancel(deferId1)).toBe(true);
-                expect(browser.defer.cancel(deferId3)).toBe(true);
-                fakeWindow.setTimeout.flush();
-                expect(log).toEqual(['ok']);
-                expect(browser.defer.cancel(deferId2)).toBe(false);
-            });
-        });
-    });
-
-
-    describe('cookies', function() {
-        function deleteAllCookies() {
-            var cookies = document.cookie.split(";");
-            for (var i = 0; i < cookies.length; i++) {
-                var cookie = cookies[i];
-                var path = location.pathname;
-                var eqPos = cookie.indexOf("=");
-                var name = eqPos > -1 ? cookie.substr(0, eqPos) : cookie;
-                //delete all possible paths
-                while (path && path != '') {
-                    document.cookie = name + "=;path=" + path + ";expires=Thu, 01 Jan 1970 00:00:00 GMT";
-                    path = path.replace(/\/$|[^\/]*[^\/]$/, "");
-                }
-				document.cookie = name + "=;path=;expires=Thu, 01 Jan 1970 00:00:00 GMT";
-            }
-        }
-
-        beforeEach(function() {
-            deleteAllCookies();
-            expect(document.cookie).toEqual('');
-        });
-
-
-        afterEach(function() {
-            deleteAllCookies();
-            expect(document.cookie).toEqual('');
-        });
-
-
-        describe('remove all via (null)', function() {
-
-            it('should do nothing when no cookies are set', function() {
-                browser.cookies(null);
-                expect(document.cookie).toEqual('');
-                expect(browser.cookies()).toEqual({});
-            });
-
-        });
-
-        describe('remove via cookies(cookieName, undefined)', function() {
-
-            it('should remove a cookie when it is present', function() {
-                document.cookie = 'foo=bar;path=/';
-
-                browser.cookies('foo', undefined);
-
-                expect(document.cookie).toEqual('');
-                expect(browser.cookies()).toEqual({});
-            });
-
-
-            it('should do nothing when an nonexisting cookie is being removed', function() {
-                browser.cookies('doesntexist', undefined);
-                expect(document.cookie).toEqual('');
-                expect(browser.cookies()).toEqual({});
-            });
-            it('should remove cookie with file path', function() {
-                document.cookie = 'foo=bar;path=/karma';
-                browser.cookies('foo', undefined);
-                expect(document.cookie).toEqual('');
-                expect(browser.cookies()).toEqual({});
-            })
-            it('should remove cookie with directory path', function() {
-                document.cookie = 'foo=bar;path=/karma/';
-                browser.cookies('foo', undefined);
-
-                expect(document.cookie).toEqual('');
-                expect(browser.cookies()).toEqual({});
-            })
-            it('should remove cookie with nested path', function() {
-                document.cookie = 'foo=bar;path=/karma/tests';
-                browser.cookies('foo', undefined);
-
-                expect(document.cookie).toEqual('');
-                expect(browser.cookies()).toEqual({});
-            })
-            it('should remove all named cookies with different paths', function() {
-                document.cookie = 'foo=first;path=/';
-                document.cookie = 'foo=second;path=/karma';
-                browser.cookies('foo', undefined);
-                
-                expect(document.cookie).toEqual('');
-                expect(browser.cookies()).toEqual({});
-            })
-        });
-        describe('remove via cookies(cookieName, undefined,options)',function(){
-            it('should work with null in options argument',function() {
-                document.cookie = 'foo=bar;path=/';
-
-                browser.cookies('foo', undefined,null);
-
-                expect(document.cookie).toEqual('');
-                expect(browser.cookies()).toEqual({});
-            })
-            it('should work with array in options argument',function() {
-                document.cookie = 'foo=bar;path=/';
-
-                browser.cookies('foo', undefined,[]);
-
-                expect(document.cookie).toEqual('');
-                expect(browser.cookies()).toEqual({});
-            })
-            it('should not delete path not requested',function() {
-                document.cookie = 'foo=bar;path=/';
-
-                browser.cookies('foo', undefined,{path:"/karma"});
-
-                expect(document.cookie).toEqual('foo=bar');
-                expect(browser.cookies()).toEqual({'foo':'bar'});
-            })
-            it('should delete requested path',function() {
-                document.cookie = 'foo=bar;path=/karma';
-
-                browser.cookies('foo', undefined,{path:"/karma"});
-
-                expect(document.cookie).toEqual('');
-                expect(browser.cookies()).toEqual({});
-            })
-            it('should delete only requested path',function() {
-                document.cookie = 'foo=first;path=/';
-                document.cookie = 'foo=second;path=/karma';
-
-                browser.cookies('foo', undefined,{path:"/"});
-
-                expect(document.cookie).toEqual('foo=second');
-                expect(browser.cookies()).toEqual({'foo':'second'});
-            })
-        })
-
-        describe('put via cookies(cookieName, string)', function() {
-
-            it('should create and store a cookie', function() {
-                browser.cookies('cookieName', 'cookie=Value');
-                expect(document.cookie).toMatch(/cookieName=cookie%3DValue;? ?/);
-                expect(browser.cookies()).toEqual({ 'cookieName': 'cookie=Value' });
-                expect(fakeDocument.lastCookieSet).toEqual("cookieName=cookie%3DValue;path=/")
-            });
-
-
-            it('should overwrite an existing unsynced cookie', function() {
-                document.cookie = "cookie=new;path=/";
-
-                var oldVal = browser.cookies('cookie', 'newer');
-
-                expect(document.cookie).toEqual('cookie=newer');
-                expect(browser.cookies()).toEqual({ 'cookie': 'newer' });
-                expect(oldVal).not.toBeDefined();
-            });
-
-            it('should escape both name and value', function() {
-                browser.cookies('cookie1=', 'val;ue');
-                browser.cookies('cookie2=bar;baz', 'val=ue');
-
-                var rawCookies = document.cookie.split("; "); //order is not guaranteed, so we need to parse
-                expect(rawCookies.length).toEqual(2);
-                expect(rawCookies).toContain('cookie1%3D=val%3Bue');
-                expect(rawCookies).toContain('cookie2%3Dbar%3Bbaz=val%3Due');
-            });
-
-            it('should log warnings when 4kb per cookie storage limit is reached', function() {
-                var i, longVal = '', cookieStr;
-
-                for (i = 0; i < 4083; i++) {
-                    longVal += '+';
-                }
-
-                cookieStr = document.cookie;
-                browser.cookies('x', longVal); //total size 4093-4096, so it should go through
-                expect(document.cookie).not.toEqual(cookieStr);
-                expect(browser.cookies()['x']).toEqual(longVal);
-                expect(logs.warn).toEqual([]);
-
-                browser.cookies('x', longVal + 'xxxx'); //total size 4097-4099, a warning should be logged
-                expect(logs.warn).toEqual(
-          [["Cookie 'x' possibly not set or overflowed because it was too large (4097 > 4096 " +
-             "bytes)!"]]);
-
-                //force browser to dropped a cookie and make sure that the cache is not out of sync
-                browser.cookies('x', 'shortVal');
-                expect(browser.cookies().x).toEqual('shortVal'); //needed to prime the cache
-                cookieStr = document.cookie;
-                browser.cookies('x', longVal + longVal + longVal); //should be too long for all browsers
-
-                if (document.cookie !== cookieStr) {
-                    fail("browser didn't drop long cookie when it was expected. make the cookie in this " +
-              "test longer");
-                }
-
-                expect(browser.cookies().x).toEqual('shortVal');
-            });
-            it('should allow empty values', function() {
-                browser.cookies('cookieName', '');
-                expect(document.cookie).toMatch(/cookieName=?/)
-                expect(browser.cookies().cookieName).toEqual('');
-            })
-        });
-
-        describe('put via cookies(cookieName, string), if no <base href> ', function() {
-            beforeEach(function() {
-                fakeDocument.basePath = undefined;
-            });
-
-            it('should default path in cookie to "" (empty string)', function() {
-                browser.cookies('cookie', 'bender');   
-                expect(document.cookie).toEqual('cookie=bender');
-                expect(fakeDocument.lastCookieSet).toEqual("cookie=bender;path=")
-            });
-        });
-        describe('put via cookies(cookieName, string), with complex <base href> ', function() {
-            beforeEach(function() {
-                fakeDocument.basePath = "http://location/karma/";
-            });
-
-            it('should set path in cookie to uri path', function() {
-                browser.cookies('cookie', 'bender');
-                //TODO: change test to run in URI /inner/path, so that the cookies will be saved
-                // and we can query them.                
-                expect(document.cookie).toEqual('cookie=bender');
-                expect(fakeDocument.lastCookieSet).toEqual("cookie=bender;path=/karma/")
-            });
-        });
-        describe('put via cookies(cookieName,string,options) with no options', function() {
-            it('should not throw exception when passing null', function() {
-                browser.cookies('cookie', 'bender', null);
-                expect(document.cookie).toEqual('cookie=bender');
-                expect(fakeDocument.lastCookieSet).toEqual("cookie=bender;path=/");
-            })
-            it('should not throw exception when passing array', function() {
-                browser.cookies('cookie', 'bender', []);
-                expect(document.cookie).toEqual('cookie=bender');
-                expect(fakeDocument.lastCookieSet).toEqual("cookie=bender;path=/");
-            })
-        })
-        describe('put via cookies(cookieName, string,options) with different path', function() {
-            it('should set path in cookie to desired path', function() {
-                browser.cookies('cookie', 'bender', { path: "/karma/tests" });
-                expect(document.cookie).toEqual('cookie=bender');
-                expect(fakeDocument.lastCookieSet).toEqual("cookie=bender;path=/karma/tests")
-            })
-            it('shuld ignore path if path is not part of location', function() {
-                browser.cookies('cookie', 'bender', { path: "/something" });
-                expect(fakeDocument.lastCookieSet).toEqual("cookie=bender;path=/")
-                expect(document.cookie).toEqual('cookie=bender');
-                expect(logs.warn).toEqual(
-                    [["Cookie 'cookie' was not set with requested path '/something'" +
-                      " since path is not a String or not partial to window.location, which is /karma/tests/context.html"]]);
-            })
-        })
-        describe('put via cookies(cookieName, string,options) with expiration', function() {
-            it('should set expiration if passed', function() {
-                browser.cookies('cookie', 'bender', { expires: new Date(2050, 1, 1) });
-                expect(document.cookie).toEqual('cookie=bender');
-                expect(fakeDocument.lastCookieSet).toEqual("cookie=bender;path=/;expires=" + new Date(2050, 1, 1).toUTCString())
-            })
-            it('should ignore if not a date object', function() {
-                browser.cookies('cookie', 'bender', { expires: [] });
-                expect(document.cookie).toEqual('cookie=bender');
-                expect(fakeDocument.lastCookieSet).toEqual("cookie=bender;path=/")
-                expect(logs.warn).toEqual(
-                    [["Cookie 'cookie' was not set with requested expiration ''" +
-                          " since date is in the past or object is not a date"]]);
-            })
-            it('should ignore if date in the past', function() {
-                browser.cookies('cookie', 'bender', { expires: new Date(1999, 1, 1) });
-                expect(document.cookie).toEqual('cookie=bender');
-                expect(fakeDocument.lastCookieSet).toEqual("cookie=bender;path=/")
-                expect(logs.warn).toEqual(
-                    [["Cookie 'cookie' was not set with requested expiration '" + (new Date(1999, 1, 1)) +
-                          "' since date is in the past or object is not a date"]]);
-            })
-        })
-        describe('get via cookies()[cookieName]', function() {
-
-            it('should return undefined for nonexistent cookie', function() {
-                expect(browser.cookies().nonexistent).not.toBeDefined();
-            });
-
-
-            it('should return a value for an existing cookie', function() {
-                document.cookie = "foo=bar=baz;path=/";
-                expect(browser.cookies().foo).toEqual('bar=baz');
-            });
-
-
-            it('should unescape cookie values that were escaped by puts', function() {
-                document.cookie = "cookie2%3Dbar%3Bbaz=val%3Due;path=/";
-                expect(browser.cookies()['cookie2=bar;baz']).toEqual('val=ue');
-            });
-
-
-            it('should preserve leading & trailing spaces in names and values', function() {
-                browser.cookies(' cookie name ', ' cookie value ');
-                expect(browser.cookies()[' cookie name ']).toEqual(' cookie value ');
-                expect(browser.cookies()['cookie name']).not.toBeDefined();
-            });
-            it('should read empty values', function() {
-                document.cookie = "cookie=;path=/";
-                expect(browser.cookies()['cookie']).toEqual('');
-            })
-        });
-
-
-        describe('getAll via cookies()', function() {
-
-            it('should return cookies as hash', function() {
-                document.cookie = "foo1=bar1;path=/";
-                document.cookie = "foo2=bar2;path=/";
-                expect(browser.cookies()).toEqual({ 'foo1': 'bar1', 'foo2': 'bar2' });
-            });
-
-
-            it('should return empty hash if no cookies exist', function() {
-                expect(browser.cookies()).toEqual({});
-            });
-        });
-
-
-        it('should pick up external changes made to browser cookies', function() {
-            browser.cookies('oatmealCookie', 'drool');
-            expect(browser.cookies()).toEqual({ 'oatmealCookie': 'drool' });
-
-            document.cookie = 'oatmealCookie=changed;path=/';
-            expect(browser.cookies().oatmealCookie).toEqual('changed');
-        });
-
-
-        it('should initialize cookie cache with existing cookies', function() {
-            document.cookie = "existingCookie=existingValue;path=/";
-            expect(browser.cookies()).toEqual({ 'existingCookie': 'existingValue' });
-        });
-
-    });
-
-    describe('poller', function() {
-
-        it('should call functions in pollFns in regular intervals', function() {
-            var log = '';
-            browser.addPollFn(function() { log += 'a'; });
-            browser.addPollFn(function() { log += 'b'; });
-            expect(log).toEqual('');
-            fakeWindow.setTimeout.flush();
-            expect(log).toEqual('ab');
-            fakeWindow.setTimeout.flush();
-            expect(log).toEqual('abab');
-        });
-
-        it('should startPoller', function() {
-            expect(fakeWindow.timeouts.length).toEqual(0);
-
-            browser.addPollFn(function() { });
-            expect(fakeWindow.timeouts.length).toEqual(1);
-
-            //should remain 1 as it is the check fn
-            browser.addPollFn(function() { });
-            expect(fakeWindow.timeouts.length).toEqual(1);
-        });
-
-        it('should return fn that was passed into addPollFn', function() {
-            var fn = function() { return 1; };
-            var returnedFn = browser.addPollFn(fn);
-            expect(returnedFn).toBe(fn);
-        });
-    });
-
-    describe('url', function() {
-        var pushState, replaceState, locationReplace;
-
-        beforeEach(function() {
-            pushState = spyOn(fakeWindow.history, 'pushState');
-            replaceState = spyOn(fakeWindow.history, 'replaceState');
-            locationReplace = spyOn(fakeWindow.location, 'replace');
-        });
-
-        it('should return current location.href', function() {
-            fakeWindow.location.href = 'http://test.com';
-            expect(browser.url()).toEqual('http://test.com');
-
-            fakeWindow.location.href = 'https://another.com';
-            expect(browser.url()).toEqual('https://another.com');
-        });
-
-        it('should use history.pushState when available', function() {
-            sniffer.history = true;
-            browser.url('http://new.org');
-
-            expect(pushState).toHaveBeenCalledOnce();
-            expect(pushState.argsForCall[0][2]).toEqual('http://new.org');
-
-            expect(replaceState).not.toHaveBeenCalled();
-            expect(locationReplace).not.toHaveBeenCalled();
-            expect(fakeWindow.location.href).toEqual('http://server');
-        });
-
-        it('should use history.replaceState when available', function() {
-            sniffer.history = true;
-            browser.url('http://new.org', true);
-
-            expect(replaceState).toHaveBeenCalledOnce();
-            expect(replaceState.argsForCall[0][2]).toEqual('http://new.org');
-
-            expect(pushState).not.toHaveBeenCalled();
-            expect(locationReplace).not.toHaveBeenCalled();
-            expect(fakeWindow.location.href).toEqual('http://server');
-        });
-
-        it('should set location.href when pushState not available', function() {
-            sniffer.history = false;
-            browser.url('http://new.org');
-
-            expect(fakeWindow.location.href).toEqual('http://new.org');
-
-            expect(pushState).not.toHaveBeenCalled();
-            expect(replaceState).not.toHaveBeenCalled();
-            expect(locationReplace).not.toHaveBeenCalled();
-        });
-
-        it('should use location.replace when history.replaceState not available', function() {
-            sniffer.history = false;
-            browser.url('http://new.org', true);
-
-            expect(locationReplace).toHaveBeenCalledWith('http://new.org');
-
-            expect(pushState).not.toHaveBeenCalled();
-            expect(replaceState).not.toHaveBeenCalled();
-            expect(fakeWindow.location.href).toEqual('http://server');
-        });
-
-        it('should return $browser to allow chaining', function() {
-            expect(browser.url('http://any.com')).toBe(browser);
-        });
-
-
-        it('should decode single quotes to work around FF bug 407273', function() {
-            fakeWindow.location.href = "http://ff-bug/?single%27quote";
-            expect(browser.url()).toBe("http://ff-bug/?single'quote");
-        });
-
-        it('should not set URL when the URL is already set', function() {
-            var current = fakeWindow.location.href;
-            sniffer.history = false;
-            fakeWindow.location.href = 'dontchange';
-            browser.url(current);
-            expect(fakeWindow.location.href).toBe('dontchange');
-        });
-    });
-
-    describe('urlChange', function() {
-        var callback;
-
-        beforeEach(function() {
-            callback = jasmine.createSpy('onUrlChange');
-        });
-
-        afterEach(function() {
-            if (!jQuery) jqLite(fakeWindow).dealoc();
-        });
-
-        it('should return registered callback', function() {
-            expect(browser.onUrlChange(callback)).toBe(callback);
-        });
-
-        it('should forward popstate event with new url when history supported', function() {
-            sniffer.history = true;
-            browser.onUrlChange(callback);
-            fakeWindow.location.href = 'http://server/new';
-
-            fakeWindow.fire('popstate');
-            expect(callback).toHaveBeenCalledWith('http://server/new');
-
-            fakeWindow.fire('hashchange');
-            fakeWindow.setTimeout.flush();
-            expect(callback).toHaveBeenCalledOnce();
-        });
-
-        it('should forward only popstate event when both history and hashchange supported', function() {
-            sniffer.history = true;
-            sniffer.hashchange = true;
-            browser.onUrlChange(callback);
-            fakeWindow.location.href = 'http://server/new';
-
-            fakeWindow.fire('popstate');
-            expect(callback).toHaveBeenCalledWith('http://server/new');
-
-            fakeWindow.fire('hashchange');
-            fakeWindow.setTimeout.flush();
-            expect(callback).toHaveBeenCalledOnce();
-        });
-
-        it('should forward hashchange event with new url when only hashchange supported', function() {
-            sniffer.history = false;
-            sniffer.hashchange = true;
-            browser.onUrlChange(callback);
-            fakeWindow.location.href = 'http://server/new';
-
-            fakeWindow.fire('hashchange');
-            expect(callback).toHaveBeenCalledWith('http://server/new');
-
-            fakeWindow.fire('popstate');
-            fakeWindow.setTimeout.flush();
-            expect(callback).toHaveBeenCalledOnce();
-        });
-
-        it('should use polling when neither history nor hashchange supported', function() {
-            sniffer.history = false;
-            sniffer.hashchange = false;
-            browser.onUrlChange(callback);
-
-            fakeWindow.location.href = 'http://server.new';
-            fakeWindow.setTimeout.flush();
-            expect(callback).toHaveBeenCalledWith('http://server.new');
-
-            fakeWindow.fire('popstate');
-            fakeWindow.fire('hashchange');
-            expect(callback).toHaveBeenCalledOnce();
-        });
-
-        it('should not fire urlChange if changed by browser.url method (polling)', function() {
-            sniffer.history = false;
-            sniffer.hashchange = false;
-            browser.onUrlChange(callback);
-            browser.url('http://new.com');
-
-            fakeWindow.setTimeout.flush();
-            expect(callback).not.toHaveBeenCalled();
-        });
-
-        it('should not fire urlChange if changed by browser.url method (hashchange)', function() {
-            sniffer.history = false;
-            sniffer.hashchange = true;
-            browser.onUrlChange(callback);
-            browser.url('http://new.com');
-
-            fakeWindow.fire('hashchange');
-            expect(callback).not.toHaveBeenCalled();
-        });
-    });
-
-
-    describe('baseHref', function() {
-        var jqDocHead;
-
-        beforeEach(function() {
-            jqDocHead = jqLite(document).find('head');
-        });
-
-        it('should return value from <base href>', function() {
-            fakeDocument.basePath = '/base/path/';
-            expect(browser.baseHref()).toEqual('/base/path/');
-        });
-
-        it('should return \'\' (empty string) if no <base href>', function() {
-            fakeDocument.basePath = undefined;
-            expect(browser.baseHref()).toEqual('');
-        });
-
-        it('should remove domain from <base href>', function() {
-            fakeDocument.basePath = 'http://host.com/base/path/';
-            expect(browser.baseHref()).toEqual('/base/path/');
-
-            fakeDocument.basePath = 'http://host.com/base/path/index.html';
-            expect(browser.baseHref()).toEqual('/base/path/index.html');
-        });
-    });
-=======
-}
-
-describe('browser', function() {
-
-  var browser, fakeWindow, fakeDocument, logs, scripts, removedScripts, sniffer;
-
-  beforeEach(function() {
-    scripts = [];
-    removedScripts = [];
-    sniffer = {history: true, hashchange: true};
-    fakeWindow = new MockWindow();
-    fakeDocument = new MockDocument();
-
-    var fakeBody = [{appendChild: function(node){scripts.push(node);},
-                     removeChild: function(node){removedScripts.push(node);}}];
-
-    logs = {log:[], warn:[], info:[], error:[]};
-
-    var fakeLog = {log: function() { logs.log.push(slice.call(arguments)); },
-                   warn: function() { logs.warn.push(slice.call(arguments)); },
-                   info: function() { logs.info.push(slice.call(arguments)); },
-                   error: function() { logs.error.push(slice.call(arguments)); }};
-
-    browser = new Browser(fakeWindow, fakeDocument, fakeLog, sniffer);
-  });
-
-  it('should contain cookie cruncher', function() {
-    expect(browser.cookies).toBeDefined();
-  });
-
-  describe('outstading requests', function() {
-    it('should process callbacks immedietly with no outstanding requests', function() {
-      var callback = jasmine.createSpy('callback');
-      browser.notifyWhenNoOutstandingRequests(callback);
-      expect(callback).toHaveBeenCalled();
-    });
-  });
-
-
-  describe('defer', function() {
-    it('should execute fn asynchroniously via setTimeout', function() {
-      var callback = jasmine.createSpy('deferred');
-
-      browser.defer(callback);
-      expect(callback).not.toHaveBeenCalled();
-
-      fakeWindow.setTimeout.flush();
-      expect(callback).toHaveBeenCalledOnce();
-    });
-
-
-    it('should update outstandingRequests counter', function() {
-      var callback = jasmine.createSpy('deferred');
-
-      browser.defer(callback);
-      expect(callback).not.toHaveBeenCalled();
-
-      fakeWindow.setTimeout.flush();
-      expect(callback).toHaveBeenCalledOnce();
-    });
-
-
-    it('should return unique deferId', function() {
-      var deferId1 = browser.defer(noop),
-          deferId2 = browser.defer(noop);
-
-      expect(deferId1).toBeDefined();
-      expect(deferId2).toBeDefined();
-      expect(deferId1).not.toEqual(deferId2);
-    });
-
-
-    describe('cancel', function() {
-      it('should allow tasks to be canceled with returned deferId', function() {
-        var log = [],
-            deferId1 = browser.defer(function() { log.push('cancel me'); }),
-            deferId2 = browser.defer(function() { log.push('ok'); }),
-            deferId3 = browser.defer(function() { log.push('cancel me, now!'); });
-
-        expect(log).toEqual([]);
-        expect(browser.defer.cancel(deferId1)).toBe(true);
-        expect(browser.defer.cancel(deferId3)).toBe(true);
-        fakeWindow.setTimeout.flush();
-        expect(log).toEqual(['ok']);
-        expect(browser.defer.cancel(deferId2)).toBe(false);
-      });
-    });
-  });
-
-
-  describe('cookies', function() {
-
-    function deleteAllCookies() {
-      var cookies = document.cookie.split(";");
-      var path = location.pathname;
-
-      for (var i = 0; i < cookies.length; i++) {
-        var cookie = cookies[i];
-        var eqPos = cookie.indexOf("=");
-        var name = eqPos > -1 ? cookie.substr(0, eqPos) : cookie;
-        var parts = path.split('/');
-        while (parts.length) {
-          document.cookie = name + "=;path=" + (parts.join('/') || '/') + ";expires=Thu, 01 Jan 1970 00:00:00 GMT";
-          parts.pop();
-        }
-      }
-    }
-
-    beforeEach(function() {
-      deleteAllCookies();
-      expect(document.cookie).toEqual('');
-    });
-
-
-    afterEach(function() {
-      deleteAllCookies();
-      expect(document.cookie).toEqual('');
-    });
-
-
-    describe('remove all via (null)', function() {
-
-      it('should do nothing when no cookies are set', function() {
-        browser.cookies(null);
-        expect(document.cookie).toEqual('');
-        expect(browser.cookies()).toEqual({});
-      });
-
-    });
-
-    describe('remove via cookies(cookieName, undefined)', function() {
-
-      it('should remove a cookie when it is present', function() {
-        document.cookie = 'foo=bar;path=/';
-
-        browser.cookies('foo', undefined);
-
-        expect(document.cookie).toEqual('');
-        expect(browser.cookies()).toEqual({});
-      });
-
-
-      it('should do nothing when an nonexisting cookie is being removed', function() {
-        browser.cookies('doesntexist', undefined);
-        expect(document.cookie).toEqual('');
-        expect(browser.cookies()).toEqual({});
-      });
-    });
-
-
-    describe('put via cookies(cookieName, string)', function() {
-
-      it('should create and store a cookie', function() {
-        browser.cookies('cookieName', 'cookie=Value');
-        expect(document.cookie).toMatch(/cookieName=cookie%3DValue;? ?/);
-        expect(browser.cookies()).toEqual({'cookieName':'cookie=Value'});
-      });
-
-
-      it('should overwrite an existing unsynced cookie', function() {
-        document.cookie = "cookie=new;path=/";
-
-        var oldVal = browser.cookies('cookie', 'newer');
-
-        expect(document.cookie).toEqual('cookie=newer');
-        expect(browser.cookies()).toEqual({'cookie':'newer'});
-        expect(oldVal).not.toBeDefined();
-      });
-
-      it('should escape both name and value', function() {
-        browser.cookies('cookie1=', 'val;ue');
-        browser.cookies('cookie2=bar;baz', 'val=ue');
-
-        var rawCookies = document.cookie.split("; "); //order is not guaranteed, so we need to parse
-        expect(rawCookies.length).toEqual(2);
-        expect(rawCookies).toContain('cookie1%3D=val%3Bue');
-        expect(rawCookies).toContain('cookie2%3Dbar%3Bbaz=val%3Due');
-      });
-
-      it('should log warnings when 4kb per cookie storage limit is reached', function() {
-        var i, longVal = '', cookieStr;
-
-        for(i=0; i<4083; i++) {
-          longVal += '+';
-        }
-
-        cookieStr = document.cookie;
-        browser.cookies('x', longVal); //total size 4093-4096, so it should go through
-        expect(document.cookie).not.toEqual(cookieStr);
-        expect(browser.cookies()['x']).toEqual(longVal);
-        expect(logs.warn).toEqual([]);
-
-        browser.cookies('x', longVal + 'xxxx'); //total size 4097-4099, a warning should be logged
-        expect(logs.warn).toEqual(
-          [[ "Cookie 'x' possibly not set or overflowed because it was too large (4097 > 4096 " +
-             "bytes)!" ]]);
-
-        //force browser to dropped a cookie and make sure that the cache is not out of sync
-        browser.cookies('x', 'shortVal');
-        expect(browser.cookies().x).toEqual('shortVal'); //needed to prime the cache
-        cookieStr = document.cookie;
-        browser.cookies('x', longVal + longVal + longVal); //should be too long for all browsers
-
-        if (document.cookie !== cookieStr) {
-          this.fail(new Error("browser didn't drop long cookie when it was expected. make the " +
-              "cookie in this test longer"));
-        }
-
-        expect(browser.cookies().x).toEqual('shortVal');
-      });
-    });
-
-    describe('put via cookies(cookieName, string), if no <base href> ', function () {
-      beforeEach(function () {
-        fakeDocument.basePath = undefined;
-      });
-
-      it('should default path in cookie to "" (empty string)', function () {
-        browser.cookies('cookie', 'bender');
-        // This only fails in Safari and IE when cookiePath returns undefined
-        // Where it now succeeds since baseHref return '' instead of undefined         
-        expect(document.cookie).toEqual('cookie=bender');
-      });
-    });
-
-    describe('get via cookies()[cookieName]', function() {
-
-      it('should return undefined for nonexistent cookie', function() {
-        expect(browser.cookies().nonexistent).not.toBeDefined();
-      });
-
-
-      it ('should return a value for an existing cookie', function() {
-        document.cookie = "foo=bar=baz;path=/";
-        expect(browser.cookies().foo).toEqual('bar=baz');
-      });
-
-      it('should return the the first value provided for a cookie', function() {
-        // For a cookie that has different values that differ by path, the
-        // value for the most specific path appears first.  browser.cookies()
-        // should provide that value for the cookie.
-        document.cookie = 'foo="first"; foo="second"';
-        expect(browser.cookies()['foo']).toBe('"first"');
-      });
-
-      it ('should unescape cookie values that were escaped by puts', function() {
-        document.cookie = "cookie2%3Dbar%3Bbaz=val%3Due;path=/";
-        expect(browser.cookies()['cookie2=bar;baz']).toEqual('val=ue');
-      });
-
-
-      it('should preserve leading & trailing spaces in names and values', function() {
-        browser.cookies(' cookie name ', ' cookie value ');
-        expect(browser.cookies()[' cookie name ']).toEqual(' cookie value ');
-        expect(browser.cookies()['cookie name']).not.toBeDefined();
-      });
-    });
-
-
-    describe('getAll via cookies()', function() {
-
-      it('should return cookies as hash', function() {
-        document.cookie = "foo1=bar1;path=/";
-        document.cookie = "foo2=bar2;path=/";
-        expect(browser.cookies()).toEqual({'foo1':'bar1', 'foo2':'bar2'});
-      });
-
-
-      it('should return empty hash if no cookies exist', function() {
-        expect(browser.cookies()).toEqual({});
-      });
-    });
-
-
-    it('should pick up external changes made to browser cookies', function() {
-      browser.cookies('oatmealCookie', 'drool');
-      expect(browser.cookies()).toEqual({'oatmealCookie':'drool'});
-
-      document.cookie = 'oatmealCookie=changed;path=/';
-      expect(browser.cookies().oatmealCookie).toEqual('changed');
-    });
-
-
-    it('should initialize cookie cache with existing cookies', function() {
-      document.cookie = "existingCookie=existingValue;path=/";
-      expect(browser.cookies()).toEqual({'existingCookie':'existingValue'});
-    });
-
-  });
-
-  describe('poller', function() {
-
-    it('should call functions in pollFns in regular intervals', function() {
-      var log = '';
-      browser.addPollFn(function() {log+='a';});
-      browser.addPollFn(function() {log+='b';});
-      expect(log).toEqual('');
-      fakeWindow.setTimeout.flush();
-      expect(log).toEqual('ab');
-      fakeWindow.setTimeout.flush();
-      expect(log).toEqual('abab');
-    });
-
-    it('should startPoller', function() {
-      expect(fakeWindow.timeouts.length).toEqual(0);
-
-      browser.addPollFn(function() {});
-      expect(fakeWindow.timeouts.length).toEqual(1);
-
-      //should remain 1 as it is the check fn
-      browser.addPollFn(function() {});
-      expect(fakeWindow.timeouts.length).toEqual(1);
-    });
-
-    it('should return fn that was passed into addPollFn', function() {
-      var fn = function() { return 1; };
-      var returnedFn = browser.addPollFn(fn);
-      expect(returnedFn).toBe(fn);
-    });
-  });
-
-  describe('url', function() {
-    var pushState, replaceState, locationReplace;
-
-    beforeEach(function() {
-      pushState = spyOn(fakeWindow.history, 'pushState');
-      replaceState = spyOn(fakeWindow.history, 'replaceState');
-      locationReplace = spyOn(fakeWindow.location, 'replace');
-    });
-
-    it('should return current location.href', function() {
-      fakeWindow.location.href = 'http://test.com';
-      expect(browser.url()).toEqual('http://test.com');
-
-      fakeWindow.location.href = 'https://another.com';
-      expect(browser.url()).toEqual('https://another.com');
-    });
-
-    it('should use history.pushState when available', function() {
-      sniffer.history = true;
-      browser.url('http://new.org');
-
-      expect(pushState).toHaveBeenCalledOnce();
-      expect(pushState.argsForCall[0][2]).toEqual('http://new.org');
-
-      expect(replaceState).not.toHaveBeenCalled();
-      expect(locationReplace).not.toHaveBeenCalled();
-      expect(fakeWindow.location.href).toEqual('http://server');
-    });
-
-    it('should use history.replaceState when available', function() {
-      sniffer.history = true;
-      browser.url('http://new.org', true);
-
-      expect(replaceState).toHaveBeenCalledOnce();
-      expect(replaceState.argsForCall[0][2]).toEqual('http://new.org');
-
-      expect(pushState).not.toHaveBeenCalled();
-      expect(locationReplace).not.toHaveBeenCalled();
-      expect(fakeWindow.location.href).toEqual('http://server');
-    });
-
-    it('should set location.href when pushState not available', function() {
-      sniffer.history = false;
-      browser.url('http://new.org');
-
-      expect(fakeWindow.location.href).toEqual('http://new.org');
-
-      expect(pushState).not.toHaveBeenCalled();
-      expect(replaceState).not.toHaveBeenCalled();
-      expect(locationReplace).not.toHaveBeenCalled();
-    });
-
-    it('should use location.replace when history.replaceState not available', function() {
-      sniffer.history = false;
-      browser.url('http://new.org', true);
-
-      expect(locationReplace).toHaveBeenCalledWith('http://new.org');
-
-      expect(pushState).not.toHaveBeenCalled();
-      expect(replaceState).not.toHaveBeenCalled();
-      expect(fakeWindow.location.href).toEqual('http://server');
-    });
-
-    it('should return $browser to allow chaining', function() {
-      expect(browser.url('http://any.com')).toBe(browser);
-    });
-
-
-    it('should decode single quotes to work around FF bug 407273', function() {
-      fakeWindow.location.href = "http://ff-bug/?single%27quote";
-      expect(browser.url()).toBe("http://ff-bug/?single'quote");
-    });
-
-    it('should not set URL when the URL is already set', function() {
-      var current = fakeWindow.location.href;
-      sniffer.history = false;
-      fakeWindow.location.href = 'dontchange';
-      browser.url(current);
-      expect(fakeWindow.location.href).toBe('dontchange');
-    });
-  });
-
-  describe('urlChange', function() {
-    var callback;
-
-    beforeEach(function() {
-      callback = jasmine.createSpy('onUrlChange');
-    });
-
-    afterEach(function() {
-      if (!jQuery) jqLite(fakeWindow).dealoc();
-    });
-
-    it('should return registered callback', function() {
-      expect(browser.onUrlChange(callback)).toBe(callback);
-    });
-
-    it('should forward popstate event with new url when history supported', function() {
-      sniffer.history = true;
-      browser.onUrlChange(callback);
-      fakeWindow.location.href = 'http://server/new';
-
-      fakeWindow.fire('popstate');
-      expect(callback).toHaveBeenCalledWith('http://server/new');
-
-      fakeWindow.fire('hashchange');
-      fakeWindow.setTimeout.flush();
-      expect(callback).toHaveBeenCalledOnce();
-    });
-
-    it('should forward only popstate event when both history and hashchange supported', function() {
-      sniffer.history = true;
-      sniffer.hashchange = true;
-      browser.onUrlChange(callback);
-      fakeWindow.location.href = 'http://server/new';
-
-      fakeWindow.fire('popstate');
-      expect(callback).toHaveBeenCalledWith('http://server/new');
-
-      fakeWindow.fire('hashchange');
-      fakeWindow.setTimeout.flush();
-      expect(callback).toHaveBeenCalledOnce();
-    });
-
-    it('should forward hashchange event with new url when only hashchange supported', function() {
-      sniffer.history = false;
-      sniffer.hashchange = true;
-      browser.onUrlChange(callback);
-      fakeWindow.location.href = 'http://server/new';
-
-      fakeWindow.fire('hashchange');
-      expect(callback).toHaveBeenCalledWith('http://server/new');
-
-      fakeWindow.fire('popstate');
-      fakeWindow.setTimeout.flush();
-      expect(callback).toHaveBeenCalledOnce();
-    });
-
-    it('should use polling when neither history nor hashchange supported', function() {
-      sniffer.history = false;
-      sniffer.hashchange = false;
-      browser.onUrlChange(callback);
-
-      fakeWindow.location.href = 'http://server.new';
-      fakeWindow.setTimeout.flush();
-      expect(callback).toHaveBeenCalledWith('http://server.new');
-
-      fakeWindow.fire('popstate');
-      fakeWindow.fire('hashchange');
-      expect(callback).toHaveBeenCalledOnce();
-    });
-
-    it('should not fire urlChange if changed by browser.url method (polling)', function() {
-      sniffer.history = false;
-      sniffer.hashchange = false;
-      browser.onUrlChange(callback);
-      browser.url('http://new.com');
-
-      fakeWindow.setTimeout.flush();
-      expect(callback).not.toHaveBeenCalled();
-    });
-
-    it('should not fire urlChange if changed by browser.url method (hashchange)', function() {
-      sniffer.history = false;
-      sniffer.hashchange = true;
-      browser.onUrlChange(callback);
-      browser.url('http://new.com');
-
-      fakeWindow.fire('hashchange');
-      expect(callback).not.toHaveBeenCalled();
-    });
-  });
-
-
-  describe('baseHref', function() {
-    var jqDocHead;
-
-    beforeEach(function() {
-      jqDocHead = jqLite(document).find('head');
-    });
-
-    it('should return value from <base href>', function() {
-      fakeDocument.basePath = '/base/path/';
-      expect(browser.baseHref()).toEqual('/base/path/');
-    });
-
-    it('should return \'\' (empty string) if no <base href>', function() {
-      fakeDocument.basePath = undefined;
-      expect(browser.baseHref()).toEqual('');
-    });
-
-    it('should remove domain from <base href>', function() {
-      fakeDocument.basePath = 'http://host.com/base/path/';
-      expect(browser.baseHref()).toEqual('/base/path/');
-
-      fakeDocument.basePath = 'http://host.com/base/path/index.html';
-      expect(browser.baseHref()).toEqual('/base/path/index.html');
-    });
-  });
->>>>>>> 0bfa2937
 });
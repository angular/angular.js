--- conflicted
+++ resolved
@@ -24,55 +24,32 @@
   describe('URL-context sanitization', function() {
 
     it('should sanitize javascript: urls', function() {
-<<<<<<< HEAD
-      testUrl = "javascript:doEvilStuff()";
-      expect(sanitize(testUrl)).toBe('unsafe:javascript:doEvilStuff()');
-    });
-
-    it('should sanitize javascript: urls with comments', function() {
-      testUrl = "javascript:alert(1)//data:image/";
-      expect(sanitize(testUrl)).toBe('unsafe:javascript:alert(1)//data:image/');
-    });
-
-    it('should sanitize non-image data: urls', function() {
-      testUrl = "data:application/javascript;charset=US-ASCII,alert('evil!');";
-      expect(sanitize(testUrl)).toBe("unsafe:data:application/javascript;charset=US-ASCII,alert('evil!');");
-
-      testUrl = "data:,foo";
-      expect(sanitize(testUrl)).toBe("unsafe:data:,foo");
-=======
-      testUrl = 'javascript:doEvilStuff()';
-      expect(sanitizeImg(testUrl)).toBe('unsafe:javascript:doEvilStuff()');
+      testUrl = 'javascript:doEvilStuff()';
+      expect(sanitize(testUrl)).toBe('unsafe:javascript:doEvilStuff()');
     });
 
     it('should sanitize javascript: urls with comments', function() {
       testUrl = 'javascript:alert(1)//data:image/';
-      expect(sanitizeImg(testUrl)).toBe('unsafe:javascript:alert(1)//data:image/');
+      expect(sanitize(testUrl)).toBe('unsafe:javascript:alert(1)//data:image/');
     });
 
     it('should sanitize non-image data: urls', function() {
       testUrl = 'data:application/javascript;charset=US-ASCII,alert(\'evil!\');';
-      expect(sanitizeImg(testUrl)).toBe('unsafe:data:application/javascript;charset=US-ASCII,alert(\'evil!\');');
+      expect(sanitize(testUrl)).toBe('unsafe:data:application/javascript;charset=US-ASCII,alert(\'evil!\');');
 
       testUrl = 'data:,foo';
-      expect(sanitizeImg(testUrl)).toBe('unsafe:data:,foo');
-    });
-
-    it('should sanitize mailto: urls', function() {
+      expect(sanitize(testUrl)).toBe('unsafe:data:,foo');
+    });
+
+    it('should not sanitize mailto: urls', function() {
       testUrl = 'mailto:foo@bar.com';
-      expect(sanitizeImg(testUrl)).toBe('unsafe:mailto:foo@bar.com');
->>>>>>> 53a3bf66
+      expect(sanitize(testUrl)).toBe('mailto:foo@bar.com');
     });
 
     it('should sanitize obfuscated javascript: urls', function() {
       // case-sensitive
-<<<<<<< HEAD
-      testUrl = "JaVaScRiPt:doEvilStuff()";
-      expect(sanitize(testUrl)).toBe('unsafe:javascript:doEvilStuff()');
-=======
       testUrl = 'JaVaScRiPt:doEvilStuff()';
-      expect(sanitizeImg(testUrl)).toBe('unsafe:javascript:doEvilStuff()');
->>>>>>> 53a3bf66
+      expect(sanitize(testUrl)).toBe('unsafe:javascript:doEvilStuff()');
 
       // tab in protocol
       testUrl = 'java\u0009script:doEvilStuff()';
@@ -81,13 +58,8 @@
       }
 
       // space before
-<<<<<<< HEAD
-      testUrl = " javascript:doEvilStuff()";
-      expect(sanitize(testUrl)).toBe('unsafe:javascript:doEvilStuff()');
-=======
       testUrl = ' javascript:doEvilStuff()';
-      expect(sanitizeImg(testUrl)).toBe('unsafe:javascript:doEvilStuff()');
->>>>>>> 53a3bf66
+      expect(sanitize(testUrl)).toBe('unsafe:javascript:doEvilStuff()');
 
       // ws chars before
       testUrl = ' \u000e javascript:doEvilStuff()';
@@ -96,107 +68,58 @@
       }
 
       // post-fixed with proper url
-<<<<<<< HEAD
-      testUrl = "javascript:doEvilStuff(); http://make.me/look/good";
+      testUrl = 'javascript:doEvilStuff(); http://make.me/look/good';
       expect(sanitize(testUrl)).toBeOneOf(
-=======
-      testUrl = 'javascript:doEvilStuff(); http://make.me/look/good';
-      expect(sanitizeImg(testUrl)).toBeOneOf(
->>>>>>> 53a3bf66
         'unsafe:javascript:doEvilStuff(); http://make.me/look/good',
         'unsafe:javascript:doEvilStuff();%20http://make.me/look/good'
       );
     });
 
     it('should sanitize ng-src bindings as well', function() {
-<<<<<<< HEAD
-      testUrl = "javascript:doEvilStuff()";
-      expect(sanitize(testUrl)).toBe('unsafe:javascript:doEvilStuff()');
-=======
-      testUrl = 'javascript:doEvilStuff()';
-      expect(sanitizeImg(testUrl)).toBe('unsafe:javascript:doEvilStuff()');
->>>>>>> 53a3bf66
+      testUrl = 'javascript:doEvilStuff()';
+      expect(sanitize(testUrl)).toBe('unsafe:javascript:doEvilStuff()');
     });
 
 
     it('should not sanitize valid urls', function() {
-<<<<<<< HEAD
-      testUrl = "foo/bar";
+      testUrl = 'foo/bar';
       expect(sanitize(testUrl)).toBe('foo/bar');
 
-      testUrl = "/foo/bar";
+      testUrl = '/foo/bar';
       expect(sanitize(testUrl)).toBe('/foo/bar');
 
-      testUrl = "../foo/bar";
+      testUrl = '../foo/bar';
       expect(sanitize(testUrl)).toBe('../foo/bar');
 
-      testUrl = "#foo";
+      testUrl = '#foo';
       expect(sanitize(testUrl)).toBe('#foo');
 
-      testUrl = "http://foo.com/bar";
+      testUrl = 'http://foo.com/bar';
       expect(sanitize(testUrl)).toBe('http://foo.com/bar');
 
-      testUrl = " http://foo.com/bar";
+      testUrl = ' http://foo.com/bar';
       expect(sanitize(testUrl)).toBe(' http://foo.com/bar');
 
-      testUrl = "https://foo.com/bar";
+      testUrl = 'https://foo.com/bar';
       expect(sanitize(testUrl)).toBe('https://foo.com/bar');
 
-      testUrl = "ftp://foo.com/bar";
+      testUrl = 'ftp://foo.com/bar';
       expect(sanitize(testUrl)).toBe('ftp://foo.com/bar');
 
-      testUrl = "file:///foo/bar.html";
+      testUrl = 'file:///foo/bar.html';
       expect(sanitize(testUrl)).toBe('file:///foo/bar.html');
-    });
-
-    it('should not sanitize blob urls', function() {
-      testUrl = "blob:///foo/bar.html";
-      expect(sanitize(testUrl)).toBe('blob:///foo/bar.html');
-=======
-      testUrl = 'foo/bar';
-      expect(sanitizeImg(testUrl)).toBe('foo/bar');
-
-      testUrl = '/foo/bar';
-      expect(sanitizeImg(testUrl)).toBe('/foo/bar');
-
-      testUrl = '../foo/bar';
-      expect(sanitizeImg(testUrl)).toBe('../foo/bar');
-
-      testUrl = '#foo';
-      expect(sanitizeImg(testUrl)).toBe('#foo');
-
-      testUrl = 'http://foo.com/bar';
-      expect(sanitizeImg(testUrl)).toBe('http://foo.com/bar');
-
-      testUrl = ' http://foo.com/bar';
-      expect(sanitizeImg(testUrl)).toBe(' http://foo.com/bar');
-
-      testUrl = 'https://foo.com/bar';
-      expect(sanitizeImg(testUrl)).toBe('https://foo.com/bar');
-
-      testUrl = 'ftp://foo.com/bar';
-      expect(sanitizeImg(testUrl)).toBe('ftp://foo.com/bar');
-
-      testUrl = 'file:///foo/bar.html';
-      expect(sanitizeImg(testUrl)).toBe('file:///foo/bar.html');
     });
 
     it('should not sanitize blob urls', function() {
       testUrl = 'blob:///foo/bar.html';
-      expect(sanitizeImg(testUrl)).toBe('blob:///foo/bar.html');
->>>>>>> 53a3bf66
+      expect(sanitize(testUrl)).toBe('blob:///foo/bar.html');
     });
 
     it('should not sanitize data: URIs for images', function() {
       // image data uri
       // ref: http://probablyprogramming.com/2009/03/15/the-tiniest-gif-ever
-<<<<<<< HEAD
-      testUrl = "data:image/gif;base64,R0lGODlhAQABAAAAACH5BAEKAAEALAAAAAABAAEAAAICTAEAOw==";
+      testUrl = 'data:image/gif;base64,R0lGODlhAQABAAAAACH5BAEKAAEALAAAAAABAAEAAAICTAEAOw==';
       expect(sanitize(testUrl)).toBe('data:image/gif;base64,R0lGODlhAQABAAAAACH5BAEKAAEALAAAAAABAAEAAAICTAEAOw==');
-=======
-      testUrl = 'data:image/gif;base64,R0lGODlhAQABAAAAACH5BAEKAAEALAAAAAABAAEAAAICTAEAOw==';
-      expect(sanitizeImg(testUrl)).toBe('data:image/gif;base64,R0lGODlhAQABAAAAACH5BAEKAAEALAAAAAABAAEAAAICTAEAOw==');
->>>>>>> 53a3bf66
     });
 
     it('should allow reconfiguration of the src whitelist', function() {
@@ -205,19 +128,11 @@
       returnVal = sanitizeUriProvider.uriSanitizationWhitelist(/javascript:/);
       expect(returnVal).toBe(sanitizeUriProvider);
 
-<<<<<<< HEAD
-      testUrl = "javascript:doEvilStuff()";
+      testUrl = 'javascript:doEvilStuff()';
       expect(sanitize(testUrl)).toBe('javascript:doEvilStuff()');
 
-      testUrl = "http://recon/figured";
+      testUrl = 'http://recon/figured';
       expect(sanitize(testUrl)).toBe('unsafe:http://recon/figured');
-=======
-      testUrl = 'javascript:doEvilStuff()';
-      expect(sanitizeImg(testUrl)).toBe('javascript:doEvilStuff()');
-
-      testUrl = 'http://recon/figured';
-      expect(sanitizeImg(testUrl)).toBe('unsafe:http://recon/figured');
->>>>>>> 53a3bf66
     });
 
   });
@@ -226,36 +141,21 @@
   describe('a[href] sanitization', function() {
 
     it('should sanitize javascript: urls', inject(function() {
-<<<<<<< HEAD
-      testUrl = "javascript:doEvilStuff()";
-      expect(sanitize(testUrl)).toBe('unsafe:javascript:doEvilStuff()');
-=======
-      testUrl = 'javascript:doEvilStuff()';
-      expect(sanitizeHref(testUrl)).toBe('unsafe:javascript:doEvilStuff()');
->>>>>>> 53a3bf66
+      testUrl = 'javascript:doEvilStuff()';
+      expect(sanitize(testUrl)).toBe('unsafe:javascript:doEvilStuff()');
     }));
 
 
     it('should sanitize data: urls', inject(function() {
-<<<<<<< HEAD
-      testUrl = "data:evilPayload";
+      testUrl = 'data:evilPayload';
       expect(sanitize(testUrl)).toBe('unsafe:data:evilPayload');
-=======
-      testUrl = 'data:evilPayload';
-      expect(sanitizeHref(testUrl)).toBe('unsafe:data:evilPayload');
->>>>>>> 53a3bf66
     }));
 
 
     it('should sanitize obfuscated javascript: urls', inject(function() {
       // case-sensitive
-<<<<<<< HEAD
-      testUrl = "JaVaScRiPt:doEvilStuff()";
-      expect(sanitize(testUrl)).toBe('unsafe:javascript:doEvilStuff()');
-=======
       testUrl = 'JaVaScRiPt:doEvilStuff()';
-      expect(sanitizeHref(testUrl)).toBe('unsafe:javascript:doEvilStuff()');
->>>>>>> 53a3bf66
+      expect(sanitize(testUrl)).toBe('unsafe:javascript:doEvilStuff()');
 
       // tab in protocol
       testUrl = 'java\u0009script:doEvilStuff()';
@@ -264,13 +164,8 @@
       }
 
       // space before
-<<<<<<< HEAD
-      testUrl = " javascript:doEvilStuff()";
-      expect(sanitize(testUrl)).toBe('unsafe:javascript:doEvilStuff()');
-=======
       testUrl = ' javascript:doEvilStuff()';
-      expect(sanitizeHref(testUrl)).toBe('unsafe:javascript:doEvilStuff()');
->>>>>>> 53a3bf66
+      expect(sanitize(testUrl)).toBe('unsafe:javascript:doEvilStuff()');
 
       // ws chars before
       testUrl = ' \u000e javascript:doEvilStuff()';
@@ -279,13 +174,8 @@
       }
 
       // post-fixed with proper url
-<<<<<<< HEAD
-      testUrl = "javascript:doEvilStuff(); http://make.me/look/good";
+      testUrl = 'javascript:doEvilStuff(); http://make.me/look/good';
       expect(sanitize(testUrl)).toBeOneOf(
-=======
-      testUrl = 'javascript:doEvilStuff(); http://make.me/look/good';
-      expect(sanitizeHref(testUrl)).toBeOneOf(
->>>>>>> 53a3bf66
         'unsafe:javascript:doEvilStuff(); http://make.me/look/good',
         'unsafe:javascript:doEvilStuff();%20http://make.me/look/good'
       );
@@ -293,78 +183,41 @@
 
 
     it('should sanitize ngHref bindings as well', inject(function() {
-<<<<<<< HEAD
-      testUrl = "javascript:doEvilStuff()";
-      expect(sanitize(testUrl)).toBe('unsafe:javascript:doEvilStuff()');
-=======
-      testUrl = 'javascript:doEvilStuff()';
-      expect(sanitizeHref(testUrl)).toBe('unsafe:javascript:doEvilStuff()');
->>>>>>> 53a3bf66
+      testUrl = 'javascript:doEvilStuff()';
+      expect(sanitize(testUrl)).toBe('unsafe:javascript:doEvilStuff()');
     }));
 
 
     it('should not sanitize valid urls', inject(function() {
-<<<<<<< HEAD
-      testUrl = "foo/bar";
+      testUrl = 'foo/bar';
       expect(sanitize(testUrl)).toBe('foo/bar');
 
-      testUrl = "/foo/bar";
+      testUrl = '/foo/bar';
       expect(sanitize(testUrl)).toBe('/foo/bar');
 
-      testUrl = "../foo/bar";
+      testUrl = '../foo/bar';
       expect(sanitize(testUrl)).toBe('../foo/bar');
 
-      testUrl = "#foo";
+      testUrl = '#foo';
       expect(sanitize(testUrl)).toBe('#foo');
 
-      testUrl = "http://foo/bar";
+      testUrl = 'http://foo/bar';
       expect(sanitize(testUrl)).toBe('http://foo/bar');
 
-      testUrl = " http://foo/bar";
+      testUrl = ' http://foo/bar';
       expect(sanitize(testUrl)).toBe(' http://foo/bar');
 
-      testUrl = "https://foo/bar";
+      testUrl = 'https://foo/bar';
       expect(sanitize(testUrl)).toBe('https://foo/bar');
 
-      testUrl = "ftp://foo/bar";
+      testUrl = 'ftp://foo/bar';
       expect(sanitize(testUrl)).toBe('ftp://foo/bar');
 
-      testUrl = "mailto:foo@bar.com";
+      testUrl = 'mailto:foo@bar.com';
       expect(sanitize(testUrl)).toBe('mailto:foo@bar.com');
 
-      testUrl = "file:///foo/bar.html";
+      testUrl = 'file:///foo/bar.html';
       expect(sanitize(testUrl)).toBe('file:///foo/bar.html');
-=======
-      testUrl = 'foo/bar';
-      expect(sanitizeHref(testUrl)).toBe('foo/bar');
-
-      testUrl = '/foo/bar';
-      expect(sanitizeHref(testUrl)).toBe('/foo/bar');
-
-      testUrl = '../foo/bar';
-      expect(sanitizeHref(testUrl)).toBe('../foo/bar');
-
-      testUrl = '#foo';
-      expect(sanitizeHref(testUrl)).toBe('#foo');
-
-      testUrl = 'http://foo/bar';
-      expect(sanitizeHref(testUrl)).toBe('http://foo/bar');
-
-      testUrl = ' http://foo/bar';
-      expect(sanitizeHref(testUrl)).toBe(' http://foo/bar');
-
-      testUrl = 'https://foo/bar';
-      expect(sanitizeHref(testUrl)).toBe('https://foo/bar');
-
-      testUrl = 'ftp://foo/bar';
-      expect(sanitizeHref(testUrl)).toBe('ftp://foo/bar');
-
-      testUrl = 'mailto:foo@bar.com';
-      expect(sanitizeHref(testUrl)).toBe('mailto:foo@bar.com');
-
-      testUrl = 'file:///foo/bar.html';
-      expect(sanitizeHref(testUrl)).toBe('file:///foo/bar.html');
->>>>>>> 53a3bf66
     }));
 
     it('should allow reconfiguration of the href whitelist', function() {
@@ -373,19 +226,11 @@
       returnVal = sanitizeUriProvider.uriSanitizationWhitelist(/javascript:/);
       expect(returnVal).toBe(sanitizeUriProvider);
 
-<<<<<<< HEAD
-      testUrl = "javascript:doEvilStuff()";
+      testUrl = 'javascript:doEvilStuff()';
       expect(sanitize(testUrl)).toBe('javascript:doEvilStuff()');
 
-      testUrl = "http://recon/figured";
+      testUrl = 'http://recon/figured';
       expect(sanitize(testUrl)).toBe('unsafe:http://recon/figured');
-=======
-      testUrl = 'javascript:doEvilStuff()';
-      expect(sanitizeHref(testUrl)).toBe('javascript:doEvilStuff()');
-
-      testUrl = 'http://recon/figured';
-      expect(sanitizeHref(testUrl)).toBe('unsafe:http://recon/figured');
->>>>>>> 53a3bf66
     });
 
   });

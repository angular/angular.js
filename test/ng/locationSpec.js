'use strict';

/**
 * Create jasmine.Spy on given method, but ignore calls without arguments
 * This is helpful when need to spy only setter methods and ignore getters
 */
function spyOnlyCallsWithArgs(obj, method) {
  var spy = spyOn(obj, method);
  obj[method] = function() {
    if (arguments.length) return spy.apply(this, arguments);
    return spy.originalValue.apply(this);
  };
  return spy;
}


describe('$location', function() {
  var url;

  afterEach(function() {
    // link rewriting used in html5 mode on legacy browsers binds to document.onClick, so we need
    // to clean this up after each test.
    jqLite(document).unbind('click');
  });

  describe('NewUrl', function() {
    beforeEach(function() {
      url = new LocationHtml5Url('http://www.domain.com:9877/');
      url.$$parse('http://www.domain.com:9877/path/b?search=a&b=c&d#hash');
    });


    it('should provide common getters', function() {
      expect(url.absUrl()).toBe('http://www.domain.com:9877/path/b?search=a&b=c&d#hash');
      expect(url.protocol()).toBe('http');
      expect(url.host()).toBe('www.domain.com');
      expect(url.port()).toBe(9877);
      expect(url.path()).toBe('/path/b');
      expect(url.search()).toEqual({search: 'a', b: 'c', d: true});
      expect(url.hash()).toBe('hash');
      expect(url.url()).toBe('/path/b?search=a&b=c&d#hash');
    });


    it('path() should change path', function() {
      url.path('/new/path');
      expect(url.path()).toBe('/new/path');
      expect(url.absUrl()).toBe('http://www.domain.com:9877/new/path?search=a&b=c&d#hash');
    });


    it('search() should accept string', function() {
      url.search('x=y&c');
      expect(url.search()).toEqual({x: 'y', c: true});
      expect(url.absUrl()).toBe('http://www.domain.com:9877/path/b?x=y&c#hash');
    });


    it('search() should accept object', function() {
      url.search({one: 1, two: true});
      expect(url.search()).toEqual({one: 1, two: true});
      expect(url.absUrl()).toBe('http://www.domain.com:9877/path/b?one=1&two#hash');
    });


    it('search() should change single parameter', function() {
      url.search({id: 'old', preserved: true});
      url.search('id', 'new');

      expect(url.search()).toEqual({id: 'new', preserved: true});
    });


    it('search() should remove single parameter', function() {
      url.search({id: 'old', preserved: true});
      url.search('id', null);

      expect(url.search()).toEqual({preserved: true});
    });


    it('hash() should change hash fragment', function() {
      url.hash('new-hash');
      expect(url.hash()).toBe('new-hash');
      expect(url.absUrl()).toBe('http://www.domain.com:9877/path/b?search=a&b=c&d#new-hash');
    });


    it('url() should change the path, search and hash', function() {
      url.url('/some/path?a=b&c=d#hhh');
      expect(url.url()).toBe('/some/path?a=b&c=d#hhh');
      expect(url.absUrl()).toBe('http://www.domain.com:9877/some/path?a=b&c=d#hhh');
      expect(url.path()).toBe('/some/path');
      expect(url.search()).toEqual({a: 'b', c: 'd'});
      expect(url.hash()).toBe('hhh');
    });


    it('url() should change only hash when no search and path specified', function() {
      url.url('#some-hash');

      expect(url.hash()).toBe('some-hash');
      expect(url.url()).toBe('/path/b?search=a&b=c&d#some-hash');
      expect(url.absUrl()).toBe('http://www.domain.com:9877/path/b?search=a&b=c&d#some-hash');
    });


    it('url() should change only search and hash when no path specified', function() {
      url.url('?a=b');

      expect(url.search()).toEqual({a: 'b'});
      expect(url.hash()).toBe('');
      expect(url.path()).toBe('/path/b');
    });


    it('url() should reset search and hash when only path specified', function() {
      url.url('/new/path');

      expect(url.path()).toBe('/new/path');
      expect(url.search()).toEqual({});
      expect(url.hash()).toBe('');
    });


    it('replace should set $$replace flag and return itself', function() {
      expect(url.$$replace).toBe(false);

      url.replace();
      expect(url.$$replace).toBe(true);
      expect(url.replace()).toBe(url);
    });


    it('should parse new url', function() {
      url = new LocationHtml5Url('http://host.com/');
      url.$$parse('http://host.com/base');
      expect(url.path()).toBe('/base');

      url = new LocationHtml5Url('http://host.com/');
      url.$$parse('http://host.com/base#');
      expect(url.path()).toBe('/base');
    });


    it('should prefix path with forward-slash', function() {
      url = new LocationHtml5Url('http://server/');
      url.path('b');

      expect(url.path()).toBe('/b');
      expect(url.absUrl()).toBe('http://server/b');
    });


    it('should set path to forward-slash when empty', function() {
      url = new LocationHtml5Url('http://server/');
      url.$$parse('http://server/')
      expect(url.path()).toBe('/');
      expect(url.absUrl()).toBe('http://server/');
    });


    it('setters should return Url object to allow chaining', function() {
      expect(url.path('/any')).toBe(url);
      expect(url.search('')).toBe(url);
      expect(url.hash('aaa')).toBe(url);
      expect(url.url('/some')).toBe(url);
    });


    it('should not preserve old properties when parsing new url', function() {
      url.$$parse('http://www.domain.com:9877/a');

      expect(url.path()).toBe('/a');
      expect(url.search()).toEqual({});
      expect(url.hash()).toBe('');
      expect(url.absUrl()).toBe('http://www.domain.com:9877/a');
    });

    it('should not rewrite when hashbang url is not given', function() {
      initService(true, '!', true);
      inject(
        initBrowser('http://domain.com/base/a/b', '/base'),
        function($rootScope, $location, $browser) {
          expect($browser.url()).toBe('http://domain.com/base/a/b');
        }
      );
    });

    it('should prepend path with basePath', function() {
      url = new LocationHtml5Url('http://server/base/');
      url.$$parse('http://server/base/abc?a');
      expect(url.path()).toBe('/abc');
      expect(url.search()).toEqual({a: true});

      url.path('/new/path');
      expect(url.absUrl()).toBe('http://server/base/new/path?a');
    });


    it('should throw error when invalid server url given', function() {
      url = new LocationHtml5Url('http://server.org/base/abc', '/base');

      expect(function() {
        url.$$parse('http://other.server.org/path#/path');
      }).toThrow('Invalid url "http://other.server.org/path#/path", missing path prefix "http://server.org/base/".');
    });


    it('should throw error when invalid base url given', function() {
      url = new LocationHtml5Url('http://server.org/base/abc', '/base');

      expect(function() {
        url.$$parse('http://server.org/path#/path');
<<<<<<< HEAD
      }).toThrow('[NgErr21] Invalid url "http://server.org/path#/path", missing path prefix "/base" !');
=======
      }).toThrow('Invalid url "http://server.org/path#/path", missing path prefix "http://server.org/base/".');
>>>>>>> 52c1498e
    });


    describe('encoding', function() {

      it('should encode special characters', function() {
        url.path('/a <>#');
        url.search({'i j': '<>#'});
        url.hash('<>#');

        expect(url.path()).toBe('/a <>#');
        expect(url.search()).toEqual({'i j': '<>#'});
        expect(url.hash()).toBe('<>#');
        expect(url.absUrl()).toBe('http://www.domain.com:9877/a%20%3C%3E%23?i%20j=%3C%3E%23#%3C%3E%23');
      });


      it('should not encode !$:@', function() {
        url.path('/!$:@');
        url.search('');
        url.hash('!$:@');

        expect(url.absUrl()).toBe('http://www.domain.com:9877/!$:@#!$:@');
      });


      it('should decode special characters', function() {
        url = new LocationHtml5Url('http://host.com/');
        url.$$parse('http://host.com/a%20%3C%3E%23?i%20j=%3C%3E%23#x%20%3C%3E%23');
        expect(url.path()).toBe('/a <>#');
        expect(url.search()).toEqual({'i j': '<>#'});
        expect(url.hash()).toBe('x <>#');
      });
    });
  });


  describe('HashbangUrl', function() {

    beforeEach(function() {
      url = new LocationHashbangUrl('http://www.server.org:1234/base', '#!');
      url.$$parse('http://www.server.org:1234/base#!/path?a=b&c#hash');
    });


    it('should parse hashband url into path and search', function() {
      expect(url.protocol()).toBe('http');
      expect(url.host()).toBe('www.server.org');
      expect(url.port()).toBe(1234);
      expect(url.path()).toBe('/path');
      expect(url.search()).toEqual({a: 'b', c: true});
      expect(url.hash()).toBe('hash');
    });


    it('absUrl() should return hashbang url', function() {
      expect(url.absUrl()).toBe('http://www.server.org:1234/base#!/path?a=b&c#hash');

      url.path('/new/path');
      url.search({one: 1});
      url.hash('hhh');
      expect(url.absUrl()).toBe('http://www.server.org:1234/base#!/new/path?one=1#hhh');
    });


    it('should preserve query params in base', function() {
      url = new LocationHashbangUrl('http://www.server.org:1234/base?base=param', '#');
      url.$$parse('http://www.server.org:1234/base?base=param#/path?a=b&c#hash');
      expect(url.absUrl()).toBe('http://www.server.org:1234/base?base=param#/path?a=b&c#hash');

      url.path('/new/path');
      url.search({one: 1});
      url.hash('hhh');
      expect(url.absUrl()).toBe('http://www.server.org:1234/base?base=param#/new/path?one=1#hhh');
    });


    it('should prefix path with forward-slash', function() {
      url = new LocationHashbangUrl('http://host.com/base', '#');
      url.$$parse('http://host.com/base#path');
      expect(url.path()).toBe('/path');
      expect(url.absUrl()).toBe('http://host.com/base#/path');

      url.path('wrong');
      expect(url.path()).toBe('/wrong');
      expect(url.absUrl()).toBe('http://host.com/base#/wrong');
    });


    it('should set path to forward-slash when empty', function() {
      url = new LocationHashbangUrl('http://server/base', '#!');
      url.$$parse('http://server/base');
      url.path('aaa');

      expect(url.path()).toBe('/aaa');
      expect(url.absUrl()).toBe('http://server/base#!/aaa');
    });


    it('should not preserve old properties when parsing new url', function() {
      url.$$parse('http://www.server.org:1234/base#!/');

      expect(url.path()).toBe('/');
      expect(url.search()).toEqual({});
      expect(url.hash()).toBe('');
      expect(url.absUrl()).toBe('http://www.server.org:1234/base#!/');
    });


    it('should throw error when invalid server url given', function() {
      expect(function() {
        url.$$parse('http://server.org/path#/path');
<<<<<<< HEAD
      }).toThrow('[NgErr22] Invalid url "http://server.org/path#/path", missing hash prefix "!" !');
=======
      }).toThrow('Invalid url "http://server.org/path#/path", does not start with "http://www.server.org:1234/base".');
    });


    it('should throw error when invalid hashbang prefix given', function() {
      expect(function() {
        url.$$parse('http://www.server.org:1234/base#/path');
      }).toThrow('Invalid url "http://www.server.org:1234/base#/path", missing hash prefix "#!".');
>>>>>>> 52c1498e
    });


    describe('encoding', function() {

      it('should encode special characters', function() {
        url.path('/a <>#');
        url.search({'i j': '<>#'});
        url.hash('<>#');

        expect(url.path()).toBe('/a <>#');
        expect(url.search()).toEqual({'i j': '<>#'});
        expect(url.hash()).toBe('<>#');
        expect(url.absUrl()).toBe('http://www.server.org:1234/base#!/a%20%3C%3E%23?i%20j=%3C%3E%23#%3C%3E%23');
      });


      it('should not encode !$:@', function() {
        url.path('/!$:@');
        url.search('');
        url.hash('!$:@');

        expect(url.absUrl()).toBe('http://www.server.org:1234/base#!/!$:@#!$:@');
      });


      it('should decode special characters', function() {
        url = new LocationHashbangUrl('http://host.com/a', '#');
        url.$$parse('http://host.com/a#/%20%3C%3E%23?i%20j=%3C%3E%23#x%20%3C%3E%23');
        expect(url.path()).toBe('/ <>#');
        expect(url.search()).toEqual({'i j': '<>#'});
        expect(url.hash()).toBe('x <>#');
      });


      it('should return decoded characters for search specified in URL', function() {
        var locationUrl = new LocationHtml5Url('http://host.com/');
        locationUrl.$$parse('http://host.com/?q=1%2F2%203');
        expect(locationUrl.search()).toEqual({'q': '1/2 3'});
      });


      it('should return decoded characters for search specified with setter', function() {
        var locationUrl = new LocationHtml5Url('http://host.com/');
        locationUrl.$$parse('http://host.com/')
        locationUrl.search('q', '1/2 3');
        expect(locationUrl.search()).toEqual({'q': '1/2 3'});
      });
    });
  });


  function initService(html5Mode, hashPrefix, supportHistory) {
    return module(function($provide, $locationProvider){
      $locationProvider.html5Mode(html5Mode);
      $locationProvider.hashPrefix(hashPrefix);
      $provide.value('$sniffer', {history: supportHistory});
    });
  }
  function initBrowser(url, basePath) {
    return function($browser){
      $browser.url(url);
      $browser.$$baseHref = basePath;
    };
  }

  describe('wiring', function() {

    beforeEach(initService(false, '!', true));
    beforeEach(inject(initBrowser('http://new.com/a/b#!', 'http://new.com/a/b')));


    it('should update $location when browser url changes', inject(function($browser, $location) {
      spyOn($location, '$$parse').andCallThrough();
      $browser.url('http://new.com/a/b#!/aaa');
      $browser.poll();
      expect($location.absUrl()).toBe('http://new.com/a/b#!/aaa');
      expect($location.path()).toBe('/aaa');
      expect($location.$$parse).toHaveBeenCalledOnce();
    }));


    // location.href = '...' fires hashchange event synchronously, so it might happen inside $apply
    it('should not $apply when browser url changed inside $apply', inject(
        function($rootScope, $browser, $location) {
      var OLD_URL = $browser.url(),
          NEW_URL = 'http://new.com/a/b#!/new';


      $rootScope.$apply(function() {
        $browser.url(NEW_URL);
        $browser.poll(); // simulate firing event from browser
        expect($location.absUrl()).toBe(OLD_URL); // should be async
      });

      expect($location.absUrl()).toBe(NEW_URL);
    }));

    // location.href = '...' fires hashchange event synchronously, so it might happen inside $digest
    it('should not $apply when browser url changed inside $digest', inject(
        function($rootScope, $browser, $location) {
      var OLD_URL = $browser.url(),
          NEW_URL = 'http://new.com/a/b#!/new',
          notRunYet = true;

      $rootScope.$watch(function() {
        if (notRunYet) {
          notRunYet = false;
          $browser.url(NEW_URL);
          $browser.poll(); // simulate firing event from browser
          expect($location.absUrl()).toBe(OLD_URL); // should be async
        }
      });

      $rootScope.$digest();
      expect($location.absUrl()).toBe(NEW_URL);
    }));


    it('should update browser when $location changes', inject(function($rootScope, $browser, $location) {
      var $browserUrl = spyOnlyCallsWithArgs($browser, 'url').andCallThrough();
      $location.path('/new/path');
      expect($browserUrl).not.toHaveBeenCalled();
      $rootScope.$apply();

      expect($browserUrl).toHaveBeenCalledOnce();
      expect($browser.url()).toBe('http://new.com/a/b#!/new/path');
    }));


    it('should update browser only once per $apply cycle', inject(function($rootScope, $browser, $location) {
      var $browserUrl = spyOnlyCallsWithArgs($browser, 'url').andCallThrough();
      $location.path('/new/path');

      $rootScope.$watch(function() {
        $location.search('a=b');
      });

      $rootScope.$apply();
      expect($browserUrl).toHaveBeenCalledOnce();
      expect($browser.url()).toBe('http://new.com/a/b#!/new/path?a=b');
    }));


    it('should replace browser url when url was replaced at least once',
        inject(function($rootScope, $location, $browser) {
      var $browserUrl = spyOnlyCallsWithArgs($browser, 'url').andCallThrough();
      $location.path('/n/url').replace();
      $rootScope.$apply();

      expect($browserUrl).toHaveBeenCalledOnce();
      expect($browserUrl.mostRecentCall.args).toEqual(['http://new.com/a/b#!/n/url', true]);
      expect($location.$$replace).toBe(false);
    }));


    it('should always reset replace flag after running watch', inject(function($rootScope, $location) {
      // init watches
      $location.url('/initUrl');
      $rootScope.$apply();

      // changes url but resets it before digest
      $location.url('/newUrl').replace().url('/initUrl');
      $rootScope.$apply();
      expect($location.$$replace).toBe(false);

      // set the url to the old value
      $location.url('/newUrl').replace();
      $rootScope.$apply();
      expect($location.$$replace).toBe(false);

      // doesn't even change url only calls replace()
      $location.replace();
      $rootScope.$apply();
      expect($location.$$replace).toBe(false);
    }));


    it('should update the browser if changed from within a watcher', inject(function($rootScope, $location, $browser) {
      $rootScope.$watch(function() { return true; }, function() {
        $location.path('/changed');
      });

      $rootScope.$digest();
      expect($browser.url()).toBe('http://new.com/a/b#!/changed');
    }));
  });


  // html5 history is disabled
  describe('disabled history', function() {

    it('should use hashbang url with hash prefix', function() {
      initService(false, '!');
      inject(
        initBrowser('http://domain.com/base/index.html#!/a/b', '/base/index.html'),
        function($rootScope, $location, $browser) {
          expect($browser.url()).toBe('http://domain.com/base/index.html#!/a/b');
          $location.path('/new');
          $location.search({a: true});
          $rootScope.$apply();
          expect($browser.url()).toBe('http://domain.com/base/index.html#!/new?a');
        }
      );
    });


    it('should use hashbang url without hash prefix', function() {
      initService(false, '');
      inject(
        initBrowser('http://domain.com/base/index.html#/a/b', '/base/index.html'),
        function($rootScope, $location, $browser) {
          expect($browser.url()).toBe('http://domain.com/base/index.html#/a/b');
          $location.path('/new');
          $location.search({a: true});
          $rootScope.$apply();
          expect($browser.url()).toBe('http://domain.com/base/index.html#/new?a');
        }
      );
    });
  });


  // html5 history enabled, but not supported by browser
  describe('history on old browser', function() {

    afterEach(inject(function($rootElement){
      dealoc($rootElement);
    }));

    it('should use hashbang url with hash prefix', function() {
      initService(true, '!!', false);
      inject(
        initBrowser('http://domain.com/base/index.html#!!/a/b', '/base/index.html'),
        function($rootScope, $location,  $browser) {
          expect($browser.url()).toBe('http://domain.com/base/index.html#!!/a/b');
          $location.path('/new');
          $location.search({a: true});
          $rootScope.$apply();
          expect($browser.url()).toBe('http://domain.com/base/index.html#!!/new?a');
        }
      );
    });


    it('should redirect to hashbang url when new url given', function() {
      initService(true, '!');
      inject(
        initBrowser('http://domain.com/base/new-path/index.html', '/base/index.html'),
        function($browser, $location) {
          expect($browser.url()).toBe('http://domain.com/base/index.html#!/new-path/index.html');
        }
      );
    });

   it('should correctly convert html5 url with path matching basepath to hashbang url', function () {
      initService(true, '!', false);
      inject(
        initBrowser('http://domain.com/base/index.html', '/base/index.html'),
        function($browser, $location) {
          expect($browser.url()).toBe('http://domain.com/base/index.html#!/index.html');
        }
      );
    });
  });


  // html5 history enabled and supported by browser
  describe('history on new browser', function() {

    afterEach(inject(function($rootElement){
      dealoc($rootElement);
    }));

    it('should use new url', function() {
      initService(true, '', true);
      inject(
        initBrowser('http://domain.com/base/old/index.html#a', '/base/index.html'),
        function($rootScope, $location, $browser) {
          expect($browser.url()).toBe('http://domain.com/base/old/index.html#a');
          $location.path('/new');
          $location.search({a: true});
          $rootScope.$apply();
          expect($browser.url()).toBe('http://domain.com/base/new?a#a');
        }
      );
    });


    it('should rewrite when hashbang url given', function() {
      initService(true, '!', true);
      inject(
        initBrowser('http://domain.com/base/index.html#!/a/b', '/base/index.html'),
        function($rootScope, $location, $browser) {
          expect($browser.url()).toBe('http://domain.com/base/a/b');
          $location.path('/new');
          $location.hash('abc');
          $rootScope.$apply();
          expect($browser.url()).toBe('http://domain.com/base/new#abc');
          expect($location.path()).toBe('/new');
        }
      );
    });


    it('should rewrite when hashbang url given (without hash prefix)', function() {
      initService(true, '', true);
      inject(
        initBrowser('http://domain.com/base/index.html#/a/b', '/base/index.html'),
        function($rootScope, $location, $browser) {
          expect($browser.url()).toBe('http://domain.com/base/a/b');
          expect($location.path()).toBe('/a/b');
        }
      );
    });
  });


  describe('SERVER_MATCH', function() {

    it('should parse basic url', function() {
      var match = SERVER_MATCH.exec('http://www.angularjs.org/path?search#hash?x=x');

      expect(match[1]).toBe('http');
      expect(match[3]).toBe('www.angularjs.org');
    });


    it('should parse file://', function() {
      var match = SERVER_MATCH.exec('file:///Users/Shared/misko/work/angular.js/scenario/widgets.html');

      expect(match[1]).toBe('file');
      expect(match[3]).toBe('');
      expect(match[5]).toBeFalsy();
    });


    it('should parse url with "-" in host', function() {
      var match = SERVER_MATCH.exec('http://a-b1.c-d.09/path');

      expect(match[1]).toBe('http');
      expect(match[3]).toBe('a-b1.c-d.09');
      expect(match[5]).toBeFalsy();
    });


    it('should parse host without "/" at the end', function() {
      var match = SERVER_MATCH.exec('http://host.org');
      expect(match[3]).toBe('host.org');

      match = SERVER_MATCH.exec('http://host.org#');
      expect(match[3]).toBe('host.org');

      match = SERVER_MATCH.exec('http://host.org?');
      expect(match[3]).toBe('host.org');
    });


    it('should parse chrome extension urls', function() {
      var match = SERVER_MATCH.exec('chrome-extension://jjcldkdmokihdaomalanmlohibnoplog/index.html?foo#bar');

      expect(match[1]).toBe('chrome-extension');
      expect(match[3]).toBe('jjcldkdmokihdaomalanmlohibnoplog');
    });

    it('should parse FFOS app:// urls', function() {
      var match = SERVER_MATCH.exec('app://{d0419af1-8b42-41c5-96f4-ef4179e52315}/path');

      expect(match[1]).toBe('app');
      expect(match[3]).toBe('{d0419af1-8b42-41c5-96f4-ef4179e52315}');
      expect(match[5]).toBeFalsy();
      expect(match[6]).toBe('/path');
      expect(match[8]).toBeFalsy();

      match = SERVER_MATCH.exec('app://}foo{')
      expect(match).toBe(null);
    });
  });


  describe('PATH_MATCH', function() {

    it('should parse just path', function() {
      var match = PATH_MATCH.exec('/path');
      expect(match[1]).toBe('/path');
    });


    it('should parse path with search', function() {
      var match = PATH_MATCH.exec('/ppp/a?a=b&c');
      expect(match[1]).toBe('/ppp/a');
      expect(match[3]).toBe('a=b&c');
    });


    it('should parse path with hash', function() {
      var match = PATH_MATCH.exec('/ppp/a#abc?');
      expect(match[1]).toBe('/ppp/a');
      expect(match[5]).toBe('abc?');
    });


    it('should parse path with both search and hash', function() {
      var match = PATH_MATCH.exec('/ppp/a?a=b&c#abc/d?');
      expect(match[3]).toBe('a=b&c');
    });
  });


  describe('link rewriting', function() {

    var root, link, originalBrowser, lastEventPreventDefault;

    function configureService(linkHref, html5Mode, supportHist, attrs, content) {
      module(function($provide, $locationProvider) {
        attrs = attrs ? ' ' + attrs + ' ' : '';

        // fake the base behavior
        if (linkHref[0] == '/') {
          linkHref = 'http://host.com' + linkHref;
        } else if(!linkHref.match(/:\/\//)) {
          linkHref = 'http://host.com/base/' + linkHref;
        }

        link = jqLite('<a href="' + linkHref + '"' + attrs + '>' + content + '</a>')[0];

        $provide.value('$sniffer', {history: supportHist});
        $locationProvider.html5Mode(html5Mode);
        $locationProvider.hashPrefix('!');
        return function($rootElement, $document) {
          $rootElement.append(link);
          root = $rootElement[0];
          // we need to do this otherwise we can't simulate events
          $document.find('body').append($rootElement);
        };
      });
    }

    function initBrowser() {
      return function($browser){
        $browser.url('http://host.com/base');
        $browser.$$baseHref = '/base/index.html';
      };
    }

    function initLocation() {
      return function($browser, $location, $rootElement) {
        originalBrowser = $browser.url();
        // we have to prevent the default operation, as we need to test absolute links (http://...)
        // and navigating to these links would kill jstd
        $rootElement.bind('click', function(e) {
          lastEventPreventDefault = e.isDefaultPrevented();
          e.preventDefault();
        });
      };
    }

    function expectRewriteTo($browser, url) {
      expect(lastEventPreventDefault).toBe(true);
      expect($browser.url()).toBe(url);
    }

    function expectNoRewrite($browser) {
      expect(lastEventPreventDefault).toBe(false);
      expect($browser.url()).toBe(originalBrowser);
    }

    afterEach(function() {
      dealoc(root);
      dealoc(document.body);
    });


    it('should rewrite rel link to new url when history enabled on new browser', function() {
      configureService('link?a#b', true, true);
      inject(
        initBrowser(),
        initLocation(),
        function($browser) {
          browserTrigger(link, 'click');
          expectRewriteTo($browser, 'http://host.com/base/link?a#b');
        }
      );
    });


    it('should do nothing if already on the same URL', function() {
      configureService('/base/', true, true);
      inject(
        initBrowser(),
        initLocation(),
        function($browser) {
          browserTrigger(link, 'click');
          expectRewriteTo($browser, 'http://host.com/base/');

          jqLite(link).attr('href', 'http://host.com/base/foo');
          browserTrigger(link, 'click');
          expectRewriteTo($browser, 'http://host.com/base/foo');

          jqLite(link).attr('href', 'http://host.com/base/');
          browserTrigger(link, 'click');
          expectRewriteTo($browser, 'http://host.com/base/');

          jqLite(link).
              attr('href', 'http://host.com/base/foo').
              bind('click', function(e) { e.preventDefault(); });
          browserTrigger(link, 'click');
          expect($browser.url()).toBe('http://host.com/base/');
        }
      );
    });


    it('should rewrite abs link to new url when history enabled on new browser', function() {
      configureService('/base/link?a#b', true, true);
      inject(
        initBrowser(),
        initLocation(),
        function($browser) {
          browserTrigger(link, 'click');
          expectRewriteTo($browser, 'http://host.com/base/link?a#b');
        }
      );
    });


    it('should rewrite rel link to hashbang url when history enabled on old browser', function() {
      configureService('link?a#b', true, false);
      inject(
        initBrowser(),
        initLocation(),
        function($browser) {
          browserTrigger(link, 'click');
          expectRewriteTo($browser, 'http://host.com/base/index.html#!/link?a#b');
        }
      );
    });


    it('should rewrite abs link to hashbang url when history enabled on old browser', function() {
      configureService('/base/link?a#b', true, false);
      inject(
        initBrowser(),
        initLocation(),
        function($browser) {
          browserTrigger(link, 'click');
          expectRewriteTo($browser, 'http://host.com/base/index.html#!/link?a#b');
        }
      );
    });


    it('should not rewrite full url links do different domain', function() {
      configureService('http://www.dot.abc/a?b=c', true);
      inject(
        initBrowser(),
        initLocation(),
        function($browser) {
          browserTrigger(link, 'click');
          expectNoRewrite($browser);
        }
      );
    });


    it('should not rewrite links with target="_blank"', function() {
      configureService('/a?b=c', true, true, 'target="_blank"');
      inject(
        initBrowser(),
        initLocation(),
        function($browser) {
          browserTrigger(link, 'click');
          expectNoRewrite($browser);
        }
      );
    });


    it('should not rewrite links with target specified', function() {
      configureService('/a?b=c', true, true, 'target="some-frame"');
      inject(
        initBrowser(),
        initLocation(),
        function($browser) {
          browserTrigger(link, 'click');
          expectNoRewrite($browser);
        }
      );
    });


    it('should rewrite full url links to same domain and base path', function() {
      configureService('http://host.com/base/new', true);
      inject(
        initBrowser(),
        initLocation(),
        function($browser) {
          browserTrigger(link, 'click');
          expectRewriteTo($browser, 'http://host.com/base/index.html#!/new');
        }
      );
    });


    it('should rewrite when clicked span inside link', function() {
      configureService('some/link', true, true, '', '<span>link</span>');
      inject(
        initBrowser(),
        initLocation(),
        function($browser) {
          var span = jqLite(link).find('span');

          browserTrigger(span, 'click');
          expectRewriteTo($browser, 'http://host.com/base/some/link');
        }
      );
    });


    it('should not rewrite when link to different base path when history enabled on new browser',
        function() {
      configureService('/other_base/link', true, true);
      inject(
        initBrowser(),
        initLocation(),
        function($browser) {
          browserTrigger(link, 'click');
          expectNoRewrite($browser);
        }
      );
    });


    it('should not rewrite when link to different base path when history enabled on old browser',
        function() {
      configureService('/other_base/link', true, false);
      inject(
        initBrowser(),
        initLocation(),
        function($browser) {
          browserTrigger(link, 'click');
          expectNoRewrite($browser);
        }
      );
    });


    it('should not rewrite when link to different base path when history disabled', function() {
      configureService('/other_base/link', false);
      inject(
        initBrowser(),
        initLocation(),
        function($browser) {
          browserTrigger(link, 'click');
          expectNoRewrite($browser);
        }
      );
    });


    it('should not rewrite when full link to different base path when history enabled on new browser',
        function() {
      configureService('http://host.com/other_base/link', true, true);
      inject(
        initBrowser(),
        initLocation(),
        function($browser) {
          browserTrigger(link, 'click');
          expectNoRewrite($browser);
        }
      );
    });


    it('should not rewrite when full link to different base path when history enabled on old browser',
        function() {
      configureService('http://host.com/other_base/link', true, false);
      inject(
        initBrowser(),
        initLocation(),
        function($browser) {
          browserTrigger(link, 'click');
          expectNoRewrite($browser);
        }
      );
    });


    it('should not rewrite when full link to different base path when history disabled', function() {
      configureService('http://host.com/other_base/link', false);
      inject(
        initBrowser(),
        initLocation(),
        function($browser) {
          browserTrigger(link, 'click');
          expectNoRewrite($browser);
        }
      );
    });


    // don't run next tests on IE<9, as browserTrigger does not simulate pressed keys
    if (!(msie < 9)) {

      it('should not rewrite when clicked with ctrl pressed', function() {
        configureService('/a?b=c', true, true);
        inject(
          initBrowser(),
          initLocation(),
          function($browser) {
            browserTrigger(link, 'click', ['ctrl']);
            expectNoRewrite($browser);
          }
        );
      });


      it('should not rewrite when clicked with meta pressed', function() {
        configureService('/a?b=c', true, true);
        inject(
          initBrowser(),
          initLocation(),
          function($browser) {
            browserTrigger(link, 'click', ['meta']);
            expectNoRewrite($browser);
          }
        );
      });
    }


    it('should not mess up hash urls when clicking on links in hashbang mode', function() {
      var base;
      module(function() {
        return function($browser) {
          window.location.hash = 'someHash';
          base = window.location.href
          $browser.url(base);
          base = base.split('#')[0];
        }
      });
      inject(function($rootScope, $compile, $browser, $rootElement, $document, $location) {
        // we need to do this otherwise we can't simulate events
        $document.find('body').append($rootElement);

        var element = $compile('<a href="#/view1">v1</a><a href="#/view2">v2</a>')($rootScope);
        $rootElement.append(element);
        var av1 = $rootElement.find('a').eq(0);
        var av2 = $rootElement.find('a').eq(1);


        browserTrigger(av1, 'click');
        expect($browser.url()).toEqual(base + '#/view1');

        browserTrigger(av2, 'click');
        expect($browser.url()).toEqual(base + '#/view2');

        $rootElement.remove();
      });
    });


    it('should not mess up hash urls when clicking on links in hashbang mode with a prefix',
        function() {
      var base;
      module(function($locationProvider) {
        return function($browser) {
          window.location.hash = '!someHash';
          $browser.url(base = window.location.href);
          base = base.split('#')[0];
          $locationProvider.hashPrefix('!');
        }
      });
      inject(function($rootScope, $compile, $browser, $rootElement, $document, $location) {
        // we need to do this otherwise we can't simulate events
        $document.find('body').append($rootElement);

        var element = $compile('<a href="#!/view1">v1</a><a href="#!/view2">v2</a>')($rootScope);
        $rootElement.append(element);
        var av1 = $rootElement.find('a').eq(0);
        var av2 = $rootElement.find('a').eq(1);


        browserTrigger(av1, 'click');
        expect($browser.url()).toEqual(base + '#!/view1');

        browserTrigger(av2, 'click');
        expect($browser.url()).toEqual(base + '#!/view2');
      });
    });


    it('should not intercept clicks outside the current hash prefix', function() {
      var base, clickHandler;
      module(function($provide) {
        $provide.value('$rootElement', {
          bind: function(event, handler) {
            expect(event).toEqual('click');
            clickHandler = handler;
          },
          unbind: noop
        });
        return function($browser) {
          $browser.url(base = 'http://server/');
        }
      });
      inject(function($location) {
        // make IE happy
        jqLite(window.document.body).html('<a href="http://server/test.html">link</a>');

        var event = {
          target: jqLite(window.document.body).find('a')[0],
          preventDefault: jasmine.createSpy('preventDefault')
        };


        clickHandler(event);
        expect(event.preventDefault).not.toHaveBeenCalled();
      });
    });


    it('should not intercept hash link clicks outside the app base url space', function() {
      var base, clickHandler;
      module(function($provide) {
        $provide.value('$rootElement', {
          bind: function(event, handler) {
            expect(event).toEqual('click');
            clickHandler = handler;
          },
          unbind: angular.noop
        });
        return function($browser) {
          $browser.url(base = 'http://server/');
        }
      });
      inject(function($rootScope, $compile, $browser, $rootElement, $document, $location) {
        // make IE happy
        jqLite(window.document.body).html('<a href="http://server/index.html#test">link</a>');

        var event = {
          target: jqLite(window.document.body).find('a')[0],
          preventDefault: jasmine.createSpy('preventDefault')
        };


        clickHandler(event);
        expect(event.preventDefault).not.toHaveBeenCalled();
      });
    });


    // regression https://github.com/angular/angular.js/issues/1058
    it('should not throw if element was removed', inject(function($document, $rootElement, $location) {
      // we need to do this otherwise we can't simulate events
      $document.find('body').append($rootElement);

      $rootElement.html('<button></button>');
      var button = $rootElement.find('button');

      button.bind('click', function() {
        button.remove();
      });
      browserTrigger(button, 'click');
    }));
  });


  describe('location cancellation', function() {
    it('should fire $before/afterLocationChange event', inject(function($location, $browser, $rootScope, $log) {
      expect($browser.url()).toEqual('http://server/');

      $rootScope.$on('$locationChangeStart', function(event, newUrl, oldUrl) {
        $log.info('before', newUrl, oldUrl, $browser.url());
      });
      $rootScope.$on('$locationChangeSuccess', function(event, newUrl, oldUrl) {
        $log.info('after', newUrl, oldUrl, $browser.url());
      });

      expect($location.url()).toEqual('');
      $location.url('/somePath');
      expect($location.url()).toEqual('/somePath');
      expect($browser.url()).toEqual('http://server/');
      expect($log.info.logs).toEqual([]);

      $rootScope.$apply();

      expect($log.info.logs.shift()).
          toEqual(['before', 'http://server/#/somePath', 'http://server/', 'http://server/']);
      expect($log.info.logs.shift()).
          toEqual(['after', 'http://server/#/somePath', 'http://server/', 'http://server/#/somePath']);
      expect($location.url()).toEqual('/somePath');
      expect($browser.url()).toEqual('http://server/#/somePath');
    }));


    it('should allow $locationChangeStart event cancellation', inject(function($location, $browser, $rootScope, $log) {
      expect($browser.url()).toEqual('http://server/');
      expect($location.url()).toEqual('');

      $rootScope.$on('$locationChangeStart', function(event, newUrl, oldUrl) {
        $log.info('before', newUrl, oldUrl, $browser.url());
        event.preventDefault();
      });
      $rootScope.$on('$locationChangeSuccess', function(event, newUrl, oldUrl) {
        throw Error('location should have been canceled');
      });

      expect($location.url()).toEqual('');
      $location.url('/somePath');
      expect($location.url()).toEqual('/somePath');
      expect($browser.url()).toEqual('http://server/');
      expect($log.info.logs).toEqual([]);

      $rootScope.$apply();

      expect($log.info.logs.shift()).
          toEqual(['before', 'http://server/#/somePath', 'http://server/', 'http://server/']);
      expect($log.info.logs[1]).toBeUndefined();
      expect($location.url()).toEqual('');
      expect($browser.url()).toEqual('http://server/');
    }));

    it ('should fire $locationChangeSuccess event when change from browser location bar',
      inject(function($log, $location, $browser, $rootScope) {
        $rootScope.$apply(); // clear initial $locationChangeStart

        expect($browser.url()).toEqual('http://server/');
        expect($location.url()).toEqual('');

        $rootScope.$on('$locationChangeStart', function(event, newUrl, oldUrl) {
          $log.info('start', newUrl, oldUrl);
        });
        $rootScope.$on('$locationChangeSuccess', function(event, newUrl, oldUrl) {
          $log.info('after', newUrl, oldUrl);
        });


        $browser.url('http://server/#/somePath');
        $browser.poll();

        expect($log.info.logs.shift()).
          toEqual(['start', 'http://server/#/somePath', 'http://server/']);
        expect($log.info.logs.shift()).
          toEqual(['after', 'http://server/#/somePath', 'http://server/']);
      })
    );


   it('should listen on click events on href and prevent browser default in hashbang mode', function() {
      module(function() {
        return function($rootElement, $compile, $rootScope) {
          $rootElement.html('<a href="http://server/#/somePath">link</a>');
          $compile($rootElement)($rootScope);
          jqLite(document.body).append($rootElement);
        }
      });

      inject(function($location, $rootScope, $browser, $rootElement) {
        var log = '',
            link = $rootElement.find('a');


        $rootScope.$on('$locationChangeStart', function(event) {
          event.preventDefault();
          log += '$locationChangeStart';
        });
        $rootScope.$on('$locationChangeSuccess', function() {
          throw new Error('after cancellation in hashbang mode');
        });

        browserTrigger(link, 'click');

        expect(log).toEqual('$locationChangeStart');
        expect($browser.url()).toEqual('http://server/');

        dealoc($rootElement);
      });
    });


    it('should listen on click events on href and prevent browser default in html5 mode', function() {
      module(function($locationProvider) {
        $locationProvider.html5Mode(true);
        return function($rootElement, $compile, $rootScope) {
          $rootElement.html('<a href="http://server/somePath">link</a>');
          $compile($rootElement)($rootScope);
          jqLite(document.body).append($rootElement);
        }
      });

      inject(function($location, $rootScope, $browser, $rootElement) {
        var log = '',
            link = $rootElement.find('a'),
            browserUrlBefore = $browser.url();

        $rootScope.$on('$locationChangeStart', function(event) {
          event.preventDefault();
          log += '$locationChangeStart';
        });
        $rootScope.$on('$locationChangeSuccess', function() {
          throw new Error('after cancellation in html5 mode');
        });

        browserTrigger(link, 'click');

        expect(log).toEqual('$locationChangeStart');
        expect($browser.url()).toBe(browserUrlBefore);

        dealoc($rootElement);
      });
    });
  });

  describe('LocationHtml5Url', function() {
    var location, locationIndex;

    beforeEach(function() {
      location = new LocationHtml5Url('http://server/pre/', 'http://server/pre/path');
      locationIndex = new LocationHtml5Url('http://server/pre/index.html', 'http://server/pre/path');
    });

    it('should rewrite URL', function() {
      expect(location.$$rewrite('http://other')).toEqual(undefined);
      expect(location.$$rewrite('http://server/pre')).toEqual('http://server/pre/');
      expect(location.$$rewrite('http://server/pre/')).toEqual('http://server/pre/');
      expect(location.$$rewrite('http://server/pre/otherPath')).toEqual('http://server/pre/otherPath');
      expect(locationIndex.$$rewrite('http://server/pre')).toEqual('http://server/pre/');
      expect(locationIndex.$$rewrite('http://server/pre/')).toEqual('http://server/pre/');
      expect(locationIndex.$$rewrite('http://server/pre/otherPath')).toEqual('http://server/pre/otherPath');
    });
  });


  describe('LocationHashbangUrl', function() {
    var location;

    beforeEach(function() {
      location = new LocationHashbangUrl('http://server/pre/', 'http://server/pre/#/path');
    });

    it('should rewrite URL', function() {
      expect(location.$$rewrite('http://other')).toEqual(undefined);
      expect(location.$$rewrite('http://server/pre/')).toEqual('http://server/pre/');
      expect(location.$$rewrite('http://server/pre/#otherPath')).toEqual('http://server/pre/#otherPath');
      expect(location.$$rewrite('javascript:void(0)')).toEqual(undefined);
    });
  });


  describe('LocationHashbangInHtml5Url', function() {
    var location, locationIndex;

    beforeEach(function() {
      location = new LocationHashbangInHtml5Url('http://server/pre/', '#!');
      locationIndex = new LocationHashbangInHtml5Url('http://server/pre/index.html', '#!');
    });

    it('should rewrite URL', function() {
      expect(location.$$rewrite('http://other')).toEqual(undefined);
      expect(location.$$rewrite('http://server/pre')).toEqual('http://server/pre/');
      expect(location.$$rewrite('http://server/pre/')).toEqual('http://server/pre/');
      expect(location.$$rewrite('http://server/pre/otherPath')).toEqual('http://server/pre/#!otherPath');
      expect(locationIndex.$$rewrite('http://server/pre')).toEqual('http://server/pre/');
      expect(locationIndex.$$rewrite('http://server/pre/')).toEqual(undefined);
      expect(locationIndex.$$rewrite('http://server/pre/otherPath')).toEqual('http://server/pre/index.html#!otherPath');
    });
  });
});<|MERGE_RESOLUTION|>--- conflicted
+++ resolved
@@ -212,11 +212,7 @@
 
       expect(function() {
         url.$$parse('http://server.org/path#/path');
-<<<<<<< HEAD
-      }).toThrow('[NgErr21] Invalid url "http://server.org/path#/path", missing path prefix "/base" !');
-=======
-      }).toThrow('Invalid url "http://server.org/path#/path", missing path prefix "http://server.org/base/".');
->>>>>>> 52c1498e
+      }).toThrow('[NgErr21] Invalid url "http://server.org/path#/path", missing path prefix "http://server.org/base/".');
     });
 
 
@@ -329,10 +325,7 @@
     it('should throw error when invalid server url given', function() {
       expect(function() {
         url.$$parse('http://server.org/path#/path');
-<<<<<<< HEAD
-      }).toThrow('[NgErr22] Invalid url "http://server.org/path#/path", missing hash prefix "!" !');
-=======
-      }).toThrow('Invalid url "http://server.org/path#/path", does not start with "http://www.server.org:1234/base".');
+      }).toThrow('[NgErr22] Invalid url "http://server.org/path#/path", does not start with "http://www.server.org:1234/base".');
     });
 
 
@@ -340,7 +333,6 @@
       expect(function() {
         url.$$parse('http://www.server.org:1234/base#/path');
       }).toThrow('Invalid url "http://www.server.org:1234/base#/path", missing hash prefix "#!".');
->>>>>>> 52c1498e
     });
 
 

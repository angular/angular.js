'use strict';

describe('$interpolate', function() {

  it('should return the interpolation object when there are no bindings and textOnly is undefined',
      inject(function($interpolate) {
    var interpolateFn = $interpolate('some text');

    expect(interpolateFn.exp).toBe('some text');
    expect(interpolateFn.expressions).toEqual([]);

    expect(interpolateFn({})).toBe('some text');
  }));


  it('should return undefined when there are no bindings and textOnly is set to true',
      inject(function($interpolate) {
    expect($interpolate('some text', true)).toBeUndefined();
  }));

  it('should return undefined when there are bindings and strict is set to true',
      inject(function($interpolate) {
    expect($interpolate('test {{foo}}', false, null, true)({})).toBeUndefined();
  }));

  it('should suppress falsy objects', inject(function($interpolate) {
    expect($interpolate('{{undefined}}')({})).toEqual('');
    expect($interpolate('{{null}}')({})).toEqual('');
    expect($interpolate('{{a.b}}')({})).toEqual('');
  }));

  it('should jsonify objects', inject(function($interpolate) {
    expect($interpolate('{{ {} }}')({})).toEqual('{}');
    expect($interpolate('{{ true }}')({})).toEqual('true');
    expect($interpolate('{{ false }}')({})).toEqual('false');
  }));

  it('should use custom toString when present', inject(function($interpolate, $rootScope) {
    var context = {
      a: {
        toString: function() {
          return 'foo';
        }
      }
    };

    expect($interpolate('{{ a }}')(context)).toEqual('foo');
  }));

  it('should NOT use toString on array objects', inject(function($interpolate) {
    expect($interpolate('{{a}}')({ a: [] })).toEqual('[]');
  }));


  it('should NOT use toString on Date objects', inject(function($interpolate) {
    var date = new Date(2014, 10, 10);
    expect($interpolate('{{a}}')({ a: date })).toBe(JSON.stringify(date));
    expect($interpolate('{{a}}')({ a: date })).not.toEqual(date.toString());
  }));


  it('should return interpolation function', inject(function($interpolate, $rootScope) {
    var interpolateFn = $interpolate('Hello {{name}}!');

    expect(interpolateFn.exp).toBe('Hello {{name}}!');
    expect(interpolateFn.expressions).toEqual(['name']);

    var scope = $rootScope.$new();
    scope.name = 'Bubu';

    expect(interpolateFn(scope)).toBe('Hello Bubu!');
  }));


  it('should ignore undefined model', inject(function($interpolate) {
    expect($interpolate('Hello {{\'World\'}}{{foo}}')({})).toBe('Hello World');
  }));


  it('should interpolate with undefined context', inject(function($interpolate) {
    expect($interpolate('Hello, world!{{bloop}}')()).toBe('Hello, world!');
  }));

  describe('watching', function() {
    it('should be watchable with any input types', inject(function($interpolate, $rootScope) {
      var lastVal;
      $rootScope.$watch($interpolate('{{i}}'), function(val) {
        lastVal = val;
      });
      $rootScope.$apply();
      expect(lastVal).toBe('');

      $rootScope.i = null;
      $rootScope.$apply();
      expect(lastVal).toBe('');

      $rootScope.i = '';
      $rootScope.$apply();
      expect(lastVal).toBe('');

      $rootScope.i = 0;
      $rootScope.$apply();
      expect(lastVal).toBe('0');

      $rootScope.i = [0];
      $rootScope.$apply();
      expect(lastVal).toBe('[0]');

      $rootScope.i = {a: 1, b: 2};
      $rootScope.$apply();
      expect(lastVal).toBe('{"a":1,"b":2}');
    }));

    it('should be watchable with literal values', inject(function($interpolate, $rootScope) {
      var lastVal;
      $rootScope.$watch($interpolate('{{1}}{{"2"}}{{true}}{{[false]}}{{ {a: 2} }}'), function(val) {
        lastVal = val;
      });
      $rootScope.$apply();
      expect(lastVal).toBe('12true[false]{"a":2}');

      expect($rootScope.$countWatchers()).toBe(0);
    }));

    it('should respect one-time bindings for each individual expression', inject(function($interpolate, $rootScope) {
      var calls = [];
      $rootScope.$watch($interpolate('{{::a | limitTo:1}} {{::s}} {{::i | number}}'), function(val) {
        calls.push(val);
      });

      $rootScope.$apply();
      expect(calls.length).toBe(1);

      $rootScope.a = [1];
      $rootScope.$apply();
      expect(calls.length).toBe(2);
      expect(calls[1]).toBe('[1]  ');

      $rootScope.a = [0];
      $rootScope.$apply();
      expect(calls.length).toBe(2);

      $rootScope.i = $rootScope.a = 123;
      $rootScope.s = 'str!';
      $rootScope.$apply();
      expect(calls.length).toBe(3);
      expect(calls[2]).toBe('[1] str! 123');

      expect($rootScope.$countWatchers()).toBe(0);
    }));

    it('should stop watching strings with no expressions after first execution',
      inject(function($interpolate, $rootScope) {
        var spy = jasmine.createSpy();
        $rootScope.$watch($interpolate('foo'), spy);
        $rootScope.$digest();
        expect($rootScope.$countWatchers()).toBe(0);
        expect(spy).toHaveBeenCalledWith('foo', 'foo', $rootScope);
        expect(spy).toHaveBeenCalledTimes(1);
      })
    );

    it('should stop watching strings with only constant expressions after first execution',
      inject(function($interpolate, $rootScope) {
        var spy = jasmine.createSpy();
        $rootScope.$watch($interpolate('foo {{42}}'), spy);
        $rootScope.$digest();
        expect($rootScope.$countWatchers()).toBe(0);
        expect(spy).toHaveBeenCalledWith('foo 42', 'foo 42', $rootScope);
        expect(spy).toHaveBeenCalledTimes(1);
      })
    );
  });

  describe('interpolation escaping', function() {
    var obj;
    beforeEach(function() {
      obj = {foo: 'Hello', bar: 'World'};
    });


    it('should support escaping interpolation signs', inject(function($interpolate) {
      expect($interpolate('\\{\\{')(obj)).toBe('{{');
      expect($interpolate('{{foo}} \\{\\{bar\\}\\}')(obj)).toBe('Hello {{bar}}');
      expect($interpolate('\\{\\{foo\\}\\} {{bar}}')(obj)).toBe('{{foo}} World');
    }));


    it('should unescape multiple expressions', inject(function($interpolate) {
      expect($interpolate('\\{\\{foo\\}\\}\\{\\{bar\\}\\} {{foo}}')(obj)).toBe('{{foo}}{{bar}} Hello');
      expect($interpolate('{{foo}}\\{\\{foo\\}\\}\\{\\{bar\\}\\}')(obj)).toBe('Hello{{foo}}{{bar}}');
      expect($interpolate('\\{\\{foo\\}\\}{{foo}}\\{\\{bar\\}\\}')(obj)).toBe('{{foo}}Hello{{bar}}');
      expect($interpolate('{{foo}}\\{\\{foo\\}\\}{{bar}}\\{\\{bar\\}\\}{{foo}}')(obj)).toBe('Hello{{foo}}World{{bar}}Hello');
    }));


    it('should support escaping custom interpolation start/end symbols', function() {
      module(function($interpolateProvider) {
        $interpolateProvider.startSymbol('[[');
        $interpolateProvider.endSymbol(']]');
      });
      inject(function($interpolate) {
        expect($interpolate('[[foo]] \\[\\[bar\\]\\]')(obj)).toBe('Hello [[bar]]');
      });
    });


    it('should unescape incomplete escaped expressions', inject(function($interpolate) {
      expect($interpolate('\\{\\{foo{{foo}}')(obj)).toBe('{{fooHello');
      expect($interpolate('\\}\\}foo{{foo}}')(obj)).toBe('}}fooHello');
      expect($interpolate('foo{{foo}}\\{\\{')(obj)).toBe('fooHello{{');
      expect($interpolate('foo{{foo}}\\}\\}')(obj)).toBe('fooHello}}');
    }));


    it('should not unescape markers within expressions', inject(function($interpolate) {
      expect($interpolate('{{"\\\\{\\\\{Hello, world!\\\\}\\\\}"}}')(obj)).toBe('\\{\\{Hello, world!\\}\\}');
      expect($interpolate('{{"\\{\\{Hello, world!\\}\\}"}}')(obj)).toBe('{{Hello, world!}}');
      expect(function() {
        $interpolate('{{\\{\\{foo\\}\\}}}')(obj);
      }).toThrowMinErr('$parse', 'lexerr',
        'Lexer Error: Unexpected next character  at columns 0-0 [\\] in expression [\\{\\{foo\\}\\]');
    }));


    // This test demonstrates that the web-server is responsible for escaping every single instance
    // of interpolation start/end markers in an expression which they do not wish to evaluate,
    // because AngularJS will not protect them from being evaluated (due to the added complexity
    // and maintenance burden of context-sensitive escaping)
    it('should evaluate expressions between escaped start/end symbols', inject(function($interpolate) {
      expect($interpolate('\\{\\{Hello, {{bar}}!\\}\\}')(obj)).toBe('{{Hello, World!}}');
    }));
  });


  describe('interpolating in a trusted context', function() {
    var sce;
    beforeEach(function() {
      function log() {}
      var fakeLog = {log: log, warn: log, info: log, error: log};
      module(function($provide, $sceProvider) {
        $provide.value('$log', fakeLog);
        $sceProvider.enabled(true);
      });
      inject(['$sce', function($sce) { sce = $sce; }]);
    });

    it('should NOT interpolate non-trusted expressions', inject(function($interpolate, $rootScope) {
      var scope = $rootScope.$new();
      scope.foo = 'foo';

      expect(function() {
        $interpolate('{{foo}}', true, sce.CSS)(scope);
      }).toThrowMinErr(
          "$interpolate", "interr", "Can't interpolate: {{foo}}\nError: [$sce:unsafe] " +
          "Attempting to use an unsafe value in a safe context.");
    }));

    it('should NOT interpolate mistyped expressions', inject(function($interpolate, $rootScope) {
      var scope = $rootScope.$new();
      scope.foo = sce.trustAsCss('foo');

      expect(function() {
        $interpolate('{{foo}}', true, sce.HTML)(scope);
      }).toThrowMinErr(
          "$interpolate", "interr", "Can't interpolate: {{foo}}\nError: [$sce:unsafe] " +
          "Attempting to use an unsafe value in a safe context.");
    }));

    it('should interpolate trusted expressions in a regular context', inject(function($interpolate) {
      var foo = sce.trustAsCss('foo');
      expect($interpolate('{{foo}}', true)({foo: foo})).toBe('foo');
    }));

    it('should interpolate trusted expressions in a specific trustedContext', inject(function($interpolate) {
      var foo = sce.trustAsCss('foo');
      expect($interpolate('{{foo}}', true, sce.CSS)({foo: foo})).toBe('foo');
    }));

    // The concatenation of trusted values does not necessarily result in a trusted value.  (For
    // instance, you can construct evil JS code by putting together pieces of JS strings that are by
    // themselves safe to execute in isolation). Therefore, some contexts disable it, such as CSS.
    it('should NOT interpolate trusted expressions with multiple parts', inject(function($interpolate) {
      var foo = sce.trustAsCss('foo');
      var bar = sce.trustAsCss('bar');
      expect(function() {
        return $interpolate('{{foo}}{{bar}}', true, sce.CSS)({foo: foo, bar: bar});
      }).toThrowMinErr(
<<<<<<< HEAD
                "$interpolate", "interr", "Error while interpolating: {{foo}}{{bar}}\n" +
                "Strict Contextual Escaping disallows interpolations that concatenate " +
                "multiple expressions in some secure contexts. See http://docs.angularjs.org/api/ng.$sce");
=======
                '$interpolate', 'noconcat', 'Error while interpolating: {{foo}}{{bar}}\n' +
                'Strict Contextual Escaping disallows interpolations that concatenate multiple ' +
                'expressions when a trusted value is required.  See ' +
                'http://docs.angularjs.org/api/ng.$sce');
>>>>>>> 53a3bf66
    }));
  });


  describe('provider', function() {
    beforeEach(module(function($interpolateProvider) {
      $interpolateProvider.startSymbol('--');
      $interpolateProvider.endSymbol('--');
    }));

    it('should not get confused with same markers', inject(function($interpolate) {
      expect($interpolate('---').expressions).toEqual([]);
      expect($interpolate('----')({})).toEqual('');
      expect($interpolate('--1--')({})).toEqual('1');
    }));
  });

  describe('parseBindings', function() {
    it('should Parse Text With No Bindings', inject(function($interpolate) {
      expect($interpolate('a').expressions).toEqual([]);
    }));

    it('should Parse Empty Text', inject(function($interpolate) {
      expect($interpolate('').expressions).toEqual([]);
    }));

    it('should Parse Inner Binding', inject(function($interpolate) {
      var interpolateFn = $interpolate('a{{b}}C'),
          expressions = interpolateFn.expressions;
      expect(expressions).toEqual(['b']);
      expect(interpolateFn({b: 123})).toEqual('a123C');
    }));

    it('should Parse Ending Binding', inject(function($interpolate) {
      var interpolateFn = $interpolate('a{{b}}'),
        expressions = interpolateFn.expressions;
      expect(expressions).toEqual(['b']);
      expect(interpolateFn({b: 123})).toEqual('a123');
    }));

    it('should Parse Begging Binding', inject(function($interpolate) {
      var interpolateFn = $interpolate('{{b}}c'),
        expressions = interpolateFn.expressions;
      expect(expressions).toEqual(['b']);
      expect(interpolateFn({b: 123})).toEqual('123c');
    }));

    it('should Parse Loan Binding', inject(function($interpolate) {
      var interpolateFn = $interpolate('{{b}}'),
        expressions = interpolateFn.expressions;
      expect(expressions).toEqual(['b']);
      expect(interpolateFn({b: 123})).toEqual('123');
    }));

    it('should Parse Two Bindings', inject(function($interpolate) {
      var interpolateFn = $interpolate('{{b}}{{c}}'),
        expressions = interpolateFn.expressions;
      expect(expressions).toEqual(['b', 'c']);
      expect(interpolateFn({b: 111, c: 222})).toEqual('111222');
    }));

    it('should Parse Two Bindings With Text In Middle', inject(function($interpolate) {
      var interpolateFn = $interpolate('{{b}}x{{c}}'),
        expressions = interpolateFn.expressions;
      expect(expressions).toEqual(['b', 'c']);
      expect(interpolateFn({b: 111, c: 222})).toEqual('111x222');
    }));

    it('should Parse Multiline', inject(function($interpolate) {
      var interpolateFn = $interpolate('"X\nY{{A\n+B}}C\nD"'),
        expressions = interpolateFn.expressions;
      expect(expressions).toEqual(['A\n+B']);
      expect(interpolateFn({'A': 'aa', 'B': 'bb'})).toEqual('"X\nYaabbC\nD"');
    }));
  });


  describe('isTrustedContext', function() {
    it('should NOT interpolate a multi-part expression when isTrustedContext is RESOURCE_URL', inject(function($sce, $interpolate) {
      var isTrustedContext = $sce.RESOURCE_URL;
      expect(function() {
<<<<<<< HEAD
          $interpolate('constant/{{var}}', true, isTrustedContext)('val');
      }).toThrowMinErr(
          "$interpolate", "interr", "Error while interpolating: constant/{{var}}\n" +
            "Strict Contextual Escaping disallows interpolations that concatenate " +
            "multiple expressions in some secure contexts. See http://docs.angularjs.org/api/ng.$sce");
=======
          $interpolate('constant/{{var}}', true, isTrustedContext);
        }).toThrowMinErr(
            '$interpolate', 'noconcat', 'Error while interpolating: constant/{{var}}\nStrict ' +
            'Contextual Escaping disallows interpolations that concatenate multiple expressions ' +
            'when a trusted value is required.  See http://docs.angularjs.org/api/ng.$sce');
>>>>>>> 53a3bf66
      expect(function() {
        $interpolate('{{var}}/constant', true, isTrustedContext)('val');
      }).toThrowMinErr(
<<<<<<< HEAD
          "$interpolate", "interr", "Error while interpolating: {{var}}/constant\n" +
            "Strict Contextual Escaping disallows interpolations that concatenate " +
            "multiple expressions in some secure contexts. See http://docs.angularjs.org/api/ng.$sce");
      expect(function() {
        $interpolate('{{foo}}{{bar}}', true, isTrustedContext)('val');
      }).toThrowMinErr(
          "$interpolate", "interr", "Error while interpolating: {{foo}}{{bar}}\n" +
            "Strict Contextual Escaping disallows interpolations that concatenate " +
            "multiple expressions in some secure contexts. See http://docs.angularjs.org/api/ng.$sce");
=======
          '$interpolate', 'noconcat', 'Error while interpolating: {{var}}/constant\nStrict ' +
            'Contextual Escaping disallows interpolations that concatenate multiple expressions ' +
            'when a trusted value is required.  See http://docs.angularjs.org/api/ng.$sce');
      expect(function() {
          $interpolate('{{foo}}{{bar}}', true, isTrustedContext);
        }).toThrowMinErr(
            '$interpolate', 'noconcat', 'Error while interpolating: {{foo}}{{bar}}\nStrict ' +
            'Contextual Escaping disallows interpolations that concatenate multiple expressions ' +
            'when a trusted value is required.  See http://docs.angularjs.org/api/ng.$sce');
>>>>>>> 53a3bf66
    }));

    it('should interpolate a multi-part expression when isTrustedContext is false', inject(function($interpolate) {
      expect($interpolate('some/{{id}}')({})).toEqual('some/');
      expect($interpolate('some/{{id}}')({id: 1})).toEqual('some/1');
      expect($interpolate('{{foo}}{{bar}}')({foo: 1, bar: 2})).toEqual('12');
    }));


    it('should interpolate a multi-part expression when isTrustedContext is URL', inject(function($sce, $interpolate) {
      expect($interpolate('some/{{id}}', true, $sce.URL)({})).toEqual('some/');
      expect($interpolate('some/{{id}}', true, $sce.URL)({id: 1})).toEqual('some/1');
      expect($interpolate('{{foo}}{{bar}}', true, $sce.URL)({foo: 1, bar: 2})).toEqual('12');
    }));


    it('should interpolate and sanitize a multi-part expression when isTrustedContext is URL', inject(function($sce, $interpolate) {
      /* jshint scripturl:true */
      expect($interpolate('some/{{id}}', true, $sce.URL)({})).toEqual('some/');
      expect($interpolate('some/{{id}}', true, $sce.URL)({id: 'javascript:'})).toEqual('some/javascript:');
      expect($interpolate('{{foo}}{{bar}}', true, $sce.URL)({foo: 'javascript:', bar: 'javascript:'})).toEqual('unsafe:javascript:javascript:');
    }));



  });


  describe('startSymbol', function() {

    beforeEach(module(function($interpolateProvider) {
      expect($interpolateProvider.startSymbol()).toBe('{{');
      $interpolateProvider.startSymbol('((');
    }));


    it('should expose the startSymbol in config phase', module(function($interpolateProvider) {
      expect($interpolateProvider.startSymbol()).toBe('((');
    }));


    it('should expose the startSymbol in run phase', inject(function($interpolate) {
      expect($interpolate.startSymbol()).toBe('((');
    }));


    it('should not get confused by matching start and end symbols', function() {
      module(function($interpolateProvider) {
        $interpolateProvider.startSymbol('--');
        $interpolateProvider.endSymbol('--');
      });

      inject(function($interpolate) {
        expect($interpolate('---').expressions).toEqual([]);
        expect($interpolate('----')({})).toEqual('');
        expect($interpolate('--1--')({})).toEqual('1');
      });
    });
  });


  describe('endSymbol', function() {

    beforeEach(module(function($interpolateProvider) {
      expect($interpolateProvider.endSymbol()).toBe('}}');
      $interpolateProvider.endSymbol('))');
    }));


    it('should expose the endSymbol in config phase', module(function($interpolateProvider) {
      expect($interpolateProvider.endSymbol()).toBe('))');
    }));


    it('should expose the endSymbol in run phase', inject(function($interpolate) {
      expect($interpolate.endSymbol()).toBe('))');
    }));
  });

});<|MERGE_RESOLUTION|>--- conflicted
+++ resolved
@@ -252,8 +252,8 @@
       expect(function() {
         $interpolate('{{foo}}', true, sce.CSS)(scope);
       }).toThrowMinErr(
-          "$interpolate", "interr", "Can't interpolate: {{foo}}\nError: [$sce:unsafe] " +
-          "Attempting to use an unsafe value in a safe context.");
+          '$interpolate', 'interr', 'Can\'t interpolate: {{foo}}\nError: [$sce:unsafe] ' +
+          'Attempting to use an unsafe value in a safe context.');
     }));
 
     it('should NOT interpolate mistyped expressions', inject(function($interpolate, $rootScope) {
@@ -263,8 +263,8 @@
       expect(function() {
         $interpolate('{{foo}}', true, sce.HTML)(scope);
       }).toThrowMinErr(
-          "$interpolate", "interr", "Can't interpolate: {{foo}}\nError: [$sce:unsafe] " +
-          "Attempting to use an unsafe value in a safe context.");
+          '$interpolate', 'interr', 'Can\'t interpolate: {{foo}}\nError: [$sce:unsafe] ' +
+          'Attempting to use an unsafe value in a safe context.');
     }));
 
     it('should interpolate trusted expressions in a regular context', inject(function($interpolate) {
@@ -286,16 +286,9 @@
       expect(function() {
         return $interpolate('{{foo}}{{bar}}', true, sce.CSS)({foo: foo, bar: bar});
       }).toThrowMinErr(
-<<<<<<< HEAD
-                "$interpolate", "interr", "Error while interpolating: {{foo}}{{bar}}\n" +
-                "Strict Contextual Escaping disallows interpolations that concatenate " +
-                "multiple expressions in some secure contexts. See http://docs.angularjs.org/api/ng.$sce");
-=======
-                '$interpolate', 'noconcat', 'Error while interpolating: {{foo}}{{bar}}\n' +
-                'Strict Contextual Escaping disallows interpolations that concatenate multiple ' +
-                'expressions when a trusted value is required.  See ' +
-                'http://docs.angularjs.org/api/ng.$sce');
->>>>>>> 53a3bf66
+                '$interpolate', 'interr', 'Error while interpolating: {{foo}}{{bar}}\n' +
+                'Strict Contextual Escaping disallows interpolations that concatenate ' +
+                'multiple expressions when a trusted value is required.  See http://docs.angularjs.org/api/ng.$sce');
     }));
   });
 
@@ -376,44 +369,32 @@
   describe('isTrustedContext', function() {
     it('should NOT interpolate a multi-part expression when isTrustedContext is RESOURCE_URL', inject(function($sce, $interpolate) {
       var isTrustedContext = $sce.RESOURCE_URL;
-      expect(function() {
-<<<<<<< HEAD
+      // The error messages are interpolate:noconcat rewrapped into interpolate:interr.
+      expect(function() {
           $interpolate('constant/{{var}}', true, isTrustedContext)('val');
-      }).toThrowMinErr(
-          "$interpolate", "interr", "Error while interpolating: constant/{{var}}\n" +
-            "Strict Contextual Escaping disallows interpolations that concatenate " +
-            "multiple expressions in some secure contexts. See http://docs.angularjs.org/api/ng.$sce");
-=======
-          $interpolate('constant/{{var}}', true, isTrustedContext);
         }).toThrowMinErr(
-            '$interpolate', 'noconcat', 'Error while interpolating: constant/{{var}}\nStrict ' +
-            'Contextual Escaping disallows interpolations that concatenate multiple expressions ' +
-            'when a trusted value is required.  See http://docs.angularjs.org/api/ng.$sce');
->>>>>>> 53a3bf66
+            '$interpolate', 'interr',
+            'Can\'t interpolate: constant/{{var}}\nError: [$interpolate:noconcat] Error while ' +
+            'interpolating: constant/{{var}}\nStrict Contextual Escaping disallows interpolations ' +
+            'that concatenate multiple expressions when a trusted value is required.  ' +
+            'See http://docs.angularjs.org/api/ng.$sce');
+
       expect(function() {
         $interpolate('{{var}}/constant', true, isTrustedContext)('val');
       }).toThrowMinErr(
-<<<<<<< HEAD
-          "$interpolate", "interr", "Error while interpolating: {{var}}/constant\n" +
-            "Strict Contextual Escaping disallows interpolations that concatenate " +
-            "multiple expressions in some secure contexts. See http://docs.angularjs.org/api/ng.$sce");
-      expect(function() {
-        $interpolate('{{foo}}{{bar}}', true, isTrustedContext)('val');
-      }).toThrowMinErr(
-          "$interpolate", "interr", "Error while interpolating: {{foo}}{{bar}}\n" +
-            "Strict Contextual Escaping disallows interpolations that concatenate " +
-            "multiple expressions in some secure contexts. See http://docs.angularjs.org/api/ng.$sce");
-=======
-          '$interpolate', 'noconcat', 'Error while interpolating: {{var}}/constant\nStrict ' +
-            'Contextual Escaping disallows interpolations that concatenate multiple expressions ' +
-            'when a trusted value is required.  See http://docs.angularjs.org/api/ng.$sce');
-      expect(function() {
-          $interpolate('{{foo}}{{bar}}', true, isTrustedContext);
+          '$interpolate', 'interr',
+            'Can\'t interpolate: {{var}}/constant\nError: [$interpolate:noconcat] Error while ' +
+            'interpolating: {{var}}/constant\nStrict Contextual Escaping disallows interpolations ' +
+            'that concatenate multiple expressions when a trusted value is required.  ' +
+            'See http://docs.angularjs.org/api/ng.$sce');
+      expect(function() {
+          $interpolate('{{foo}}{{bar}}', true, isTrustedContext)('val');
         }).toThrowMinErr(
-            '$interpolate', 'noconcat', 'Error while interpolating: {{foo}}{{bar}}\nStrict ' +
-            'Contextual Escaping disallows interpolations that concatenate multiple expressions ' +
-            'when a trusted value is required.  See http://docs.angularjs.org/api/ng.$sce');
->>>>>>> 53a3bf66
+            '$interpolate', 'interr',
+            'Can\'t interpolate: {{foo}}{{bar}}\nError: [$interpolate:noconcat] Error while ' +
+            'interpolating: {{foo}}{{bar}}\nStrict Contextual Escaping disallows interpolations ' +
+            'that concatenate multiple expressions when a trusted value is required.  ' +
+            'See http://docs.angularjs.org/api/ng.$sce');
     }));
 
     it('should interpolate a multi-part expression when isTrustedContext is false', inject(function($interpolate) {
@@ -433,8 +414,8 @@
     it('should interpolate and sanitize a multi-part expression when isTrustedContext is URL', inject(function($sce, $interpolate) {
       /* jshint scripturl:true */
       expect($interpolate('some/{{id}}', true, $sce.URL)({})).toEqual('some/');
-      expect($interpolate('some/{{id}}', true, $sce.URL)({id: 'javascript:'})).toEqual('some/javascript:');
-      expect($interpolate('{{foo}}{{bar}}', true, $sce.URL)({foo: 'javascript:', bar: 'javascript:'})).toEqual('unsafe:javascript:javascript:');
+      expect($interpolate('some/{{id}}', true, $sce.URL)({id: 'weird:'})).toEqual('some/weird:');
+      expect($interpolate('{{foo}}{{bar}}', true, $sce.URL)({foo: 'weird:', bar: 'weird:'})).toEqual('unsafe:weird:weird:');
     }));
 
 

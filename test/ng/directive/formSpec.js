/* global FormController: false */
'use strict';

describe('form', function() {
  var doc, control, scope, $compile, changeInputValue;

  beforeEach(module(function($compileProvider) {
    $compileProvider.directive('storeModelCtrl', function() {
      return {
        require: 'ngModel',
        link: function(scope, elm, attr, ctrl) {
          control = ctrl;
        }
      };
    });
  }));

  beforeEach(inject(function($injector, $sniffer) {
    $compile = $injector.get('$compile');
    scope = $injector.get('$rootScope');

    changeInputValue = function(elm, value) {
      elm.val(value);
      browserTrigger(elm, $sniffer.hasEvent('input') ? 'input' : 'change');
    };
  }));

  afterEach(function() {
    dealoc(doc);
  });


  it('should instantiate form and attach it to DOM', function() {
    doc = $compile('<form>')(scope);
    expect(doc.data('$formController')).toBeTruthy();
    expect(doc.data('$formController') instanceof FormController).toBe(true);
  });


  it('should remove form control references from the form when nested control is removed from the DOM', function() {
    doc = $compile(
      '<form name="myForm">' +
        '<input ng-if="inputPresent" name="alias" ng-model="value" store-model-ctrl/>' +
      '</form>')(scope);
    scope.inputPresent = true;
    scope.$digest();

    var form = scope.myForm;
    control.$setValidity('required', false);
    expect(form.alias).toBe(control);
    expect(form.$error.required).toEqual([control]);

    // remove nested control
    scope.inputPresent = false;
    scope.$apply();

    expect(form.$error.required).toBe(false);
    expect(form.alias).toBeUndefined();
  });


  it('should use ngForm value as form name', function() {
    doc = $compile(
      '<div ng-form="myForm">' +
        '<input type="text" name="alias" ng-model="value"/>' +
      '</div>')(scope);

    expect(scope.myForm).toBeDefined();
    expect(scope.myForm.alias).toBeDefined();
  });

  it('should use ngForm value as form name when nested inside form', function () {
    doc = $compile(
      '<form name="myForm">' +
        '<div ng-form="nestedForm"><input type="text" name="alias" ng-model="value"/></div>' +
      '</form>')(scope);

    expect(scope.myForm).toBeDefined();
    expect(scope.myForm.nestedForm).toBeDefined();
    expect(scope.myForm.nestedForm.alias).toBeDefined();
  });


  it('should publish form to scope when name attr is defined', function() {
    doc = $compile('<form name="myForm"></form>')(scope);
    expect(scope.myForm).toBeTruthy();
    expect(doc.data('$formController')).toBeTruthy();
    expect(doc.data('$formController')).toEqual(scope.myForm);
  });


  it('should support expression in form name', function() {
    doc = $compile('<form name="obj.myForm"></form>')(scope);

    expect(scope.obj).toBeDefined();
    expect(scope.obj.myForm).toBeTruthy();
  });


  it('should support two forms on a single scope', function() {
    doc = $compile(
      '<div>' +
        '<form name="formA">' +
          '<input name="firstName" ng-model="firstName" required>' +
        '</form>' +
        '<form name="formB">' +
          '<input name="lastName" ng-model="lastName" required>' +
        '</form>' +
      '</div>'
    )(scope);

    scope.$apply();

    expect(scope.formA.$error.required.length).toBe(1);
    expect(scope.formA.$error.required).toEqual([scope.formA.firstName]);
    expect(scope.formB.$error.required.length).toBe(1);
    expect(scope.formB.$error.required).toEqual([scope.formB.lastName]);

    var inputA = doc.find('input').eq(0),
        inputB = doc.find('input').eq(1);

    changeInputValue(inputA, 'val1');
    changeInputValue(inputB, 'val2');

    expect(scope.firstName).toBe('val1');
    expect(scope.lastName).toBe('val2');

    expect(scope.formA.$error.required).toBe(false);
    expect(scope.formB.$error.required).toBe(false);
  });


  it('should publish widgets', function() {
    doc = jqLite('<form name="form"><input type="text" name="w1" ng-model="some" /></form>');
    $compile(doc)(scope);

    var widget = scope.form.w1;
    expect(widget).toBeDefined();
    expect(widget.$pristine).toBe(true);
    expect(widget.$dirty).toBe(false);
    expect(widget.$valid).toBe(true);
    expect(widget.$invalid).toBe(false);
  });


  it('should throw an exception if an input has name="hasOwnProperty"', function() {
    doc = jqLite(
      '<form name="form">'+
        '<input name="hasOwnProperty" ng-model="some" />'+
        '<input name="other" ng-model="someOther" />'+
      '</form>');
    expect(function() {
      $compile(doc)(scope);
    }).toThrowMinErr('ng', 'badname');
  });

  describe('triggering commit value on submit', function () {
    it('should trigger update on form submit', function() {
      var form = $compile(
          '<form name="test" ng-model-options="{ updateOn: \'\' }" >' +
            '<input type="text" ng-model="name" />' +
          '</form>')(scope);
      scope.$digest();

      var inputElm = form.find('input').eq(0);
      changeInputValue(inputElm, 'a');
      expect(scope.name).toEqual(undefined);
      browserTrigger(form, 'submit');
      expect(scope.name).toEqual('a');
      dealoc(form);
    });

    it('should trigger update on form submit with nested forms', function() {
      var form = $compile(
          '<form name="test" ng-model-options="{ updateOn: \'\' }" >' +
            '<div class="ng-form" name="child">' +
              '<input type="text" ng-model="name" />' +
            '</div>' +
          '</form>')(scope);
      scope.$digest();

      var inputElm = form.find('input').eq(0);
      changeInputValue(inputElm, 'a');
      expect(scope.name).toEqual(undefined);
      browserTrigger(form, 'submit');
      expect(scope.name).toEqual('a');
      dealoc(form);
    });

    it('should trigger update before ng-submit is invoked', function() {
      var form = $compile(
          '<form name="test" ng-submit="submit()" ' +
              'ng-model-options="{ updateOn: \'\' }" >' +
            '<input type="text" ng-model="name" />' +
          '</form>')(scope);
      scope.$digest();

      var inputElm = form.find('input').eq(0);
      changeInputValue(inputElm, 'a');
      scope.submit = jasmine.createSpy('submit').andCallFake(function() {
        expect(scope.name).toEqual('a');
      });
      browserTrigger(form, 'submit');
      expect(scope.submit).toHaveBeenCalled();
      dealoc(form);
    });
  });

  describe('rollback view value', function () {
    it('should trigger rollback on form controls', function() {
      var form = $compile(
          '<form name="test" ng-model-options="{ updateOn: \'\' }" >' +
            '<input type="text" ng-model="name" />' +
            '<button ng-click="test.$rollbackViewValue()" />' +
          '</form>')(scope);
      scope.$digest();

      var inputElm = form.find('input').eq(0);
      changeInputValue(inputElm, 'a');
      expect(inputElm.val()).toBe('a');
      browserTrigger(form.find('button'), 'click');
      expect(inputElm.val()).toBe('');
      dealoc(form);
    });

    it('should trigger rollback on form controls with nested forms', function() {
      var form = $compile(
          '<form name="test" ng-model-options="{ updateOn: \'\' }" >' +
            '<div class="ng-form" name="child">' +
              '<input type="text" ng-model="name" />' +
            '</div>' +
            '<button ng-click="test.$rollbackViewValue()" />' +
          '</form>')(scope);
      scope.$digest();

      var inputElm = form.find('input').eq(0);
      changeInputValue(inputElm, 'a');
      expect(inputElm.val()).toBe('a');
      browserTrigger(form.find('button'), 'click');
      expect(inputElm.val()).toBe('');
      dealoc(form);
    });
  });

  describe('preventing default submission', function() {

    it('should prevent form submission', function() {
      var nextTurn = false,
          submitted = false,
          reloadPrevented;

      doc = jqLite('<form ng-submit="submitMe()">' +
                     '<input type="submit" value="submit">' +
                   '</form>');

      var assertPreventDefaultListener = function(e) {
        reloadPrevented = e.defaultPrevented || (e.returnValue === false);
      };

      // native dom event listeners in IE8 fire in LIFO order so we have to register them
      // there in different order than in other browsers
      if (msie==8) addEventListenerFn(doc[0], 'submit', assertPreventDefaultListener);

      $compile(doc)(scope);

      scope.submitMe = function() {
        submitted = true;
      };

      if (msie!=8) addEventListenerFn(doc[0], 'submit', assertPreventDefaultListener);

      browserTrigger(doc.find('input'));

      // let the browser process all events (and potentially reload the page)
      setTimeout(function() { nextTurn = true;});

      waitsFor(function() { return nextTurn; });

      runs(function() {
        expect(reloadPrevented).toBe(true);
        expect(submitted).toBe(true);

        // prevent mem leak in test
        removeEventListenerFn(doc[0], 'submit', assertPreventDefaultListener);
      });
    });


    it('should prevent the default when the form is destroyed by a submission via a click event',
        inject(function($timeout) {
      doc = jqLite('<div>' +
                      '<form ng-submit="submitMe()">' +
                        '<button ng-click="destroy()"></button>' +
                      '</form>' +
                    '</div>');

      var form = doc.find('form'),
          destroyed = false,
          nextTurn = false,
          submitted = false,
          reloadPrevented;

      scope.destroy = function() {
        // yes, I know, scope methods should not do direct DOM manipulation, but I wanted to keep
        // this test small. Imagine that the destroy action will cause a model change (e.g.
        // $location change) that will cause some directive to destroy the dom (e.g. ngView+$route)
        doc.empty();
        destroyed = true;
      };

      scope.submitMe = function() {
        submitted = true;
      };

      var assertPreventDefaultListener = function(e) {
        reloadPrevented = e.defaultPrevented || (e.returnValue === false);
      };

      // native dom event listeners in IE8 fire in LIFO order so we have to register them
      // there in different order than in other browsers
      if (msie == 8) addEventListenerFn(form[0], 'submit', assertPreventDefaultListener);

      $compile(doc)(scope);

      if (msie != 8) addEventListenerFn(form[0], 'submit', assertPreventDefaultListener);

      browserTrigger(doc.find('button'), 'click');

      // let the browser process all events (and potentially reload the page)
      setTimeout(function() { nextTurn = true;}, 100);

      waitsFor(function() { return nextTurn; });


      // I can't get IE8 to automatically trigger submit in this test, in production it does it
      // properly
      if (msie == 8) browserTrigger(form, 'submit');

      runs(function() {
        expect(doc.html()).toBe('');
        expect(destroyed).toBe(true);
        expect(submitted).toBe(false); // this is known corner-case that is not currently handled
                                       // the issue is that the submit listener is destroyed before
                                       // the event propagates there. we can fix this if we see
                                       // the issue in the wild, I'm not going to bother to do it
                                       // now. (i)

        // IE9 and IE10 are special and don't fire submit event when form was destroyed
        if (msie < 9) {
          expect(reloadPrevented).toBe(true);
          $timeout.flush();
        }

        // prevent mem leak in test
        removeEventListenerFn(form[0], 'submit', assertPreventDefaultListener);
      });
    }));


    it('should NOT prevent form submission if action attribute present', function() {
      var callback = jasmine.createSpy('submit').andCallFake(function(event) {
        expect(event.isDefaultPrevented()).toBe(false);
        event.preventDefault();
      });

      doc = $compile('<form action="some.py"></form>')(scope);
      doc.on('submit', callback);

      browserTrigger(doc, 'submit');
      expect(callback).toHaveBeenCalledOnce();
    });
  });


  describe('nested forms', function() {

    it('should chain nested forms', function() {
      doc = jqLite(
          '<ng:form name="parent">' +
            '<ng:form name="child">' +
              '<input ng:model="modelA" name="inputA">' +
              '<input ng:model="modelB" name="inputB">' +
            '</ng:form>' +
          '</ng:form>');
      $compile(doc)(scope);

      var parent = scope.parent,
          child = scope.child,
          inputA = child.inputA,
          inputB = child.inputB;

      inputA.$setValidity('MyError', false);
      inputB.$setValidity('MyError', false);
      expect(parent.$error.MyError).toEqual([child]);
      expect(child.$error.MyError).toEqual([inputA, inputB]);

      inputA.$setValidity('MyError', true);
      expect(parent.$error.MyError).toEqual([child]);
      expect(child.$error.MyError).toEqual([inputB]);

      inputB.$setValidity('MyError', true);
      expect(parent.$error.MyError).toBe(false);
      expect(child.$error.MyError).toBe(false);

      child.$setDirty();
      expect(parent.$dirty).toBeTruthy();
    });


    it('should deregister a child form when its DOM is removed', function() {
      doc = jqLite(
        '<form name="parent">' +
          '<div class="ng-form" name="child">' +
          '<input ng:model="modelA" name="inputA" required>' +
          '</div>' +
          '</form>');
      $compile(doc)(scope);
      scope.$apply();

      var parent = scope.parent,
        child = scope.child;

      expect(parent).toBeDefined();
      expect(child).toBeDefined();
      expect(parent.$error.required).toEqual([child]);
      doc.children().remove(); //remove child

      expect(parent.child).toBeUndefined();
      expect(scope.child).toBeUndefined();
      expect(parent.$error.required).toBe(false);
    });


    it('should deregister a child form whose name is an expression when its DOM is removed', function() {
      doc = jqLite(
        '<form name="parent">' +
          '<div class="ng-form" name="child.form">' +
          '<input ng:model="modelA" name="inputA" required>' +
          '</div>' +
          '</form>');
      $compile(doc)(scope);
      scope.$apply();

      var parent = scope.parent,
        child = scope.child.form;

      expect(parent).toBeDefined();
      expect(child).toBeDefined();
      expect(parent.$error.required).toEqual([child]);
      doc.children().remove(); //remove child

      expect(parent.child).toBeUndefined();
      expect(scope.child.form).toBeUndefined();
      expect(parent.$error.required).toBe(false);
    });


    it('should deregister a input when it is removed from DOM', function() {
      doc = jqLite(
        '<form name="parent">' +
          '<div class="ng-form" name="child">' +
            '<input ng-if="inputPresent" ng-model="modelA" name="inputA" required>' +
          '</div>' +
        '</form>');
      $compile(doc)(scope);
      scope.inputPresent = true;
      scope.$apply();

      var parent = scope.parent,
          child = scope.child,
          input = child.inputA;

      expect(parent).toBeDefined();
      expect(child).toBeDefined();
      expect(parent.$error.required).toEqual([child]);
      expect(child.$error.required).toEqual([input]);
      expect(doc.hasClass('ng-invalid')).toBe(true);
      expect(doc.hasClass('ng-invalid-required')).toBe(true);
      expect(doc.find('div').hasClass('ng-invalid')).toBe(true);
      expect(doc.find('div').hasClass('ng-invalid-required')).toBe(true);

      //remove child input
      scope.inputPresent = false;
      scope.$apply();

      expect(parent.$error.required).toBe(false);
      expect(child.$error.required).toBe(false);
      expect(doc.hasClass('ng-valid')).toBe(true);
      expect(doc.hasClass('ng-valid-required')).toBe(true);
      expect(doc.find('div').hasClass('ng-valid')).toBe(true);
      expect(doc.find('div').hasClass('ng-valid-required')).toBe(true);
    });


    it('should chain nested forms in repeater', function() {
      doc = jqLite(
         '<ng:form name=parent>' +
          '<ng:form ng:repeat="f in forms" name=child>' +
            '<input type=text ng:model=text name=text>' +
           '</ng:form>' +
         '</ng:form>');
      $compile(doc)(scope);

      scope.$apply(function() {
        scope.forms = [1];
      });

      var parent = scope.parent;
      var child = doc.find('input').scope().child;
      var input = child.text;

      expect(parent).toBeDefined();
      expect(child).toBeDefined();
      expect(input).toBeDefined();

      input.$setValidity('myRule', false);
      expect(input.$error.myRule).toEqual(true);
      expect(child.$error.myRule).toEqual([input]);
      expect(parent.$error.myRule).toEqual([child]);

      input.$setValidity('myRule', true);
      expect(parent.$error.myRule).toBe(false);
      expect(child.$error.myRule).toBe(false);
    });
  });


  describe('validation', function() {

    beforeEach(function() {
      doc = $compile(
          '<form name="form">' +
            '<input ng-model="name" name="name" store-model-ctrl/>' +
          '</form>')(scope);

      scope.$digest();
    });


    it('should have ng-valid/ng-invalid css class', function() {
      expect(doc).toBeValid();

      control.$setValidity('error', false);
      expect(doc).toBeInvalid();
      expect(doc.hasClass('ng-valid-error')).toBe(false);
      expect(doc.hasClass('ng-invalid-error')).toBe(true);

      control.$setValidity('another', false);
      expect(doc.hasClass('ng-valid-error')).toBe(false);
      expect(doc.hasClass('ng-invalid-error')).toBe(true);
      expect(doc.hasClass('ng-valid-another')).toBe(false);
      expect(doc.hasClass('ng-invalid-another')).toBe(true);

      control.$setValidity('error', true);
      expect(doc).toBeInvalid();
      expect(doc.hasClass('ng-valid-error')).toBe(true);
      expect(doc.hasClass('ng-invalid-error')).toBe(false);
      expect(doc.hasClass('ng-valid-another')).toBe(false);
      expect(doc.hasClass('ng-invalid-another')).toBe(true);

      control.$setValidity('another', true);
      expect(doc).toBeValid();
      expect(doc.hasClass('ng-valid-error')).toBe(true);
      expect(doc.hasClass('ng-invalid-error')).toBe(false);
      expect(doc.hasClass('ng-valid-another')).toBe(true);
      expect(doc.hasClass('ng-invalid-another')).toBe(false);
    });


    it('should have ng-pristine/ng-dirty css class', function() {
      expect(doc).toBePristine();

      control.$setViewValue('');
      scope.$apply();
      expect(doc).toBeDirty();
    });
  });


  describe('$setPristine', function() {

    it('should reset pristine state of form and controls', function() {

      doc = $compile(
          '<form name="testForm">' +
            '<input ng-model="named1" name="foo">' +
            '<input ng-model="named2" name="bar">' +
          '</form>')(scope);

      scope.$digest();

      var form = doc,
          formCtrl = scope.testForm,
          input1 = form.find('input').eq(0),
          input1Ctrl = input1.controller('ngModel'),
          input2 = form.find('input').eq(1),
          input2Ctrl = input2.controller('ngModel');

      input1Ctrl.$setViewValue('xx');
      input2Ctrl.$setViewValue('yy');
      scope.$apply();
      expect(form).toBeDirty();
      expect(input1).toBeDirty();
      expect(input2).toBeDirty();

      formCtrl.$setPristine();
      expect(form).toBePristine();
      expect(formCtrl.$pristine).toBe(true);
      expect(formCtrl.$dirty).toBe(false);
      expect(input1).toBePristine();
      expect(input1Ctrl.$pristine).toBe(true);
      expect(input1Ctrl.$dirty).toBe(false);
      expect(input2).toBePristine();
      expect(input2Ctrl.$pristine).toBe(true);
      expect(input2Ctrl.$dirty).toBe(false);
    });


    it('should reset pristine state of anonymous form controls', function() {

      doc = $compile(
          '<form name="testForm">' +
            '<input ng-model="anonymous">' +
          '</form>')(scope);

      scope.$digest();

      var form = doc,
          formCtrl = scope.testForm,
          input = form.find('input').eq(0),
          inputCtrl = input.controller('ngModel');

      inputCtrl.$setViewValue('xx');
      scope.$apply();
      expect(form).toBeDirty();
      expect(input).toBeDirty();

      formCtrl.$setPristine();
      expect(form).toBePristine();
      expect(formCtrl.$pristine).toBe(true);
      expect(formCtrl.$dirty).toBe(false);
      expect(input).toBePristine();
      expect(inputCtrl.$pristine).toBe(true);
      expect(inputCtrl.$dirty).toBe(false);
    });


    it('should reset pristine state of nested forms', function() {

      doc = $compile(
          '<form name="testForm">' +
            '<div ng-form>' +
              '<input ng-model="named" name="foo">' +
            '</div>' +
          '</form>')(scope);

      scope.$digest();

      var form = doc,
          formCtrl = scope.testForm,
          nestedForm = form.find('div'),
          nestedFormCtrl = nestedForm.controller('form'),
          nestedInput = form.find('input').eq(0),
          nestedInputCtrl = nestedInput.controller('ngModel');

      nestedInputCtrl.$setViewValue('xx');
      scope.$apply();
      expect(form).toBeDirty();
      expect(nestedForm).toBeDirty();
      expect(nestedInput).toBeDirty();

      formCtrl.$setPristine();
      expect(form).toBePristine();
      expect(formCtrl.$pristine).toBe(true);
      expect(formCtrl.$dirty).toBe(false);
      expect(nestedForm).toBePristine();
      expect(nestedFormCtrl.$pristine).toBe(true);
      expect(nestedFormCtrl.$dirty).toBe(false);
      expect(nestedInput).toBePristine();
      expect(nestedInputCtrl.$pristine).toBe(true);
      expect(nestedInputCtrl.$dirty).toBe(false);
    });
  });
<<<<<<< HEAD
});

describe('form animations', function() {
  beforeEach(module('ngAnimateMock'));

  function assertValidAnimation(animation, event, className) {
    expect(animation.event).toBe(event);
    expect(animation.args[1]).toBe(className);
  }

  var doc, scope, form;
  beforeEach(inject(function($rootScope, $compile, $rootElement, $animate) {
    scope = $rootScope.$new();
    doc = jqLite('<form name="myForm"></form>');
    $rootElement.append(doc);
    $compile(doc)(scope);
    $animate.queue = [];
    form = scope.myForm;
  }));

  afterEach(function() {
    dealoc(doc);
  });

  it('should trigger an animation when invalid', inject(function($animate) {
    form.$setValidity('required', false);

    assertValidAnimation($animate.queue[0], 'removeClass', 'ng-valid');
    assertValidAnimation($animate.queue[1], 'addClass', 'ng-invalid');
    assertValidAnimation($animate.queue[2], 'removeClass', 'ng-valid-required');
    assertValidAnimation($animate.queue[3], 'addClass', 'ng-invalid-required');
  }));

  it('should trigger an animation when valid', inject(function($animate) {
    form.$setValidity('required', false);

    $animate.queue = [];

    form.$setValidity('required', true);

    assertValidAnimation($animate.queue[0], 'removeClass', 'ng-invalid');
    assertValidAnimation($animate.queue[1], 'addClass', 'ng-valid');
    assertValidAnimation($animate.queue[2], 'removeClass', 'ng-invalid-required');
    assertValidAnimation($animate.queue[3], 'addClass', 'ng-valid-required');
  }));

  it('should trigger an animation when dirty', inject(function($animate) {
    form.$setDirty();

    assertValidAnimation($animate.queue[0], 'removeClass', 'ng-pristine');
    assertValidAnimation($animate.queue[1], 'addClass', 'ng-dirty');
  }));

  it('should trigger an animation when pristine', inject(function($animate) {
    form.$setDirty();

    $animate.queue = [];

    form.$setPristine();

    assertValidAnimation($animate.queue[0], 'removeClass', 'ng-dirty');
    assertValidAnimation($animate.queue[1], 'addClass', 'ng-pristine');
  }));

  it('should trigger custom errors as addClass/removeClass when invalid/valid', inject(function($animate) {
    form.$setValidity('custom-error', false);

    assertValidAnimation($animate.queue[0], 'removeClass', 'ng-valid');
    assertValidAnimation($animate.queue[1], 'addClass', 'ng-invalid');
    assertValidAnimation($animate.queue[2], 'removeClass', 'ng-valid-custom-error');
    assertValidAnimation($animate.queue[3], 'addClass', 'ng-invalid-custom-error');

    $animate.queue = [];
    form.$setValidity('custom-error', true);

    assertValidAnimation($animate.queue[0], 'removeClass', 'ng-invalid');
    assertValidAnimation($animate.queue[1], 'addClass', 'ng-valid');
    assertValidAnimation($animate.queue[2], 'removeClass', 'ng-invalid-custom-error');
    assertValidAnimation($animate.queue[3], 'addClass', 'ng-valid-custom-error');
  }));
=======

  describe('$updateControlsDirtyAfterState', function() {

    it('should update controls dirty state when a control becomes dirty or when the form is set pristine', function() {

      doc = $compile(
          '<form name="testForm">' +
            '<input ng-model="named1" name="name1">' +
            '<input ng-model="named2" name="name2">' +
            '<input ng-model="named3" name="name3">' +
          '</form>')(scope);

      scope.$digest();

      var form = doc,
          formCtrl = scope.testForm,
          input1 = form.find('input').eq(0),
          input1Ctrl = input1.controller('ngModel'),
          input2 = form.find('input').eq(1),
          input2Ctrl = input2.controller('ngModel'),
          input3 = form.find('input').eq(2),
          input3Ctrl = input3.controller('ngModel');

      input1Ctrl.$setViewValue('first');
      scope.$apply();
      expect(input1Ctrl.$dirtyAfter).toBe(false);
      expect(input2Ctrl.$dirtyAfter).toBe(false);
      expect(input3Ctrl.$dirtyAfter).toBe(false);

      input2Ctrl.$setViewValue('second');
      scope.$apply();
      expect(input1Ctrl.$dirtyAfter).toBe(true);
      expect(input2Ctrl.$dirtyAfter).toBe(false);
      expect(input3Ctrl.$dirtyAfter).toBe(false);

      input3Ctrl.$setViewValue('third');
      scope.$apply();
      expect(input1Ctrl.$dirtyAfter).toBe(true);
      expect(input2Ctrl.$dirtyAfter).toBe(true);
      expect(input3Ctrl.$dirtyAfter).toBe(false);

      formCtrl.$setPristine();
      expect(input1Ctrl.$dirtyAfter).toBe(false);
      expect(input2Ctrl.$dirtyAfter).toBe(false);
      expect(input3Ctrl.$dirtyAfter).toBe(false);
    });
  });
>>>>>>> 7c6de9ab
});<|MERGE_RESOLUTION|>--- conflicted
+++ resolved
@@ -681,7 +681,53 @@
       expect(nestedInputCtrl.$dirty).toBe(false);
     });
   });
-<<<<<<< HEAD
+
+  describe('$updateControlsDirtyAfterState', function() {
+
+    it('should update controls dirty state when a control becomes dirty or when the form is set pristine', function() {
+
+      doc = $compile(
+          '<form name="testForm">' +
+            '<input ng-model="named1" name="name1">' +
+            '<input ng-model="named2" name="name2">' +
+            '<input ng-model="named3" name="name3">' +
+          '</form>')(scope);
+
+      scope.$digest();
+
+      var form = doc,
+          formCtrl = scope.testForm,
+          input1 = form.find('input').eq(0),
+          input1Ctrl = input1.controller('ngModel'),
+          input2 = form.find('input').eq(1),
+          input2Ctrl = input2.controller('ngModel'),
+          input3 = form.find('input').eq(2),
+          input3Ctrl = input3.controller('ngModel');
+
+      input1Ctrl.$setViewValue('first');
+      scope.$apply();
+      expect(input1Ctrl.$dirtyAfter).toBe(false);
+      expect(input2Ctrl.$dirtyAfter).toBe(false);
+      expect(input3Ctrl.$dirtyAfter).toBe(false);
+
+      input2Ctrl.$setViewValue('second');
+      scope.$apply();
+      expect(input1Ctrl.$dirtyAfter).toBe(true);
+      expect(input2Ctrl.$dirtyAfter).toBe(false);
+      expect(input3Ctrl.$dirtyAfter).toBe(false);
+
+      input3Ctrl.$setViewValue('third');
+      scope.$apply();
+      expect(input1Ctrl.$dirtyAfter).toBe(true);
+      expect(input2Ctrl.$dirtyAfter).toBe(true);
+      expect(input3Ctrl.$dirtyAfter).toBe(false);
+
+      formCtrl.$setPristine();
+      expect(input1Ctrl.$dirtyAfter).toBe(false);
+      expect(input2Ctrl.$dirtyAfter).toBe(false);
+      expect(input3Ctrl.$dirtyAfter).toBe(false);
+    });
+  });
 });
 
 describe('form animations', function() {
@@ -762,53 +808,4 @@
     assertValidAnimation($animate.queue[2], 'removeClass', 'ng-invalid-custom-error');
     assertValidAnimation($animate.queue[3], 'addClass', 'ng-valid-custom-error');
   }));
-=======
-
-  describe('$updateControlsDirtyAfterState', function() {
-
-    it('should update controls dirty state when a control becomes dirty or when the form is set pristine', function() {
-
-      doc = $compile(
-          '<form name="testForm">' +
-            '<input ng-model="named1" name="name1">' +
-            '<input ng-model="named2" name="name2">' +
-            '<input ng-model="named3" name="name3">' +
-          '</form>')(scope);
-
-      scope.$digest();
-
-      var form = doc,
-          formCtrl = scope.testForm,
-          input1 = form.find('input').eq(0),
-          input1Ctrl = input1.controller('ngModel'),
-          input2 = form.find('input').eq(1),
-          input2Ctrl = input2.controller('ngModel'),
-          input3 = form.find('input').eq(2),
-          input3Ctrl = input3.controller('ngModel');
-
-      input1Ctrl.$setViewValue('first');
-      scope.$apply();
-      expect(input1Ctrl.$dirtyAfter).toBe(false);
-      expect(input2Ctrl.$dirtyAfter).toBe(false);
-      expect(input3Ctrl.$dirtyAfter).toBe(false);
-
-      input2Ctrl.$setViewValue('second');
-      scope.$apply();
-      expect(input1Ctrl.$dirtyAfter).toBe(true);
-      expect(input2Ctrl.$dirtyAfter).toBe(false);
-      expect(input3Ctrl.$dirtyAfter).toBe(false);
-
-      input3Ctrl.$setViewValue('third');
-      scope.$apply();
-      expect(input1Ctrl.$dirtyAfter).toBe(true);
-      expect(input2Ctrl.$dirtyAfter).toBe(true);
-      expect(input3Ctrl.$dirtyAfter).toBe(false);
-
-      formCtrl.$setPristine();
-      expect(input1Ctrl.$dirtyAfter).toBe(false);
-      expect(input2Ctrl.$dirtyAfter).toBe(false);
-      expect(input3Ctrl.$dirtyAfter).toBe(false);
-    });
-  });
->>>>>>> 7c6de9ab
 });
--- conflicted
+++ resolved
@@ -22,7 +22,6 @@
     $timeout = _$timeout_;
     $q = _$q_;
   }));
-<<<<<<< HEAD
 
 
   it('should bind to a model', function() {
@@ -246,231 +245,6 @@
       helper.changeInputValueTo('foo');
       expect(inputElm).toBeDirty();
     });
-=======
-
-
-  it('should bind to a model', function() {
-    var inputElm = helper.compileInput('<input type="text" ng-model="name" name="alias" ng-change="change()" />');
-
-    $rootScope.$apply("name = 'misko'");
-
-    expect(inputElm.val()).toBe('misko');
-  });
-
-
-  it('should not set readonly or disabled property on ie7', function() {
-    this.addMatchers({
-      toBeOff: function(attributeName) {
-        var actualValue = this.actual.attr(attributeName);
-        this.message = function() {
-          return "Attribute '" + attributeName + "' expected to be off but was '" + actualValue +
-            "' in: " + angular.mock.dump(this.actual);
-        };
-
-        return !actualValue || actualValue == 'false';
-      }
-    });
-
-    var inputElm = helper.compileInput('<input type="text" ng-model="name" name="alias"/>');
-    expect(inputElm.prop('readOnly')).toBe(false);
-    expect(inputElm.prop('disabled')).toBe(false);
-
-    expect(inputElm).toBeOff('readOnly');
-    expect(inputElm).toBeOff('readonly');
-    expect(inputElm).toBeOff('disabled');
-  });
-
-
-  it('should update the model on "blur" event', function() {
-    var inputElm = helper.compileInput('<input type="text" ng-model="name" name="alias" ng-change="change()" />');
-
-    helper.changeInputValueTo('adam');
-    expect($rootScope.name).toEqual('adam');
-  });
-
-
-  it('should not add the property to the scope if name is unspecified', function() {
-    helper.compileInput('<input type="text" ng-model="name">');
-
-    expect($rootScope.form['undefined']).toBeUndefined();
-    expect($rootScope.form.$addControl).not.toHaveBeenCalled();
-    expect($rootScope.form.$$renameControl).not.toHaveBeenCalled();
-  });
-
-  describe('compositionevents', function() {
-    it('should not update the model between "compositionstart" and "compositionend" on non android', function() {
-
-      $sniffer.android = false;
-
-      var inputElm = helper.compileInput('<input type="text" ng-model="name" name="alias"" />');
-      helper.changeInputValueTo('a');
-      expect($rootScope.name).toEqual('a');
-      browserTrigger(inputElm, 'compositionstart');
-      helper.changeInputValueTo('adam');
-      expect($rootScope.name).toEqual('a');
-      browserTrigger(inputElm, 'compositionend');
-      helper.changeInputValueTo('adam');
-      expect($rootScope.name).toEqual('adam');
-    });
-
-
-    it('should update the model between "compositionstart" and "compositionend" on android', function() {
-      $sniffer.android = true;
-
-      var inputElm = helper.compileInput('<input type="text" ng-model="name" name="alias"" />');
-      helper.changeInputValueTo('a');
-      expect($rootScope.name).toEqual('a');
-      browserTrigger(inputElm, 'compositionstart');
-      helper.changeInputValueTo('adam');
-      expect($rootScope.name).toEqual('adam');
-      browserTrigger(inputElm, 'compositionend');
-      helper.changeInputValueTo('adam2');
-      expect($rootScope.name).toEqual('adam2');
-    });
-
-
-    it('should update the model on "compositionend"', function() {
-      var inputElm = helper.compileInput('<input type="text" ng-model="name" name="alias" />');
-      browserTrigger(inputElm, 'compositionstart');
-      helper.changeInputValueTo('caitp');
-      expect($rootScope.name).toBeUndefined();
-      browserTrigger(inputElm, 'compositionend');
-      expect($rootScope.name).toEqual('caitp');
-    });
-  });
-
-
-  describe("IE placeholder input events", function() {
-    //IE fires an input event whenever a placeholder visually changes, essentially treating it as a value
-    //Events:
-    //  placeholder attribute change: *input*
-    //  focus (which visually removes the placeholder value): focusin focus *input*
-    //  blur (which visually creates the placeholder value):  focusout *input* blur
-    //However none of these occur if the placeholder is not visible at the time of the event.
-    //These tests try simulate various scenerios which do/do-not fire the extra input event
-
-    it('should not dirty the model on an input event in response to a placeholder change', function() {
-      var inputElm = helper.compileInput('<input type="text" placeholder="Test" attr-capture ng-model="unsetValue" name="name" />');
-      msie && browserTrigger(inputElm, 'input');
-      expect(inputElm.attr('placeholder')).toBe('Test');
-      expect(inputElm).toBePristine();
-
-      helper.attrs.$set('placeholder', '');
-      msie && browserTrigger(inputElm, 'input');
-      expect(inputElm.attr('placeholder')).toBe('');
-      expect(inputElm).toBePristine();
-
-      helper.attrs.$set('placeholder', 'Test Again');
-      msie && browserTrigger(inputElm, 'input');
-      expect(inputElm.attr('placeholder')).toBe('Test Again');
-      expect(inputElm).toBePristine();
-
-      helper.attrs.$set('placeholder', undefined);
-      msie && browserTrigger(inputElm, 'input');
-      expect(inputElm.attr('placeholder')).toBe(undefined);
-      expect(inputElm).toBePristine();
-
-      helper.changeInputValueTo('foo');
-      expect(inputElm).toBeDirty();
-    });
-
-
-    it('should not dirty the model on an input event in response to a interpolated placeholder change', function() {
-      var inputElm = helper.compileInput('<input type="text" placeholder="{{ph}}" ng-model="unsetValue" name="name" />');
-      msie && browserTrigger(inputElm, 'input');
-      expect(inputElm).toBePristine();
-
-      $rootScope.ph = 1;
-      $rootScope.$digest();
-      msie && browserTrigger(inputElm, 'input');
-      expect(inputElm).toBePristine();
-
-      $rootScope.ph = "";
-      $rootScope.$digest();
-      msie && browserTrigger(inputElm, 'input');
-      expect(inputElm).toBePristine();
-
-      helper.changeInputValueTo('foo');
-      expect(inputElm).toBeDirty();
-    });
-
-
-    it('should dirty the model on an input event while in focus even if the placeholder changes', function() {
-      $rootScope.ph = 'Test';
-      var inputElm = helper.compileInput('<input type="text" ng-attr-placeholder="{{ph}}" ng-model="unsetValue" name="name" />');
-      expect(inputElm).toBePristine();
-
-      browserTrigger(inputElm, 'focusin');
-      browserTrigger(inputElm, 'focus');
-      msie && browserTrigger(inputElm, 'input');
-      expect(inputElm.attr('placeholder')).toBe('Test');
-      expect(inputElm).toBePristine();
-
-      $rootScope.ph = 'Test Again';
-      $rootScope.$digest();
-      expect(inputElm).toBePristine();
-
-      helper.changeInputValueTo('foo');
-      expect(inputElm).toBeDirty();
-    });
-
-
-    it('should not dirty the model on an input event in response to a ng-attr-placeholder change', function() {
-      var inputElm = helper.compileInput('<input type="text" ng-attr-placeholder="{{ph}}" ng-model="unsetValue" name="name" />');
-      expect(inputElm).toBePristine();
-
-      $rootScope.ph = 1;
-      $rootScope.$digest();
-      msie && browserTrigger(inputElm, 'input');
-      expect(inputElm).toBePristine();
-
-      $rootScope.ph = "";
-      $rootScope.$digest();
-      msie && browserTrigger(inputElm, 'input');
-      expect(inputElm).toBePristine();
-
-      helper.changeInputValueTo('foo');
-      expect(inputElm).toBeDirty();
-    });
-
-
-    it('should not dirty the model on an input event in response to a focus', function() {
-      var inputElm = helper.compileInput('<input type="text" placeholder="Test" ng-model="unsetValue" name="name" />');
-      msie && browserTrigger(inputElm, 'input');
-      expect(inputElm.attr('placeholder')).toBe('Test');
-      expect(inputElm).toBePristine();
-
-      browserTrigger(inputElm, 'focusin');
-      browserTrigger(inputElm, 'focus');
-      msie && browserTrigger(inputElm, 'input');
-      expect(inputElm.attr('placeholder')).toBe('Test');
-      expect(inputElm).toBePristine();
-
-      helper.changeInputValueTo('foo');
-      expect(inputElm).toBeDirty();
-    });
-
-
-    it('should not dirty the model on an input event in response to a blur', function() {
-      var inputElm = helper.compileInput('<input type="text" placeholder="Test" ng-model="unsetValue" name="name" />');
-      msie && browserTrigger(inputElm, 'input');
-      expect(inputElm.attr('placeholder')).toBe('Test');
-      expect(inputElm).toBePristine();
-
-      browserTrigger(inputElm, 'focusin');
-      browserTrigger(inputElm, 'focus');
-      msie && browserTrigger(inputElm, 'input');
-      expect(inputElm).toBePristine();
-
-      browserTrigger(inputElm, 'focusout');
-      msie && browserTrigger(inputElm, 'input');
-      browserTrigger(inputElm, 'blur');
-      expect(inputElm).toBePristine();
-
-      helper.changeInputValueTo('foo');
-      expect(inputElm).toBeDirty();
-    });
->>>>>>> d518a64d
 
 
     it('should dirty the model on an input event if there is a placeholder and value', function() {
@@ -537,7 +311,6 @@
       expect($rootScope.form.nameB).toBe(oldModel);
       expect($rootScope.form.nameB.$name).toBe('nameB');
     });
-<<<<<<< HEAD
 
 
     it('should rename form controls in null form when interpolated name changes', function() {
@@ -546,16 +319,6 @@
       var model = inputElm.controller('ngModel');
       expect(model.$name).toBe('nameA');
 
-=======
-
-
-    it('should rename form controls in null form when interpolated name changes', function() {
-      $rootScope.nameID = "A";
-      var inputElm = helper.compileInput('<input type="text" ng-model="name" name="name{{nameID}}" />');
-      var model = inputElm.controller('ngModel');
-      expect(model.$name).toBe('nameA');
-
->>>>>>> d518a64d
       $rootScope.nameID = "B";
       $rootScope.$digest();
       expect(model.$name).toBe('nameB');
@@ -704,7 +467,6 @@
 
   it('should ignore input without ngModel directive', function() {
     var inputElm = helper.compileInput('<input type="text" name="whatever" required />');
-<<<<<<< HEAD
 
     helper.changeInputValueTo('');
     expect(inputElm.hasClass('ng-valid')).toBe(false);
@@ -751,54 +513,6 @@
     ctrl.$viewValue = 'abc';
     ctrl.$render();
 
-=======
-
-    helper.changeInputValueTo('');
-    expect(inputElm.hasClass('ng-valid')).toBe(false);
-    expect(inputElm.hasClass('ng-invalid')).toBe(false);
-    expect(inputElm.hasClass('ng-pristine')).toBe(false);
-    expect(inputElm.hasClass('ng-dirty')).toBe(false);
-  });
-
-
-  it('should report error on assignment error', function() {
-    expect(function() {
-      var inputElm = helper.compileInput('<input type="text" ng-model="throw \'\'">');
-    }).toThrowMinErr("$parse", "syntax", "Syntax Error: Token '''' is an unexpected token at column 7 of the expression [throw ''] starting at [''].");
-  });
-
-
-  it("should render as blank if null", function() {
-    var inputElm = helper.compileInput('<input type="text" ng-model="age" />');
-
-    $rootScope.$apply('age = null');
-
-    expect($rootScope.age).toBeNull();
-    expect(inputElm.val()).toEqual('');
-  });
-
-
-  it('should render 0 even if it is a number', function() {
-    var inputElm = helper.compileInput('<input type="text" ng-model="value" />');
-    $rootScope.$apply('value = 0');
-
-    expect(inputElm.val()).toBe('0');
-  });
-
-
-  it('should render the $viewValue when $modelValue is empty', function() {
-    var inputElm = helper.compileInput('<input type="text" ng-model="value" />');
-
-    var ctrl = inputElm.controller('ngModel');
-
-    ctrl.$modelValue = null;
-
-    expect(ctrl.$isEmpty(ctrl.$modelValue)).toBe(true);
-
-    ctrl.$viewValue = 'abc';
-    ctrl.$render();
-
->>>>>>> d518a64d
     expect(inputElm.val()).toBe('abc');
   });
 
@@ -884,20 +598,12 @@
 
     it('should use UTC if specified in the options', function() {
       var inputElm = helper.compileInput('<input type="month" ng-model="value" ng-model-options="{timezone: \'UTC\'}" />');
-<<<<<<< HEAD
 
       helper.changeInputValueTo('2013-07');
       expect(+$rootScope.value).toBe(Date.UTC(2013, 6, 1));
 
       $rootScope.$apply(function() {
         $rootScope.value = new Date(Date.UTC(2014, 6, 1));
-=======
-
-      helper.changeInputValueTo('2013-07');
-      expect(+$rootScope.value).toBe(Date.UTC(2013, 6, 1));
-
-      $rootScope.$apply(function() {
-        $rootScope.value = new Date(Date.UTC(2014, 6, 1));
       });
       expect(inputElm.val()).toBe('2014-07');
     });
@@ -911,7 +617,6 @@
 
       $rootScope.$apply(function() {
         $rootScope.value = new Date(Date.UTC(2014, 5, 30, 19, 0, 0));
->>>>>>> d518a64d
       });
       expect(inputElm.val()).toBe('2014-07');
     });
@@ -1114,20 +819,12 @@
 
     it('should use UTC if specified in the options', function() {
       var inputElm = helper.compileInput('<input type="week" ng-model="value" ng-model-options="{timezone: \'UTC\'}" />');
-<<<<<<< HEAD
 
       helper.changeInputValueTo('2013-W03');
       expect(+$rootScope.value).toBe(Date.UTC(2013, 0, 17));
 
       $rootScope.$apply(function() {
         $rootScope.value = new Date(Date.UTC(2014, 0, 17));
-=======
-
-      helper.changeInputValueTo('2013-W03');
-      expect(+$rootScope.value).toBe(Date.UTC(2013, 0, 17));
-
-      $rootScope.$apply(function() {
-        $rootScope.value = new Date(Date.UTC(2014, 0, 17));
       });
       expect(inputElm.val()).toBe('2014-W03');
     });
@@ -1141,7 +838,6 @@
 
       $rootScope.$apply(function() {
         $rootScope.value = new Date(Date.UTC(2014, 0, 16, 19, 0, 0));
->>>>>>> d518a64d
       });
       expect(inputElm.val()).toBe('2014-W03');
     });
@@ -1319,8 +1015,6 @@
     });
 
 
-<<<<<<< HEAD
-=======
     it('should use any timezone if specified in the options', function() {
       var inputElm = helper.compileInput('<input type="datetime-local" ng-model="value" ng-model-options="{timezone: \'+0500\'}" />');
 
@@ -1345,7 +1039,6 @@
     });
 
 
->>>>>>> d518a64d
     it('should allow to specify the milliseconds', function() {
       var inputElm = helper.compileInput('<input type="datetime-local" ng-model="value"" />');
 
@@ -1619,20 +1312,12 @@
 
     it('should use UTC if specified in the options', function() {
       var inputElm = helper.compileInput('<input type="time" ng-model="value" ng-model-options="{timezone: \'UTC\'}" />');
-<<<<<<< HEAD
 
       helper.changeInputValueTo('23:02:00');
       expect(+$rootScope.value).toBe(Date.UTC(1970, 0, 1, 23, 2, 0));
 
       $rootScope.$apply(function() {
         $rootScope.value = new Date(Date.UTC(1971, 0, 1, 23, 2, 0));
-=======
-
-      helper.changeInputValueTo('23:02:00');
-      expect(+$rootScope.value).toBe(Date.UTC(1970, 0, 1, 23, 2, 0));
-
-      $rootScope.$apply(function() {
-        $rootScope.value = new Date(Date.UTC(1971, 0, 1, 23, 2, 0));
       });
       expect(inputElm.val()).toBe('23:02:00.000');
     });
@@ -1646,7 +1331,6 @@
 
       $rootScope.$apply(function() {
         $rootScope.value = new Date(Date.UTC(1971, 0, 1, 18, 2, 0));
->>>>>>> d518a64d
       });
       expect(inputElm.val()).toBe('23:02:00.000');
     });
@@ -1918,20 +1602,12 @@
 
     it('should use UTC if specified in the options', function() {
       var inputElm = helper.compileInput('<input type="date" ng-model="value" ng-model-options="{timezone: \'UTC\'}" />');
-<<<<<<< HEAD
 
       helper.changeInputValueTo('2000-01-01');
       expect(+$rootScope.value).toBe(Date.UTC(2000, 0, 1));
 
       $rootScope.$apply(function() {
         $rootScope.value = new Date(Date.UTC(2001, 0, 1));
-=======
-
-      helper.changeInputValueTo('2000-01-01');
-      expect(+$rootScope.value).toBe(Date.UTC(2000, 0, 1));
-
-      $rootScope.$apply(function() {
-        $rootScope.value = new Date(Date.UTC(2001, 0, 1));
       });
       expect(inputElm.val()).toBe('2001-01-01');
     });
@@ -1945,7 +1621,6 @@
 
       $rootScope.$apply(function() {
         $rootScope.value = new Date(Date.UTC(2000, 11, 31, 19, 0, 0));
->>>>>>> d518a64d
       });
       expect(inputElm.val()).toBe('2001-01-01');
     });
@@ -2420,7 +2095,6 @@
         $rootScope.max = undefined;
         var inputElm = helper.compileInput('<input type="number" ng-model="value" name="alias" max="{{max}}" />');
         expect(inputElm).toBeValid();
-<<<<<<< HEAD
 
         helper.changeInputValueTo('5');
         expect(inputElm).toBeValid();
@@ -2429,16 +2103,6 @@
         $rootScope.$digest();
         expect(inputElm).toBeValid();
 
-=======
-
-        helper.changeInputValueTo('5');
-        expect(inputElm).toBeValid();
-
-        $rootScope.max = 10;
-        $rootScope.$digest();
-        expect(inputElm).toBeValid();
-
->>>>>>> d518a64d
         $rootScope.max = 0;
         $rootScope.$digest();
         expect(inputElm).toBeInvalid();
@@ -2477,7 +2141,6 @@
         $rootScope.max = undefined;
         var inputElm = helper.compileInput('<input type="number" ng-model="value" name="alias" ng-max="max" />');
         expect(inputElm).toBeValid();
-<<<<<<< HEAD
 
         helper.changeInputValueTo('5');
         expect(inputElm).toBeValid();
@@ -2486,16 +2149,6 @@
         $rootScope.$digest();
         expect(inputElm).toBeValid();
 
-=======
-
-        helper.changeInputValueTo('5');
-        expect(inputElm).toBeValid();
-
-        $rootScope.max = 10;
-        $rootScope.$digest();
-        expect(inputElm).toBeValid();
-
->>>>>>> d518a64d
         $rootScope.max = 0;
         $rootScope.$digest();
         expect(inputElm).toBeInvalid();
@@ -2666,11 +2319,7 @@
         var value = 0;
         var inputElm = helper.compileInput('<input type="number" ng-model="value" ng-minlength="min" attr-capture />');
         helper.attrs.$observe('minlength', function(v) {
-<<<<<<< HEAD
-          value = int(helper.attrs.minlength);
-=======
           value = toInt(helper.attrs.minlength);
->>>>>>> d518a64d
         });
 
         $rootScope.$apply(function() {
@@ -2716,11 +2365,7 @@
         var value = 0;
         var inputElm = helper.compileInput('<input type="number" ng-model="value" ng-maxlength="max" attr-capture />');
         helper.attrs.$observe('maxlength', function(v) {
-<<<<<<< HEAD
-          value = int(helper.attrs.maxlength);
-=======
           value = toInt(helper.attrs.maxlength);
->>>>>>> d518a64d
         });
 
         $rootScope.$apply(function() {

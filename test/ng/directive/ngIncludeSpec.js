--- conflicted
+++ resolved
@@ -490,11 +490,99 @@
       }));
 
 
-<<<<<<< HEAD
-          expect(autoScrollSpy).toHaveBeenCalledOnce();
-        }
-    ));
+      it('should call $anchorScroll if autoscroll evaluates to true',
+        inject(function($rootScope, $compile, $animate, $timeout) {
+
+        element = $compile('<div><ng:include src="tpl" autoscroll="value"></ng:include></div>')($rootScope);
+
+        $rootScope.$apply(function() {
+          $rootScope.tpl = 'template.html';
+          $rootScope.value = true;
+        });
+
+        expect($animate.queue.shift().event).toBe('enter');
+
+        $rootScope.$apply(function() {
+          $rootScope.tpl = 'another.html';
+          $rootScope.value = 'some-string';
+        });
+
+        expect($animate.queue.shift().event).toBe('leave');
+        expect($animate.queue.shift().event).toBe('enter');
+
+        $rootScope.$apply(function() {
+          $rootScope.tpl = 'template.html';
+          $rootScope.value = 100;
+        });
+
+        expect($animate.queue.shift().event).toBe('leave');
+        expect($animate.queue.shift().event).toBe('enter');
+
+        $animate.flush();
+        $rootScope.$digest();
+
+        expect(autoScrollSpy).toHaveBeenCalled();
+        expect(autoScrollSpy).toHaveBeenCalledTimes(3);
+      }));
+
+
+      it('should not call $anchorScroll if autoscroll attribute is not present', inject(
+          compileAndLink('<div><ng:include src="tpl"></ng:include></div>'),
+          function($rootScope, $animate, $timeout) {
+
+        $rootScope.$apply(function() {
+          $rootScope.tpl = 'template.html';
+        });
+
+        expect($animate.queue.shift().event).toBe('enter');
+        expect(autoScrollSpy).not.toHaveBeenCalled();
+      }));
+
+
+      it('should not call $anchorScroll if autoscroll evaluates to false',
+        inject(function($rootScope, $compile, $animate, $timeout) {
+
+        element = $compile('<div><ng:include src="tpl" autoscroll="value"></ng:include></div>')($rootScope);
+
+        $rootScope.$apply(function() {
+          $rootScope.tpl = 'template.html';
+          $rootScope.value = false;
+        });
+
+        expect($animate.queue.shift().event).toBe('enter');
+
+        $rootScope.$apply(function() {
+          $rootScope.tpl = 'template.html';
+          $rootScope.value = undefined;
+        });
+
+        $rootScope.$apply(function() {
+          $rootScope.tpl = 'template.html';
+          $rootScope.value = null;
+        });
+
+        expect(autoScrollSpy).not.toHaveBeenCalled();
+      }));
+
+      it('should only call $anchorScroll after the "enter" animation completes', inject(
+          compileAndLink('<div><ng:include src="tpl" autoscroll></ng:include></div>'),
+          function($rootScope, $animate, $timeout) {
+            expect(autoScrollSpy).not.toHaveBeenCalled();
+
+            $rootScope.$apply('tpl = \'template.html\'');
+            expect($animate.queue.shift().event).toBe('enter');
+
+            $animate.flush();
+            $rootScope.$digest();
+
+            expect(autoScrollSpy).toHaveBeenCalledOnce();
+          }
+      ));
+    });
   });
+
+
+
 
   describe('afterAnimation', function() {
     function compileAndLink(tpl) {
@@ -531,99 +619,7 @@
   });
 
 
-});
-=======
-      it('should call $anchorScroll if autoscroll evaluates to true',
-        inject(function($rootScope, $compile, $animate, $timeout) {
->>>>>>> 233a93f6
-
-        element = $compile('<div><ng:include src="tpl" autoscroll="value"></ng:include></div>')($rootScope);
-
-        $rootScope.$apply(function() {
-          $rootScope.tpl = 'template.html';
-          $rootScope.value = true;
-        });
-
-        expect($animate.queue.shift().event).toBe('enter');
-
-        $rootScope.$apply(function() {
-          $rootScope.tpl = 'another.html';
-          $rootScope.value = 'some-string';
-        });
-
-        expect($animate.queue.shift().event).toBe('leave');
-        expect($animate.queue.shift().event).toBe('enter');
-
-        $rootScope.$apply(function() {
-          $rootScope.tpl = 'template.html';
-          $rootScope.value = 100;
-        });
-
-        expect($animate.queue.shift().event).toBe('leave');
-        expect($animate.queue.shift().event).toBe('enter');
-
-        $animate.flush();
-        $rootScope.$digest();
-
-        expect(autoScrollSpy).toHaveBeenCalled();
-        expect(autoScrollSpy).toHaveBeenCalledTimes(3);
-      }));
-
-
-      it('should not call $anchorScroll if autoscroll attribute is not present', inject(
-          compileAndLink('<div><ng:include src="tpl"></ng:include></div>'),
-          function($rootScope, $animate, $timeout) {
-
-        $rootScope.$apply(function() {
-          $rootScope.tpl = 'template.html';
-        });
-
-        expect($animate.queue.shift().event).toBe('enter');
-        expect(autoScrollSpy).not.toHaveBeenCalled();
-      }));
-
-
-      it('should not call $anchorScroll if autoscroll evaluates to false',
-        inject(function($rootScope, $compile, $animate, $timeout) {
-
-        element = $compile('<div><ng:include src="tpl" autoscroll="value"></ng:include></div>')($rootScope);
-
-        $rootScope.$apply(function() {
-          $rootScope.tpl = 'template.html';
-          $rootScope.value = false;
-        });
-
-        expect($animate.queue.shift().event).toBe('enter');
-
-        $rootScope.$apply(function() {
-          $rootScope.tpl = 'template.html';
-          $rootScope.value = undefined;
-        });
-
-        $rootScope.$apply(function() {
-          $rootScope.tpl = 'template.html';
-          $rootScope.value = null;
-        });
-
-        expect(autoScrollSpy).not.toHaveBeenCalled();
-      }));
-
-      it('should only call $anchorScroll after the "enter" animation completes', inject(
-          compileAndLink('<div><ng:include src="tpl" autoscroll></ng:include></div>'),
-          function($rootScope, $animate, $timeout) {
-            expect(autoScrollSpy).not.toHaveBeenCalled();
-
-            $rootScope.$apply('tpl = \'template.html\'');
-            expect($animate.queue.shift().event).toBe('enter');
-
-            $animate.flush();
-            $rootScope.$digest();
-
-            expect(autoScrollSpy).toHaveBeenCalledOnce();
-          }
-      ));
-    });
-  });
+
 
   describe('and transcludes', function() {
     var element, directive;

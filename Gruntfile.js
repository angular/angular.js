var files = require('./angularFiles').files;
var util = require('./lib/grunt/utils.js');
var path = require('path');

module.exports = function(grunt) {
  //grunt plugins
  grunt.loadNpmTasks('grunt-contrib-clean');
  grunt.loadNpmTasks('grunt-contrib-copy');
  grunt.loadNpmTasks('grunt-contrib-connect');
  grunt.loadNpmTasks('grunt-contrib-compress');
  grunt.loadNpmTasks('grunt-jasmine-node');
  grunt.loadNpmTasks('grunt-ddescribe-iit');
  grunt.loadNpmTasks('grunt-merge-conflict');
  grunt.loadNpmTasks('grunt-parallel');
  grunt.loadNpmTasks('grunt-shell');
  grunt.loadTasks('lib/grunt');

  var NG_VERSION = util.getVersion();
  var dist = 'angular-'+ NG_VERSION.full;


  //global beforeEach
  util.init();


  //config
  grunt.initConfig({
    NG_VERSION: NG_VERSION,

    parallel: {
      travis: {
        tasks: [
          util.parallelTask(['test:unit', 'test:docgen', 'test:promises-aplus', 'tests:docs'], {stream: true}),
          util.parallelTask(['test:e2e'])
        ]
      }
    },

    connect: {
      devserver: {
        options: {
          port: 8000,
          hostname: '0.0.0.0',
          base: '.',
          keepalive: true,
          middleware: function(connect, options){
            return [
              //uncomment to enable CSP
              // util.csp(),
              util.rewrite(),
              connect.favicon('images/favicon.ico'),
              connect.static(options.base),
              connect.directory(options.base)
            ];
          }
        }
      },
      testserver: {
        options: {
          // We use end2end task (which does not start the webserver)
          // and start the webserver as a separate process (in travis_build.sh)
          // to avoid https://github.com/joyent/libuv/issues/826
          port: 8000,
          hostname: '0.0.0.0',
          middleware: function(connect, options){
            return [
              function(req, resp, next) {
                // cache get requests to speed up tests on travis
                if (req.method === 'GET') {
                  resp.setHeader('Cache-control', 'public, max-age=3600');
                }

                next();
              },
              connect.favicon('images/favicon.ico'),
              connect.static(options.base)
            ];
          }
        }
      }
    },


    tests: {
      jqlite: 'karma-jqlite.conf.js',
      jquery: 'karma-jquery.conf.js',
      docs: 'karma-docs.conf.js',
      modules: 'karma-modules.conf.js',
      //NOTE run grunt test:e2e instead and it will start a webserver for you
      end2end: 'karma-e2e.conf.js'
    },


    autotest: {
      jqlite: 'karma-jqlite.conf.js',
      jquery: 'karma-jquery.conf.js',
      modules: 'karma-modules.conf.js',
      docs: 'karma-docs.conf.js'
    },


    clean: {
      build: ['build'],
      tmp: ['tmp']
    },


    build: {
      scenario: {
        dest: 'build/angular-scenario.js',
        src: [
          'bower_components/jquery/jquery.js',
          util.wrap([files['angularSrc'], files['angularScenario']], 'ngScenario/angular')
        ],
        styles: {
          css: ['css/angular.css', 'css/angular-scenario.css']
        }
      },
      angular: {
        dest: 'build/angular.js',
        src: util.wrap([files['angularSrc']], 'angular'),
        styles: {
          css: ['css/angular.css'],
          minify: true
        }
      },
      loader: {
        dest: 'build/angular-loader.js',
        src: util.wrap(['src/loader.js'], 'loader')
      },
      touch: {
        dest: 'build/angular-touch.js',
        src: util.wrap([
<<<<<<< HEAD
          'src/ngMobile/mobile.js',
          'src/ngMobile/ngSensor.js',
          'src/ngMobile/directive/ngClick.js',
          'src/ngMobile/directive/ngSwipe.js',
          'src/ngMobile/directive/ngShake.js'
=======
          'src/ngTouch/touch.js',
          'src/ngTouch/swipe.js',
          'src/ngTouch/directive/ngClick.js',
          'src/ngTouch/directive/ngSwipe.js'
>>>>>>> dba566a9
            ], 'module')
      },
      mocks: {
        dest: 'build/angular-mocks.js',
        src: ['src/ngMock/angular-mocks.js'],
        strict: false
      },
      sanitize: {
        dest: 'build/angular-sanitize.js',
        src: util.wrap([
          'src/ngSanitize/sanitize.js',
          'src/ngSanitize/filter/linky.js'
        ], 'module')
      },
      resource: {
        dest: 'build/angular-resource.js',
        src: util.wrap(['src/ngResource/resource.js'], 'module')
      },
      animate: {
        dest: 'build/angular-animate.js',
        src: util.wrap(['src/ngAnimate/animate.js'], 'module')
      },
      route: {
        dest: 'build/angular-route.js',
        src: util.wrap([
          'src/ngRoute/routeUtils.js',
          'src/ngRoute/route.js',
          'src/ngRoute/routeParams.js',
          'src/ngRoute/directive/ngView.js'
        ], 'module')
      },
      cookies: {
        dest: 'build/angular-cookies.js',
        src: util.wrap(['src/ngCookies/cookies.js'], 'module')
      },
      "promises-aplus-adapter": {
        dest:'tmp/promises-aplus-adapter++.js',
        src:['src/ng/q.js','lib/promises-aplus/promises-aplus-test-adapter.js']
      }
    },


    min: {
      angular: 'build/angular.js',
      animate: 'build/angular-animate.js',
      cookies: 'build/angular-cookies.js',
      loader: 'build/angular-loader.js',
      touch: 'build/angular-touch.js',
      resource: 'build/angular-resource.js',
      route: 'build/angular-route.js',
      sanitize: 'build/angular-sanitize.js'
    },


    docs: {
      process: ['build/docs/*.html', 'build/docs/.htaccess']
    },

    "jasmine_node": {
      projectRoot: 'docs/spec'
    },

    "ddescribe-iit": {
      files: [
        'test/**/*.js',
        '!test/ngScenario/DescribeSpec.js'
      ]
    },

    "merge-conflict": {
      files: [
        'src/**/*',
        'test/**/*',
        'docs/**/*',
        'css/**/*'
      ]
    },

    copy: {
      i18n: {
        files: [
          { src: 'src/ngLocale/**', dest: 'build/i18n/', expand: true, flatten: true }
        ]
      }
    },


    compress: {
      build: {
        options: {archive: 'build/' + dist +'.zip', mode: 'zip'},
        src: ['**'], cwd: 'build', expand: true, dot: true, dest: dist + '/'
      }
    },

    shell:{
      "promises-aplus-tests":{
        options:{
          //stdout:true,
          stderr:true,
          failOnError:true
        },
        command:path.normalize('./node_modules/.bin/promises-aplus-tests tmp/promises-aplus-adapter++.js')
      }
    },


    write: {
      versionTXT: {file: 'build/version.txt', val: NG_VERSION.full},
      versionJSON: {file: 'build/version.json', val: JSON.stringify(NG_VERSION)}
    }
  });


  //alias tasks
  grunt.registerTask('test', 'Run unit, docs and e2e tests with Karma', ['package','test:unit','test:promises-aplus', 'tests:docs', 'test:e2e']);
  grunt.registerTask('test:jqlite', 'Run the unit tests with Karma' , ['tests:jqlite']);
  grunt.registerTask('test:jquery', 'Run the jQuery unit tests with Karma', ['tests:jquery']);
  grunt.registerTask('test:modules', 'Run the Karma module tests with Karma', ['tests:modules']);
  grunt.registerTask('test:docs', 'Run the doc-page tests with Karma', ['package', 'tests:docs']);
  grunt.registerTask('test:unit', 'Run unit, jQuery and Karma module tests with Karma', ['tests:jqlite', 'tests:jquery', 'tests:modules']);
  grunt.registerTask('test:e2e', 'Run the end to end tests with Karma and keep a test server running in the background', ['connect:testserver', 'tests:end2end']);
  grunt.registerTask('test:docgen', ['jasmine_node']);
  grunt.registerTask('test:promises-aplus',['build:promises-aplus-adapter','shell:promises-aplus-tests']);

  grunt.registerTask('minify', ['bower','clean', 'build', 'minall']);
  grunt.registerTask('webserver', ['connect:devserver']);
  grunt.registerTask('package', ['bower','clean', 'buildall', 'minall', 'collect-errors', 'docs', 'copy', 'write', 'compress']);
  grunt.registerTask('package-without-bower', ['clean', 'buildall', 'minall', 'collect-errors', 'docs', 'copy', 'write', 'compress']);
  grunt.registerTask('ci-checks', ['ddescribe-iit', 'merge-conflict']);
  grunt.registerTask('default', ['package']);
};<|MERGE_RESOLUTION|>--- conflicted
+++ resolved
@@ -131,18 +131,10 @@
       touch: {
         dest: 'build/angular-touch.js',
         src: util.wrap([
-<<<<<<< HEAD
-          'src/ngMobile/mobile.js',
-          'src/ngMobile/ngSensor.js',
-          'src/ngMobile/directive/ngClick.js',
-          'src/ngMobile/directive/ngSwipe.js',
-          'src/ngMobile/directive/ngShake.js'
-=======
           'src/ngTouch/touch.js',
           'src/ngTouch/swipe.js',
           'src/ngTouch/directive/ngClick.js',
           'src/ngTouch/directive/ngSwipe.js'
->>>>>>> dba566a9
             ], 'module')
       },
       mocks: {

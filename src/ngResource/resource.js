'use strict';

/**
 * @ngdoc overview
 * @name angular.module.ngResource
 * @description
 */

 /**
 * @ngdoc object
 * @name angular.module.ngResource.$resource
 * @requires $http
 *
 * @description
 * A factory which creates a resource object that lets you interact with
 * [RESTful](http://en.wikipedia.org/wiki/Representational_State_Transfer) server-side data sources.
 *
 * The returned resource object has action methods which provide high-level behaviors without
 * the need to interact with the low level {@link angular.module.ng.$http $http} service.
 *
 * @param {string} url A parameterized URL template with parameters prefixed by `:` as in
 *   `/user/:username`.
 *
 * @param {Object=} paramDefaults Default values for `url` parameters. These can be overridden in
 *   `actions` methods.
 *
 *   Each key value in the parameter object is first bound to url template if present and then any
 *   excess keys are appended to the url search query after the `?`.
 *
 *   Given a template `/path/:verb` and parameter `{verb:'greet', salutation:'Hello'}` results in
 *   URL `/path/greet?salutation=Hello`.
 *
 *   If the parameter value is prefixed with `@` then the value of that parameter is extracted from
 *   the data object (useful for non-GET operations).
 *
 * @param {Object.<Object>=} actions Hash with declaration of custom action that should extend the
 *   default set of resource actions. The declaration should be created in the following format:
 *
 *       {action1: {method:?, params:?, isArray:?, headers:?},
 *        action2: {method:?, params:?, isArray:?, headers:?},
 *        ...}
 *
 *   Where:
 *
 *   - `action` – {string} – The name of action. This name becomes the name of the method on your
 *     resource object.
 *   - `method` – {string} – HTTP request method. Valid methods are: `GET`, `POST`, `PUT`, `DELETE`,
 *     and `JSONP`
 *   - `params` – {object=} – Optional set of pre-bound parameters for this action.
 *   - isArray – {boolean=} – If true then the returned object for this action is an array, see
 *     `returns` section.
 *   - `headers` – {object=} – Optional HTTP headers to send
 *
 * @returns {Object} A resource "class" object with methods for the default set of resource actions
 *   optionally extended with custom `actions`. The default set contains these actions:
 *
 *       { 'get':    {method:'GET'},
 *         'save':   {method:'POST'},
 *         'query':  {method:'GET', isArray:true},
 *         'remove': {method:'DELETE'},
 *         'delete': {method:'DELETE'} };
 *
 *   Calling these methods invoke an {@link angular.module.ng.$http} with the specified http method,
 *   destination and parameters. When the data is returned from the server then the object is an
 *   instance of the resource class `save`, `remove` and `delete` actions are available on it as
 *   methods with the `$` prefix. This allows you to easily perform CRUD operations (create, read,
 *   update, delete) on server-side data like this:
 *   <pre>
        var User = $resource('/user/:userId', {userId:'@id'});
        var user = User.get({userId:123}, function() {
          user.abc = true;
          user.$save();
        });
     </pre>
 *
 *   It is important to realize that invoking a $resource object method immediately returns an
 *   empty reference (object or array depending on `isArray`). Once the data is returned from the
 *   server the existing reference is populated with the actual data. This is a useful trick since
 *   usually the resource is assigned to a model which is then rendered by the view. Having an empty
 *   object results in no rendering, once the data arrives from the server then the object is
 *   populated with the data and the view automatically re-renders itself showing the new data. This
 *   means that in most case one never has to write a callback function for the action methods.
 *
 *   The action methods on the class object or instance object can be invoked with the following
 *   parameters:
 *
 *   - HTTP GET "class" actions: `Resource.action([parameters], [success], [error])`
 *   - non-GET "class" actions: `Resource.action([parameters], postData, [success], [error])`
 *   - non-GET instance actions:  `instance.$action([parameters], [success], [error])`
 *
 *
 * @example
 *
 * # Credit card resource
 *
 * <pre>
     // Define CreditCard class
     var CreditCard = $resource('/user/:userId/card/:cardId',
      {userId:123, cardId:'@id'}, {
       charge: {method:'POST', params:{charge:true}}
      });

     // We can retrieve a collection from the server
     var cards = CreditCard.query(function() {
       // GET: /user/123/card
       // server returns: [ {id:456, number:'1234', name:'Smith'} ];

       var card = cards[0];
       // each item is an instance of CreditCard
       expect(card instanceof CreditCard).toEqual(true);
       card.name = "J. Smith";
       // non GET methods are mapped onto the instances
       card.$save();
       // POST: /user/123/card/456 {id:456, number:'1234', name:'J. Smith'}
       // server returns: {id:456, number:'1234', name: 'J. Smith'};

       // our custom method is mapped as well.
       card.$charge({amount:9.99});
       // POST: /user/123/card/456?amount=9.99&charge=true {id:456, number:'1234', name:'J. Smith'}
     });

     // we can create an instance as well
     var newCard = new CreditCard({number:'0123'});
     newCard.name = "Mike Smith";
     newCard.$save();
     // POST: /user/123/card {number:'0123', name:'Mike Smith'}
     // server returns: {id:789, number:'01234', name: 'Mike Smith'};
     expect(newCard.id).toEqual(789);
 * </pre>
 *
 * The object returned from this function execution is a resource "class" which has "static" method
 * for each action in the definition.
 *
 * Calling these methods invoke `$http` on the `url` template with the given `method`, `params` and `headers`.
 * When the data is returned from the server then the object is an instance of the resource type and
 * all of the non-GET methods are available with `$` prefix. This allows you to easily support CRUD
 * operations (create, read, update, delete) on server-side data.

   <pre>
     var User = $resource('/user/:userId', {userId:'@id'});
     var user = User.get({userId:123}, function() {
       user.abc = true;
       user.$save();
     });
   </pre>
 *
 *     It's worth noting that the success callback for `get`, `query` and other method gets passed
 *     in the response that came from the server as well as $http header getter function, so one
 *     could rewrite the above example and get access to http headers as:
 *
   <pre>
     var User = $resource('/user/:userId', {userId:'@id'});
     User.get({userId:123}, function(u, getResponseHeaders){
       u.abc = true;
       u.$save(function(u, putResponseHeaders) {
         //u => saved user object
         //putResponseHeaders => $http header getter
       });
     });
   </pre>

 * # Buzz client

   Let's look at what a buzz client created with the `$resource` service looks like:
    <doc:example>
      <doc:source jsfiddle="false">
       <script>
         function BuzzController($resource) {
           this.userId = 'googlebuzz';
           this.Activity = $resource(
             'https://www.googleapis.com/buzz/v1/activities/:userId/:visibility/:activityId/:comments',
             {alt:'json', callback:'JSON_CALLBACK'},
             {get:{method:'JSONP', params:{visibility:'@self'}}, replies: {method:'JSONP', params:{visibility:'@self', comments:'@comments'}}}
           );
         }

         BuzzController.prototype = {
           fetch: function() {
             this.activities = this.Activity.get({userId:this.userId});
           },
           expandReplies: function(activity) {
             activity.replies = this.Activity.replies({userId:this.userId, activityId:activity.id});
           }
         };
         BuzzController.$inject = ['$resource'];
       </script>

       <div ng-controller="BuzzController">
         <input ng-model="userId"/>
         <button ng-click="fetch()">fetch</button>
         <hr/>
         <div ng-repeat="item in activities.data.items">
           <h1 style="font-size: 15px;">
             <img src="{{item.actor.thumbnailUrl}}" style="max-height:30px;max-width:30px;"/>
             <a href="{{item.actor.profileUrl}}">{{item.actor.name}}</a>
             <a href ng-click="expandReplies(item)" style="float: right;">Expand replies: {{item.links.replies[0].count}}</a>
           </h1>
           {{item.object.content | html}}
           <div ng-repeat="reply in item.replies.data.items" style="margin-left: 20px;">
             <img src="{{reply.actor.thumbnailUrl}}" style="max-height:30px;max-width:30px;"/>
             <a href="{{reply.actor.profileUrl}}">{{reply.actor.name}}</a>: {{reply.content | html}}
           </div>
         </div>
       </div>
      </doc:source>
      <doc:scenario>
      </doc:scenario>
    </doc:example>
 */
angular.module('ngResource', ['ng']).
  factory('$resource', ['$http', '$parse', function($http, $parse) {
    var DEFAULT_ACTIONS = {
      'get':    {method:'GET'},
      'save':   {method:'POST'},
      'query':  {method:'GET', isArray:true},
      'remove': {method:'DELETE'},
      'delete': {method:'DELETE'}
    };
    var noop = angular.noop,
        forEach = angular.forEach,
        extend = angular.extend,
        copy = angular.copy,
        isFunction = angular.isFunction,
        getter = function(obj, path) {
          return $parse(path)(obj);
        };

  /**
   * We need our custom mehtod because encodeURIComponent is too agressive and doesn't follow
   * http://www.ietf.org/rfc/rfc3986.txt with regards to the character set (pchar) allowed in path
   * segments:
   *    segment       = *pchar
   *    pchar         = unreserved / pct-encoded / sub-delims / ":" / "@"
   *    pct-encoded   = "%" HEXDIG HEXDIG
   *    unreserved    = ALPHA / DIGIT / "-" / "." / "_" / "~"
   *    sub-delims    = "!" / "$" / "&" / "'" / "(" / ")"
   *                     / "*" / "+" / "," / ";" / "="
   */
  function encodeUriSegment(val) {
    return encodeUriQuery(val, true).
      replace(/%26/gi, '&').
      replace(/%3D/gi, '=').
      replace(/%2B/gi, '+');
  }


  /**
   * This method is intended for encoding *key* or *value* parts of query component. We need a custom
   * method becuase encodeURIComponent is too agressive and encodes stuff that doesn't have to be
   * encoded per http://tools.ietf.org/html/rfc3986:
   *    query       = *( pchar / "/" / "?" )
   *    pchar         = unreserved / pct-encoded / sub-delims / ":" / "@"
   *    unreserved    = ALPHA / DIGIT / "-" / "." / "_" / "~"
   *    pct-encoded   = "%" HEXDIG HEXDIG
   *    sub-delims    = "!" / "$" / "&" / "'" / "(" / ")"
   *                     / "*" / "+" / "," / ";" / "="
   */
  function encodeUriQuery(val, pctEncodeSpaces) {
    return encodeURIComponent(val).
      replace(/%40/gi, '@').
      replace(/%3A/gi, ':').
      replace(/%24/g, '$').
      replace(/%2C/gi, ',').
      replace((pctEncodeSpaces ? null : /%20/g), '+');
  }

  function Route(template, defaults) {
      this.template = template = template + '#';
      this.defaults = defaults || {};
      var urlParams = this.urlParams = {};
      forEach(template.split(/\W/), function(param){
        if (param && template.match(new RegExp("[^\\\\]:" + param + "\\W"))) {
          urlParams[param] = true;
        }
      });
      this.template = template.replace(/\\:/g, ':');
    }

    Route.prototype = {
      url: function(params) {
        var self = this,
            url = this.template,
            encodedVal;

        params = params || {};
        forEach(this.urlParams, function(_, urlParam){
          encodedVal = encodeUriSegment(params[urlParam] || self.defaults[urlParam] || "");
          url = url.replace(new RegExp(":" + urlParam + "(\\W)"), encodedVal + "$1");
        });
        url = url.replace(/\/?#$/, '');
        var query = [];
        forEach(params, function(value, key){
          if (!self.urlParams[key]) {
            query.push(encodeUriQuery(key) + '=' + encodeUriQuery(value));
          }
        });
        query.sort();
        url = url.replace(/\/*$/, '');
        return url + (query.length ? '?' + query.join('&') : '');
      }
    };


    function ResourceFactory(url, paramDefaults, actions) {
      var route = new Route(url);

      actions = extend({}, DEFAULT_ACTIONS, actions);

      function extractParams(data){
        var ids = {};
        forEach(paramDefaults || {}, function(value, key){
          ids[key] = value.charAt && value.charAt(0) == '@' ? getter(data, value.substr(1)) : value;
        });
        return ids;
      }

      function Resource(value){
        copy(value || {}, this);
      }

      forEach(actions, function(action, name) {
        var hasBody = action.method == 'POST' || action.method == 'PUT' || action.method == 'PATCH';
        Resource[name] = function(a1, a2, a3, a4) {
          var params = {};
          var data;
          var success = noop;
          var error = null;
          switch(arguments.length) {
          case 4:
            error = a4;
            success = a3;
            //fallthrough
          case 3:
          case 2:
            if (isFunction(a2)) {
              if (isFunction(a1)) {
                success = a1;
                error = a2;
                break;
              }

              success = a2;
              error = a3;
              //fallthrough
            } else {
              params = a1;
              data = a2;
              success = a3;
              break;
            }
          case 1:
            if (isFunction(a1)) success = a1;
            else if (hasBody) data = a1;
            else params = a1;
            break;
          case 0: break;
          default:
            throw "Expected between 0-4 arguments [params, data, success, error], got " +
              arguments.length + " arguments.";
          }

          var value = this instanceof Resource ? this : (action.isArray ? [] : new Resource(data));
          $http({
            method: action.method,
            url: route.url(extend({}, extractParams(data), action.params || {}, params)),
            data: data,
<<<<<<< HEAD
            headers: extend({}, action.headers || {})
=======
	    headers: extend({}, action.headers || {})
>>>>>>> 03c2a4cf
          }).then(function(response) {
              var data = response.data;

              if (data) {
                if (action.isArray) {
                  value.length = 0;
                  forEach(data, function(item) {
                    value.push(new Resource(item));
                  });
                } else {
                  copy(data, value);
                }
              }
              (success||noop)(value, response.headers);
            }, error);

          return value;
        };


        Resource.bind = function(additionalParamDefaults){
          return ResourceFactory(url, extend({}, paramDefaults, additionalParamDefaults), actions);
        };


        Resource.prototype['$' + name] = function(a1, a2, a3) {
          var params = extractParams(this),
              success = noop,
              error;

          switch(arguments.length) {
          case 3: params = a1; success = a2; error = a3; break;
          case 2:
          case 1:
            if (isFunction(a1)) {
              success = a1;
              error = a2;
            } else {
              params = a1;
              success = a2 || noop;
            }
          case 0: break;
          default:
            throw "Expected between 1-3 arguments [params, success, error], got " +
              arguments.length + " arguments.";
          }
          var data = hasBody ? this : undefined;
          Resource[name].call(this, params, data, success, error);
        };
      });
      return Resource;
    }

    return ResourceFactory;
  }]);<|MERGE_RESOLUTION|>--- conflicted
+++ resolved
@@ -364,11 +364,7 @@
             method: action.method,
             url: route.url(extend({}, extractParams(data), action.params || {}, params)),
             data: data,
-<<<<<<< HEAD
             headers: extend({}, action.headers || {})
-=======
-	    headers: extend({}, action.headers || {})
->>>>>>> 03c2a4cf
           }).then(function(response) {
               var data = response.data;
 

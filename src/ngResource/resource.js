--- conflicted
+++ resolved
@@ -209,12 +209,8 @@
  *   - non-GET instance actions:  `instance.$action([parameters], [success], [error])`
  *
  *
-<<<<<<< HEAD
- *   Success callback is called with (value, responseHeaders) arguments. Error callback is called
-=======
  *   Success callback is called with (value, responseHeaders) arguments, where the value is
  *   the populated resource instance or collection object. The error callback is called
->>>>>>> d518a64d
  *   with (httpResponse) argument.
  *
  *   Class actions return empty instance (with additional properties below).

'use strict';

/**
 * @ngdoc overview
 * @name ngResource
 * @description
 */

/**
 * @ngdoc object
 * @name ngResource.$resource
 * @requires $http
 *
 * @description
 * A factory which creates a resource object that lets you interact with
 * [RESTful](http://en.wikipedia.org/wiki/Representational_State_Transfer) server-side data sources.
 *
 * The returned resource object has action methods which provide high-level behaviors without
 * the need to interact with the low level {@link ng.$http $http} service.
 *
 * @param {string} url A parameterized URL template with parameters prefixed by `:` as in
 *   `/user/:username`. If you are using a URL with a port number (e.g. 
 *   `http://example.com:8080/api`), you'll need to escape the colon character before the port
 *   number, like this: `$resource('http://example.com\\:8080/api')`.
 *
 * @param {Object=} paramDefaults Default values for `url` parameters. These can be overridden in
 *   `actions` methods. If any of the parameter value is a function, it will be executed every time
 *   when a param value needs to be obtained for a request (unless the param was overriden).
 *
 *   Each key value in the parameter object is first bound to url template if present and then any
 *   excess keys are appended to the url search query after the `?`.
 *
 *   Given a template `/path/:verb` and parameter `{verb:'greet', salutation:'Hello'}` results in
 *   URL `/path/greet?salutation=Hello`.
 *
 *   If the parameter value is prefixed with `@` then the value of that parameter is extracted from
 *   the data object (useful for non-GET operations).
 *
 * @param {Object.<Object>=} actions Hash with declaration of custom action that should extend the
 *   default set of resource actions. The declaration should be created in the format of {@link
 *   ng.$http#Parameters $http.config}:
 *
 *       {action1: {method:?, params:?, isArray:?, headers:?, ...},
 *        action2: {method:?, params:?, isArray:?, headers:?, ...},
 *        ...}
 *
 *   Where:
 *
 *   - **`action`** – {string} – The name of action. This name becomes the name of the method on your
 *     resource object.
 *   - **`method`** – {string} – HTTP request method. Valid methods are: `GET`, `POST`, `PUT`, `DELETE`,
 *     and `JSONP`.
 *   - **`params`** – {Object=} – Optional set of pre-bound parameters for this action. If any of the
 *     parameter value is a function, it will be executed every time when a param value needs to be
 *     obtained for a request (unless the param was overriden).
 *   - **`isArray`** – {boolean=} – If true then the returned object for this action is an array, see
 *     `returns` section.
 *   - **`transformRequest`** – `{function(data, headersGetter)|Array.<function(data, headersGetter)>}` –
 *     transform function or an array of such functions. The transform function takes the http
 *     request body and headers and returns its transformed (typically serialized) version.
 *   - **`transformResponse`** – `{function(data, headersGetter)|Array.<function(data, headersGetter)>}` –
 *     transform function or an array of such functions. The transform function takes the http
 *     response body and headers and returns its transformed (typically deserialized) version.
 *   - **`cache`** – `{boolean|Cache}` – If true, a default $http cache will be used to cache the
 *     GET request, otherwise if a cache instance built with
 *     {@link ng.$cacheFactory $cacheFactory}, this cache will be used for
 *     caching.
 *   - **`timeout`** – `{number}` – timeout in milliseconds.
 *   - **`withCredentials`** - `{boolean}` - whether to to set the `withCredentials` flag on the
 *     XHR object. See {@link https://developer.mozilla.org/en/http_access_control#section_5
 *     requests with credentials} for more information.
 *   - **`responseType`** - `{string}` - see {@link
 *     https://developer.mozilla.org/en-US/docs/DOM/XMLHttpRequest#responseType requestType}.
 *
 * @returns {Object} A resource "class" object with methods for the default set of resource actions
 *   optionally extended with custom `actions`. The default set contains these actions:
 *
 *       { 'get':    {method:'GET'},
 *         'save':   {method:'POST'},
 *         'query':  {method:'GET', isArray:true},
 *         'remove': {method:'DELETE'},
 *         'delete': {method:'DELETE'} };
 *
 *   Calling these methods invoke an {@link ng.$http} with the specified http method,
 *   destination and parameters. When the data is returned from the server then the object is an
 *   instance of the resource class `save`, `remove` and `delete` actions are available on it as
 *   methods with the `$` prefix. This allows you to easily perform CRUD operations (create, read,
 *   update, delete) on server-side data like this:
 *   <pre>
        var User = $resource('/user/:userId', {userId:'@id'});
        var user = User.get({userId:123}, function() {
          user.abc = true;
          user.$save();
        });
     </pre>
 *
 *   It is important to realize that invoking a $resource object method immediately returns an
 *   empty reference (object or array depending on `isArray`). Once the data is returned from the
 *   server the existing reference is populated with the actual data. This is a useful trick since
 *   usually the resource is assigned to a model which is then rendered by the view. Having an empty
 *   object results in no rendering, once the data arrives from the server then the object is
 *   populated with the data and the view automatically re-renders itself showing the new data. This
 *   means that in most case one never has to write a callback function for the action methods.
 *
 *   The action methods on the class object or instance object can be invoked with the following
 *   parameters:
 *
 *   - HTTP GET "class" actions: `Resource.action([parameters], [success], [error])`
 *   - non-GET "class" actions: `Resource.action([parameters], postData, [success], [error])`
 *   - non-GET instance actions:  `instance.$action([parameters], [success], [error])`
 *
 *   The Resource also has these properties:
 *
 *   - '$q': the  promise from the underlying {@link ng.$http} call.
 *   - '$resolved': true if the promise has been resolved (either with success or rejection);
 *     Knowing if the Resource has been resolved is useful in data-binding.
 *
 * @example
 *
 * # Credit card resource
 *
 * <pre>
     // Define CreditCard class
     var CreditCard = $resource('/user/:userId/card/:cardId',
      {userId:123, cardId:'@id'}, {
       charge: {method:'POST', params:{charge:true}}
      });

     // We can retrieve a collection from the server
     var cards = CreditCard.query(function() {
       // GET: /user/123/card
       // server returns: [ {id:456, number:'1234', name:'Smith'} ];

       var card = cards[0];
       // each item is an instance of CreditCard
       expect(card instanceof CreditCard).toEqual(true);
       card.name = "J. Smith";
       // non GET methods are mapped onto the instances
       card.$save();
       // POST: /user/123/card/456 {id:456, number:'1234', name:'J. Smith'}
       // server returns: {id:456, number:'1234', name: 'J. Smith'};

       // our custom method is mapped as well.
       card.$charge({amount:9.99});
       // POST: /user/123/card/456?amount=9.99&charge=true {id:456, number:'1234', name:'J. Smith'}
     });

     // we can create an instance as well
     var newCard = new CreditCard({number:'0123'});
     newCard.name = "Mike Smith";
     newCard.$save();
     // POST: /user/123/card {number:'0123', name:'Mike Smith'}
     // server returns: {id:789, number:'01234', name: 'Mike Smith'};
     expect(newCard.id).toEqual(789);
 * </pre>
 *
 * The object returned from this function execution is a resource "class" which has "static" method
 * for each action in the definition.
 *
 * Calling these methods invoke `$http` on the `url` template with the given `method`, `params` and `headers`.
 * When the data is returned from the server then the object is an instance of the resource type and
 * all of the non-GET methods are available with `$` prefix. This allows you to easily support CRUD
 * operations (create, read, update, delete) on server-side data.

   <pre>
     var User = $resource('/user/:userId', {userId:'@id'});
     var user = User.get({userId:123}, function() {
       user.abc = true;
       user.$save();
     });
   </pre>
 *
 *     It's worth noting that the success callback for `get`, `query` and other method gets passed
 *     in the response that came from the server as well as $http header getter function, so one
 *     could rewrite the above example and get access to http headers as:
 *
   <pre>
     var User = $resource('/user/:userId', {userId:'@id'});
     User.get({userId:123}, function(u, getResponseHeaders){
       u.abc = true;
       u.$save(function(u, putResponseHeaders) {
         //u => saved user object
         //putResponseHeaders => $http header getter
       });
     });
   </pre>

 * # Buzz client

   Let's look at what a buzz client created with the `$resource` service looks like:
    <doc:example>
      <doc:source jsfiddle="false">
       <script>
         function BuzzController($resource) {
           this.userId = 'googlebuzz';
           this.Activity = $resource(
             'https://www.googleapis.com/buzz/v1/activities/:userId/:visibility/:activityId/:comments',
             {alt:'json', callback:'JSON_CALLBACK'},
             {get:{method:'JSONP', params:{visibility:'@self'}}, replies: {method:'JSONP', params:{visibility:'@self', comments:'@comments'}}}
           );
         }

         BuzzController.prototype = {
           fetch: function() {
             this.activities = this.Activity.get({userId:this.userId});
           },
           expandReplies: function(activity) {
             activity.replies = this.Activity.replies({userId:this.userId, activityId:activity.id});
           }
         };
         BuzzController.$inject = ['$resource'];
       </script>

       <div ng-controller="BuzzController">
         <input ng-model="userId"/>
         <button ng-click="fetch()">fetch</button>
         <hr/>
         <div ng-repeat="item in activities.data.items">
           <h1 style="font-size: 15px;">
             <img src="{{item.actor.thumbnailUrl}}" style="max-height:30px;max-width:30px;"/>
             <a href="{{item.actor.profileUrl}}">{{item.actor.name}}</a>
             <a href ng-click="expandReplies(item)" style="float: right;">Expand replies: {{item.links.replies[0].count}}</a>
           </h1>
           {{item.object.content | html}}
           <div ng-repeat="reply in item.replies.data.items" style="margin-left: 20px;">
             <img src="{{reply.actor.thumbnailUrl}}" style="max-height:30px;max-width:30px;"/>
             <a href="{{reply.actor.profileUrl}}">{{reply.actor.name}}</a>: {{reply.content | html}}
           </div>
         </div>
       </div>
      </doc:source>
      <doc:scenario>
      </doc:scenario>
    </doc:example>
 */
angular.module('ngResource', ['ng']).
  factory('$resource', ['$http', '$parse', function($http, $parse) {
    var DEFAULT_ACTIONS = {
      'get':    {method:'GET'},
      'save':   {method:'POST'},
      'query':  {method:'GET', isArray:true},
      'remove': {method:'DELETE'},
      'delete': {method:'DELETE'}
    };
    var noop = angular.noop,
        forEach = angular.forEach,
        extend = angular.extend,
        copy = angular.copy,
        isFunction = angular.isFunction,
        getter = function(obj, path) {
          return $parse(path)(obj);
        };

    /**
     * We need our custom method because encodeURIComponent is too aggressive and doesn't follow
     * http://www.ietf.org/rfc/rfc3986.txt with regards to the character set (pchar) allowed in path
     * segments:
     *    segment       = *pchar
     *    pchar         = unreserved / pct-encoded / sub-delims / ":" / "@"
     *    pct-encoded   = "%" HEXDIG HEXDIG
     *    unreserved    = ALPHA / DIGIT / "-" / "." / "_" / "~"
     *    sub-delims    = "!" / "$" / "&" / "'" / "(" / ")"
     *                     / "*" / "+" / "," / ";" / "="
     */
    function encodeUriSegment(val) {
      return encodeUriQuery(val, true).
        replace(/%26/gi, '&').
        replace(/%3D/gi, '=').
        replace(/%2B/gi, '+');
    }


    /**
     * This method is intended for encoding *key* or *value* parts of query component. We need a custom
     * method becuase encodeURIComponent is too agressive and encodes stuff that doesn't have to be
     * encoded per http://tools.ietf.org/html/rfc3986:
     *    query       = *( pchar / "/" / "?" )
     *    pchar         = unreserved / pct-encoded / sub-delims / ":" / "@"
     *    unreserved    = ALPHA / DIGIT / "-" / "." / "_" / "~"
     *    pct-encoded   = "%" HEXDIG HEXDIG
     *    sub-delims    = "!" / "$" / "&" / "'" / "(" / ")"
     *                     / "*" / "+" / "," / ";" / "="
     */
    function encodeUriQuery(val, pctEncodeSpaces) {
      return encodeURIComponent(val).
        replace(/%40/gi, '@').
        replace(/%3A/gi, ':').
        replace(/%24/g, '$').
        replace(/%2C/gi, ',').
        replace((pctEncodeSpaces ? null : /%20/g), '+');
    }

    function Route(template, defaults, options) {
      this.template = template = template + '#';
      this.defaults = defaults || {};
      this.options = extend({ encodeUri : true }, (options || {}));
      var urlParams = this.urlParams = {};
      forEach(template.split(/\W/), function(param){
        if (param && template.match(new RegExp("[^\\\\]:" + param + "\\W"))) {
          urlParams[param] = true;
        }
      });
      this.template = template.replace(/\\:/g, ':');
    }

    Route.prototype = {
      url: function(params) {
        var self = this,
            url = this.template,
            val;

        params = params || {};
        forEach(this.urlParams, function(_, urlParam){
          val = params.hasOwnProperty(urlParam) ? params[urlParam] : self.defaults[urlParam];
          if (angular.isDefined(val) && val !== null) {
            val = self.options.encodeUri ? encodeUriSegment(val) : val;
            url = url.replace(new RegExp(":" + urlParam + "(\\W)", "g"), val + "$1");
          } else {
            url = url.replace(new RegExp("(\/?):" + urlParam + "(\\W)", "g"), function(match,
                leadingSlashes, tail) {
              if (tail.charAt(0) == '/') {
                return tail;
              } else {
                return leadingSlashes + tail;
              }
            });
          }
        });
        url = url.replace(/\/?#$/, '');
        var query = [];
        forEach(params, function(value, key){
          if (!self.urlParams[key]) {
            query.push(encodeUriQuery(key) + '=' + encodeUriQuery(value));
          }
        });
        query.sort();
        url = url.replace(/\/*$/, '');
        return url + (query.length ? '?' + query.join('&') : '');
      }
    };


    function ResourceFactory(url, paramDefaults, actions) {
      var route = new Route(url, {}, (actions ? actions.options : undefined));

      if (actions && actions.options) {
        delete actions.options;
      }

      actions = extend({}, DEFAULT_ACTIONS, actions);

      function extractParams(data, actionParams){
        var ids = {};
        actionParams = extend({}, paramDefaults, actionParams);
        forEach(actionParams, function(value, key){
          if (isFunction(value)) { value = value(); }
          ids[key] = value.charAt && value.charAt(0) == '@' ? getter(data, value.substr(1)) : value;
        });
        return ids;
      }

      function Resource(value){
        copy(value || {}, this);
      }

      forEach(actions, function(action, name) {
        action.method = angular.uppercase(action.method);
        var hasBody = action.method == 'POST' || action.method == 'PUT' || action.method == 'PATCH';
        Resource[name] = function(a1, a2, a3, a4) {
          var params = {};
          var data;
          var success = noop;
          var error = null;
          var promise;

          switch(arguments.length) {
          case 4:
            error = a4;
            success = a3;
            //fallthrough
          case 3:
          case 2:
            if (isFunction(a2)) {
              if (isFunction(a1)) {
                success = a1;
                error = a2;
                break;
              }

              success = a2;
              error = a3;
              //fallthrough
            } else {
              params = a1;
              data = a2;
              success = a3;
              break;
            }
          case 1:
            if (isFunction(a1)) success = a1;
            else if (hasBody) data = a1;
            else params = a1;
            break;
          case 0: break;
          default:
            throw "Expected between 0-4 arguments [params, data, success, error], got " +
              arguments.length + " arguments.";
          }

          var value = this instanceof Resource ? this : (action.isArray ? [] : new Resource(data));
<<<<<<< HEAD
          var request = $http({
              method: action.method,
              url: route.url(extend({}, extractParams(data, action.params || {}), params)),
              data: data,
              headers: extend({}, action.headers || {})
            });
          
          request.then(function(response) {
              var data = response.data;
              // Clean up, httpRequest is done and no longer needed;
              delete value.httpRequest;
              
=======
          var httpConfig = {},
              promise;

          forEach(action, function(value, key) {
            if (key != 'params' && key != 'isArray' ) {
              httpConfig[key] = copy(value);
            }
          });
          httpConfig.data = data;
          httpConfig.url = route.url(extend({}, extractParams(data, action.params || {}), params))

          function markResolved() { value.$resolved = true; };

          promise = $http(httpConfig);
          value.$q = promise;
          value.$resolved = false;
          promise.then(markResolved, markResolved)
          promise.then(function(response) {
              var data = response.data;
              var q = value.$q, resolved = value.$resolved;
>>>>>>> e34519e9
              if (data) {
                if (action.isArray) {
                  value.length = 0;
                  forEach(data, function(item) {
                    value.push(new Resource(item));
                  });
                } else {
                  copy(data, value);
                  value.$q = q;
                  value.$resolved = resolved;
                }
              }
              (success||noop)(value, response.headers);
            }, error);

          
          value.httpRequest = function () {
            return request;
          };    

          return value;

        };


        Resource.prototype['$' + name] = function(a1, a2, a3) {
          var params = extractParams(this),
              success = noop,
              error;

          switch(arguments.length) {
          case 3: params = a1; success = a2; error = a3; break;
          case 2:
          case 1:
            if (isFunction(a1)) {
              success = a1;
              error = a2;
            } else {
              params = a1;
              success = a2 || noop;
            }
          case 0: break;
          default:
            throw "Expected between 1-3 arguments [params, success, error], got " +
              arguments.length + " arguments.";
          }
          var data = hasBody ? this : undefined;
          Resource[name].call(this, params, data, success, error);
        };
      });

      Resource.bind = function(additionalParamDefaults){
        return ResourceFactory(url, extend({}, paramDefaults, additionalParamDefaults), actions);
      };

      return Resource;
    }

    return ResourceFactory;
  }]);<|MERGE_RESOLUTION|>--- conflicted
+++ resolved
@@ -408,20 +408,6 @@
           }
 
           var value = this instanceof Resource ? this : (action.isArray ? [] : new Resource(data));
-<<<<<<< HEAD
-          var request = $http({
-              method: action.method,
-              url: route.url(extend({}, extractParams(data, action.params || {}), params)),
-              data: data,
-              headers: extend({}, action.headers || {})
-            });
-          
-          request.then(function(response) {
-              var data = response.data;
-              // Clean up, httpRequest is done and no longer needed;
-              delete value.httpRequest;
-              
-=======
           var httpConfig = {},
               promise;
 
@@ -442,7 +428,8 @@
           promise.then(function(response) {
               var data = response.data;
               var q = value.$q, resolved = value.$resolved;
->>>>>>> e34519e9
+              delete value.httpRequest;
+
               if (data) {
                 if (action.isArray) {
                   value.length = 0;
@@ -460,7 +447,7 @@
 
           
           value.httpRequest = function () {
-            return request;
+            return promise;
           };    
 
           return value;

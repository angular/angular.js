--- conflicted
+++ resolved
@@ -77,25 +77,11 @@
       keys.sort();
       for ( var keyIndex = 0; keyIndex < keys.length; keyIndex++) {
         var key = keys[keyIndex];
-<<<<<<< HEAD
-        try {
-          var value = obj[key];
-          if (typeof value != $function) {
-            if (comma) {
-              buf.push(",");
-              if (pretty) buf.push(pretty);
-            }
-            buf.push(angular['String']['quote'](key));
-            buf.push(":");
-            toJsonArray(buf, value, childPretty, stack);
-            comma = true;
-=======
         var value = obj[key];
-        if (typeof value != 'function') {
+        if (typeof value != $function) {
           if (comma) {
             buf.push(",");
             if (pretty) buf.push(pretty);
->>>>>>> e091a701
           }
           buf.push(angular['String']['quote'](key));
           buf.push(":");

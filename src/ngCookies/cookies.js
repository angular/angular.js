'use strict';

/**
 * @ngdoc overview
 * @name ngCookies
 */

var $cookieOptionsHash = {};

angular.module('ngCookies', ['ng']).
  /**
   * @ngdoc object
   * @name ngCookies.$cookies
   * @requires $browser
   *
   * @description
   * The '$cookies' service exposes the browser's cookies as a simple Object (I.E. dictionary/hashmap).
   * Allowing read/write operations on cookies to work similar to changing an object's variables
   * where each variable is a different cookie.
   *
   * The $cookies  object acts as a cache for the actual cookies, which flushes at the end of the current $eval.
   * That is, if you change a value of a cookie in $cookie, it will be written to the browser at the end of the $eval.
   *
     * @example
     <example module="ngCookies">
       <file name="index.html">
         <div ng-controller="CookieCtrl">
           <table>
             <caption>list of cookies</caption>
             <tr>
               <td>name</td>
               <td>value</td>
               <td></td>
             </tr>
             <tr ng-repeat="(key,value) in cookies">
                 <td>{{key}}</td>
                 <td><input type="text" ng-model="cookies[key]"</td>
                 <td><button ng-click="deleteCookie(key)">Delete</button></td>                 
             </tr>
           </table>
           <div>
           add new cookie:
           <form ng-submit="addCookie()">
             <input type="text" ng-model="newCookieName" placeholder="new cookie name">
             <input type="text" ng-model="newCookieValue" placeholder="new cookie value">
             <input type="submit" value="add">
           </form>
           </div>
         </div>
       </file>
       <file name="cookies.js">
         function CookieCtrl($scope,$cookies) {
           $scope.cookies = $cookies
           $scope.addCookie = function() {
             $cookies[$scope.newCookieName] = $scope.newCookieValue;
           }
           $scope.deleteCookie = function(key) {
             delete $cookies[key]
           }
         }
       </file>
     </example>
   * # Cookie defaults
   * when using the $cookie service, any cookies added/updated will be created with the following options:
   *   - if a base tag exists, then the path will be set to the base tag's href path. otherwise the path will be /.
   *   - no expiration date is passed, so all cookies set using $cookies will expire at end of session.   *
   * # Interoperability Considerations
   * It is not advised to access or modify the browsers cookies directly when using the $cookies service
   * on the same cookie, since the $cookie service caches changes and only flushes them at the end of the current $eval, 
   * interdependency is not predictable.
   * Also note that changes made directly to the cookie will only appear in the $cookie cache after 100ms and not at
   * the end of the current $eval (as opposed to changes made through the $cookie service) 
   */
   factory('$cookies', ['$rootScope', '$browser', function($rootScope, $browser) {
      var cookies = {},
          lastCookies = {},
          lastBrowserCookies,
          runEval = false,
          copy = angular.copy,
          isUndefined = angular.isUndefined;

      //creates a poller fn that copies all cookies from the $browser to service & inits the service
      $browser.addPollFn(function() {
        var currentCookies = $browser.cookies();
        if (lastBrowserCookies != currentCookies) { //relies on browser.cookies() impl
          lastBrowserCookies = currentCookies;
          copy(currentCookies, lastCookies);
          copy(currentCookies, cookies);
          if (runEval) $rootScope.$apply();
        }
      })();

      runEval = true;

      //at the end of each eval, push cookies
      //TODO: this should happen before the "delayed" watches fire, because if some cookies are not
      //      strings or browser refuses to store some cookies, we update the model in the push fn.
      $rootScope.$watch(push);

      return cookies;


      /**
       * Pushes all the cookies from the service to the browser and verifies if all cookies were stored.
       */
      function push() {
        var name,
            value,
            browserCookies,
            updated;

        //delete any cookies deleted in $cookies
        for (name in lastCookies) {
          if (isUndefined(cookies[name])) {
            updated = true;
            $browser.cookies(name, undefined,$cookieOptionsHash[name]);
            delete $cookieOptionsHash[name];
          }
        }

        //update all cookies updated in $cookies
        for(name in cookies) {
          value = cookies[name];
          if (!angular.isString(value)) {
            if (angular.isDefined(lastCookies[name])) {
              cookies[name] = lastCookies[name];
            } else {
              //delete cookie who value was put as undefined, $browser already updated
              delete cookies[name];
            }
          } else if (value !== lastCookies[name] || $cookieOptionsHash[name]) {
            $browser.cookies(name, value,$cookieOptionsHash[name]);
            delete $cookieOptionsHash[name];
            updated = true;
          }
        }

        //verify what was actually stored
        if (updated){
          updated = false;
          browserCookies = $browser.cookies();

          for (name in cookies) {
            if (cookies[name] !== browserCookies[name]) {
              //delete or reset all cookies that the browser dropped from $cookies
              if (isUndefined(browserCookies[name])) {
                delete cookies[name];
              } else {
                cookies[name] = browserCookies[name];
              }
              updated = true;
            }
          }
          copy(browserCookies, lastCookies);
        }
      }
    }]).


  /**
   * @ngdoc object
   * @name ngCookies.$cookieStore
   * @requires $cookies
   *
   * @description
   * Provides a key-value (string-object) storage, that is backed by session cookies.
   * Objects put or retrieved from this storage are automatically serialized or
   * deserialized by angular's toJson/fromJson.
   *
   * The service uses the $cookies service internally, so anything that applies to that service, applies here
   * unless otherwise mentioned.
   * Unlike the $cookies service, the $cookieStore service allows custom Path and expirationDate settions for cookies.
     * @example
     <example module="ngCookies">
       <file name="index.html">
         <div ng-controller="CookieCtrl">
           <table>
             <caption>User info</caption>
             <tr>
               <td>first name:</td>
               <td><input type="text" ng-model="details.firstName" value="{{details.firstName}}"></td>
             </tr>
             <tr>
               <td>last name:</td>
               <td><input type="text" ng-model="details.lastName" value="{{details.lastName}}"></td>
             </tr>
           </table>
           Click to reset cookie in :<input type="text" ng-model="cookieTimeout" value="{{cookieTimeout}}">
            milliseconds. <button ng-click="setExpire()" >submit</button>
         </div>
       </file>
       <file name="cookies.js">
         function CookieCtrl($scope,$cookieStore,$cookies) {
           $scope.details = $cookieStore.get("details") || {firstName:"hugo",lastName:"gogo"};
           $scope.cookieTimeout = 1000;
           $scope.$watch("details",function(newValue){
             $cookieStore.put("details",newValue);
           },true);
           $scope.setExpire = function() {	
             $cookieStore.put("details",$cookieStore.get("details"),{expires: calcDate($scope)});
             setTimeout(function(){
               $scope.details = $cookieStore.get("details") || {firstName:"hugo",lastName:"gogo"};
                 $scope.$apply()
             }, +$scope.cookieTimeout + 50);
           }
         }
         function calcDate($scope) {
             return new Date(new Date().getTime() + +$scope.cookieTimeout);
         }
       </file>
     </example>
   */
   factory('$cookieStore', ['$cookies', function($cookies) {

      return {
        /**
         * @ngdoc method
         * @name ngCookies.$cookieStore#get
         * @methodOf ngCookies.$cookieStore
         *
         * @description
         * Returns the value of given cookie key
         *
         * @param {string} key Id to use for lookup.
         * @returns {Object} Deserialized cookie value.
         */
        get: function(key) {
          var value = $cookies[key];
<<<<<<< HEAD
          if (!value) return value;
          return angular.fromJson(value);
=======
          return value ? angular.fromJson(value) : value;
>>>>>>> 0bfa2937
        },

        /**
         * @ngdoc method
         * @name ngCookies.$cookieStore#put
         * @methodOf ngCookies.$cookieStore
         *
         * @description
         * Sets a value for given cookie key
         *
         * @param {string} key Id for the `value`.
         * @param {Object} value Value to be stored.
         * @param {object} options Options for the cookie stored, if not passed uses default.
         *    - **expires** - `{date}` - date for cookie to expire.
         *      If not passed, the object is not a date or the date is in the past, the cookie expiration
         *      date will not be set, so that the cookie will expire at the end of the session.
         *    - **path** - `{string}` - the path to set the cookie on.
         *      Defaults to / (or base tag's href attribute, if base tag exists)
         */
        put: function(key, value,options) {
          $cookieOptionsHash[key] = options;
          $cookies[key] = angular.toJson(value);
        },

        /**
         * @ngdoc method
         * @name ngCookies.$cookieStore#remove
         * @methodOf ngCookies.$cookieStore
         *
         * @description
         * Remove given cookie
         *
         * @param {string} key Id of the key-value pair to delete.
         * @param {object} options Options for the cookie to be deleted.
         *    - **path** - `{string}` - the path to delete the cookie
         *      If not passed, all cookies that matche the key are deleted.
         */
        remove: function(key,options) {
          $cookieOptionsHash[key] = options;
          delete $cookies[key];
        }
      };

    }]);<|MERGE_RESOLUTION|>--- conflicted
+++ resolved
@@ -3,8 +3,8 @@
 /**
  * @ngdoc overview
  * @name ngCookies
- */
-
+ */
+
 var $cookieOptionsHash = {};
 
 angular.module('ngCookies', ['ng']).
@@ -24,39 +24,39 @@
      * @example
      <example module="ngCookies">
        <file name="index.html">
-         <div ng-controller="CookieCtrl">
-           <table>
-             <caption>list of cookies</caption>
-             <tr>
-               <td>name</td>
-               <td>value</td>
-               <td></td>
-             </tr>
-             <tr ng-repeat="(key,value) in cookies">
-                 <td>{{key}}</td>
-                 <td><input type="text" ng-model="cookies[key]"</td>
-                 <td><button ng-click="deleteCookie(key)">Delete</button></td>                 
-             </tr>
-           </table>
-           <div>
-           add new cookie:
-           <form ng-submit="addCookie()">
-             <input type="text" ng-model="newCookieName" placeholder="new cookie name">
-             <input type="text" ng-model="newCookieValue" placeholder="new cookie value">
-             <input type="submit" value="add">
-           </form>
-           </div>
+         <div ng-controller="CookieCtrl">
+           <table>
+             <caption>list of cookies</caption>
+             <tr>
+               <td>name</td>
+               <td>value</td>
+               <td></td>
+             </tr>
+             <tr ng-repeat="(key,value) in cookies">
+                 <td>{{key}}</td>
+                 <td><input type="text" ng-model="cookies[key]"</td>
+                 <td><button ng-click="deleteCookie(key)">Delete</button></td>                 
+             </tr>
+           </table>
+           <div>
+           add new cookie:
+           <form ng-submit="addCookie()">
+             <input type="text" ng-model="newCookieName" placeholder="new cookie name">
+             <input type="text" ng-model="newCookieValue" placeholder="new cookie value">
+             <input type="submit" value="add">
+           </form>
+           </div>
          </div>
        </file>
        <file name="cookies.js">
-         function CookieCtrl($scope,$cookies) {
-           $scope.cookies = $cookies
-           $scope.addCookie = function() {
-             $cookies[$scope.newCookieName] = $scope.newCookieValue;
-           }
-           $scope.deleteCookie = function(key) {
-             delete $cookies[key]
-           }
+         function CookieCtrl($scope,$cookies) {
+           $scope.cookies = $cookies
+           $scope.addCookie = function() {
+             $cookies[$scope.newCookieName] = $scope.newCookieValue;
+           }
+           $scope.deleteCookie = function(key) {
+             delete $cookies[key]
+           }
          }
        </file>
      </example>
@@ -173,36 +173,36 @@
      * @example
      <example module="ngCookies">
        <file name="index.html">
-         <div ng-controller="CookieCtrl">
-           <table>
-             <caption>User info</caption>
-             <tr>
-               <td>first name:</td>
-               <td><input type="text" ng-model="details.firstName" value="{{details.firstName}}"></td>
-             </tr>
-             <tr>
-               <td>last name:</td>
-               <td><input type="text" ng-model="details.lastName" value="{{details.lastName}}"></td>
-             </tr>
-           </table>
-           Click to reset cookie in :<input type="text" ng-model="cookieTimeout" value="{{cookieTimeout}}">
-            milliseconds. <button ng-click="setExpire()" >submit</button>
+         <div ng-controller="CookieCtrl">
+           <table>
+             <caption>User info</caption>
+             <tr>
+               <td>first name:</td>
+               <td><input type="text" ng-model="details.firstName" value="{{details.firstName}}"></td>
+             </tr>
+             <tr>
+               <td>last name:</td>
+               <td><input type="text" ng-model="details.lastName" value="{{details.lastName}}"></td>
+             </tr>
+           </table>
+           Click to reset cookie in :<input type="text" ng-model="cookieTimeout" value="{{cookieTimeout}}">
+            milliseconds. <button ng-click="setExpire()" >submit</button>
          </div>
        </file>
        <file name="cookies.js">
-         function CookieCtrl($scope,$cookieStore,$cookies) {
-           $scope.details = $cookieStore.get("details") || {firstName:"hugo",lastName:"gogo"};
-           $scope.cookieTimeout = 1000;
-           $scope.$watch("details",function(newValue){
-             $cookieStore.put("details",newValue);
-           },true);
-           $scope.setExpire = function() {	
-             $cookieStore.put("details",$cookieStore.get("details"),{expires: calcDate($scope)});
-             setTimeout(function(){
-               $scope.details = $cookieStore.get("details") || {firstName:"hugo",lastName:"gogo"};
-                 $scope.$apply()
-             }, +$scope.cookieTimeout + 50);
-           }
+         function CookieCtrl($scope,$cookieStore,$cookies) {
+           $scope.details = $cookieStore.get("details") || {firstName:"hugo",lastName:"gogo"};
+           $scope.cookieTimeout = 1000;
+           $scope.$watch("details",function(newValue){
+             $cookieStore.put("details",newValue);
+           },true);
+           $scope.setExpire = function() {	
+             $cookieStore.put("details",$cookieStore.get("details"),{expires: calcDate($scope)});
+             setTimeout(function(){
+               $scope.details = $cookieStore.get("details") || {firstName:"hugo",lastName:"gogo"};
+                 $scope.$apply()
+             }, +$scope.cookieTimeout + 50);
+           }
          }
          function calcDate($scope) {
              return new Date(new Date().getTime() + +$scope.cookieTimeout);
@@ -226,12 +226,7 @@
          */
         get: function(key) {
           var value = $cookies[key];
-<<<<<<< HEAD
-          if (!value) return value;
-          return angular.fromJson(value);
-=======
           return value ? angular.fromJson(value) : value;
->>>>>>> 0bfa2937
         },
 
         /**

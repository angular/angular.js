--- conflicted
+++ resolved
@@ -21,137 +21,6 @@
    * @ngdoc provider
    * @name $cookiesProvider
    * @description
-<<<<<<< HEAD
-   * Provides read/write access to browser's cookies.
-   *
-   * Only a simple Object is exposed and by adding or removing properties to/from this object, new
-   * cookies are created/deleted at the end of current $eval.
-   * The object's properties can only be strings.
-   *
-   * Requires the {@link ngCookies `ngCookies`} module to be installed.
-   *
-   * @example
-   *
-   * ```js
-   * angular.module('cookiesExample', ['ngCookies'])
-   *   .controller('ExampleController', ['$cookies', function($cookies) {
-   *     // Retrieving a cookie
-   *     var favoriteCookie = $cookies.myFavorite;
-   *     // Setting a cookie
-   *     $cookies.myFavorite = 'oatmeal';
-   *   }]);
-   * ```
-   */
-   factory('$cookies', ['$rootScope', '$browser', function($rootScope, $browser) {
-      var cookies = {},
-          lastCookies = {},
-          lastBrowserCookies,
-          runEval = false,
-          copy = angular.copy,
-          isUndefined = angular.isUndefined;
-
-      //creates a poller fn that copies all cookies from the $browser to service & inits the service
-      $browser.addPollFn(function() {
-        var currentCookies = $browser.cookies();
-        if (lastBrowserCookies != currentCookies) { //relies on browser.cookies() impl
-          lastBrowserCookies = currentCookies;
-          copy(currentCookies, lastCookies);
-          copy(currentCookies, cookies);
-          if (runEval) $rootScope.$apply();
-        }
-      })();
-
-      runEval = true;
-
-      //at the end of each eval, push cookies
-      //TODO: this should happen before the "delayed" watches fire, because if some cookies are not
-      //      strings or browser refuses to store some cookies, we update the model in the push fn.
-      $rootScope.$watch(push);
-
-      return cookies;
-
-
-      /**
-       * Pushes all the cookies from the service to the browser and verifies if all cookies were
-       * stored.
-       */
-      function push() {
-        var name,
-            value,
-            browserCookies,
-            updated;
-
-        //delete any cookies deleted in $cookies
-        for (name in lastCookies) {
-          if (isUndefined(cookies[name])) {
-            $browser.cookies(name, undefined);
-            delete lastCookies[name];
-          }
-        }
-
-        //update all cookies updated in $cookies
-        for (name in cookies) {
-          value = cookies[name];
-          if (!angular.isString(value)) {
-            value = '' + value;
-            cookies[name] = value;
-          }
-          if (value !== lastCookies[name]) {
-            $browser.cookies(name, value);
-            lastCookies[name] = value;
-            updated = true;
-          }
-        }
-
-        //verify what was actually stored
-        if (updated) {
-          browserCookies = $browser.cookies();
-
-          for (name in cookies) {
-            if (cookies[name] !== browserCookies[name]) {
-              //delete or reset all cookies that the browser dropped from $cookies
-              if (isUndefined(browserCookies[name])) {
-                delete cookies[name];
-                delete lastCookies[name];
-              } else {
-                cookies[name] = lastCookies[name] = browserCookies[name];
-              }
-            }
-          }
-        }
-      }
-    }]).
-
-
-  /**
-   * @ngdoc service
-   * @name $cookieStore
-   * @requires $cookies
-   *
-   * @description
-   * Provides a key-value (string-object) storage, that is backed by session cookies.
-   * Objects put or retrieved from this storage are automatically serialized or
-   * deserialized by angular's toJson/fromJson.
-   *
-   * Requires the {@link ngCookies `ngCookies`} module to be installed.
-   *
-   * @example
-   *
-   * ```js
-   * angular.module('cookieStoreExample', ['ngCookies'])
-   *   .controller('ExampleController', ['$cookieStore', function($cookieStore) {
-   *     // Put cookie
-   *     $cookieStore.put('myFavorite','oatmeal');
-   *     // Get cookie
-   *     var favoriteCookie = $cookieStore.get('myFavorite');
-   *     // Removing a cookie
-   *     $cookieStore.remove('myFavorite');
-   *   }]);
-   * ```
-   */
-   factory('$cookieStore', ['$cookies', function($cookies) {
-
-=======
    * Use `$cookiesProvider` to change the default behavior of the {@link ngCookies.$cookies $cookies} service.
    * */
    provider('$cookies', [function $CookiesProvider() {
@@ -211,7 +80,6 @@
      * ```
      */
     this.$get = ['$$cookieReader', '$$cookieWriter', function($$cookieReader, $$cookieWriter) {
->>>>>>> d518a64d
       return {
         /**
          * @ngdoc method

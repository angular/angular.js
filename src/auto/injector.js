'use strict';

/**
 * @ngdoc function
 * @name angular.injector
 * @function
 *
 * @description
 * Creates an injector function that can be used for retrieving services as well as for
 * dependency injection (see {@link guide/di dependency injection}).
 *

 * @param {Array.<string|Function>} modules A list of module functions or their aliases. See
 *        {@link angular.module}. The `ng` module must be explicitly added.
 * @returns {function()} Injector function. See {@link AUTO.$injector $injector}.
 *
 * @example
 * Typical usage
 * <pre>
 *   // create an injector
 *   var $injector = angular.injector(['ng']);
 *
 *   // use the injector to kick off your application
 *   // use the type inference to auto inject arguments, or use implicit injection
 *   $injector.invoke(function($rootScope, $compile, $document){
 *     $compile($document)($rootScope);
 *     $rootScope.$digest();
 *   });
 * </pre>
 */


/**
 * @ngdoc overview
 * @name AUTO
 * @description
 *
 * Implicit module which gets automatically added to each {@link AUTO.$injector $injector}.
 */

var FN_ARGS = /^function\s*[^\(]*\(\s*([^\)]*)\)/m;
var FN_ARG_SPLIT = /,/;
var FN_ARG = /^\s*(_?)(\S+?)\1\s*$/;
var STRIP_COMMENTS = /((\/\/.*$)|(\/\*[\s\S]*?\*\/))/mg;
function annotate(fn) {
  var $inject,
      fnText,
      argDecl,
      last;

  if (typeof fn == 'function') {
    if (!($inject = fn.$inject)) {
      $inject = [];
      fnText = fn.toString().replace(STRIP_COMMENTS, '');
      argDecl = fnText.match(FN_ARGS);
      forEach(argDecl[1].split(FN_ARG_SPLIT), function(arg){
        arg.replace(FN_ARG, function(all, underscore, name){
          $inject.push(name);
        });
      });
      fn.$inject = $inject;
    }
  } else if (isArray(fn)) {
    last = fn.length - 1;
    assertArgFn(fn[last], 'fn')
    $inject = fn.slice(0, last);
  } else {
    assertArgFn(fn, 'fn', true);
  }
  return $inject;
}

///////////////////////////////////////

/**
 * @ngdoc object
 * @name AUTO.$injector
 * @function
 *
 * @description
 *
 * `$injector` is used to retrieve object instances as defined by
 * {@link AUTO.$provide provider}, instantiate types, invoke methods,
 * and load modules.
 *
 * The following always holds true:
 *
 * <pre>
 *   var $injector = angular.injector();
 *   expect($injector.get('$injector')).toBe($injector);
 *   expect($injector.invoke(function($injector){
 *     return $injector;
 *   }).toBe($injector);
 * </pre>
 *
 * # Injection Function Annotation
 *
 * JavaScript does not have annotations, and annotations are needed for dependency injection. The
 * following ways are all valid way of annotating function with injection arguments and are equivalent.
 *
 * <pre>
 *   // inferred (only works if code not minified/obfuscated)
 *   $inject.invoke(function(serviceA){});
 *
 *   // annotated
 *   function explicit(serviceA) {};
 *   explicit.$inject = ['serviceA'];
 *   $inject.invoke(explicit);
 *
 *   // inline
 *   $inject.invoke(['serviceA', function(serviceA){}]);
 * </pre>
 *
 * ## Inference
 *
 * In JavaScript calling `toString()` on a function returns the function definition. The definition can then be
 * parsed and the function arguments can be extracted. *NOTE:* This does not work with minification, and obfuscation
 * tools since these tools change the argument names.
 *
 * ## `$inject` Annotation
 * By adding a `$inject` property onto a function the injection parameters can be specified.
 *
 * ## Inline
 * As an array of injection names, where the last item in the array is the function to call.
 */

/**
 * @ngdoc method
 * @name AUTO.$injector#get
 * @methodOf AUTO.$injector
 *
 * @description
 * Return an instance of the service.
 *
 * @param {string} name The name of the instance to retrieve.
 * @return {*} The instance.
 */

/**
 * @ngdoc method
 * @name AUTO.$injector#invoke
 * @methodOf AUTO.$injector
 *
 * @description
 * Invoke the method and supply the method arguments from the `$injector`.
 *
 * @param {!function} fn The function to invoke. The function arguments come form the function annotation.
 * @param {Object=} self The `this` for the invoked method.
 * @param {Object=} locals Optional object. If preset then any argument names are read from this object first, before
 *   the `$injector` is consulted.
 * @returns {*} the value returned by the invoked `fn` function.
 */

/**
 * @ngdoc method
 * @name AUTO.$injector#instantiate
 * @methodOf AUTO.$injector
 * @description
 * Create a new instance of JS type. The method takes a constructor function invokes the new operator and supplies
 * all of the arguments to the constructor function as specified by the constructor annotation.
 *
 * @param {function} Type Annotated constructor function.
 * @param {Object=} locals Optional object. If preset then any argument names are read from this object first, before
 *   the `$injector` is consulted.
 * @returns {Object} new instance of `Type`.
 */

/**
 * @ngdoc method
 * @name AUTO.$injector#annotate
 * @methodOf AUTO.$injector
 *
 * @description
 * Returns an array of service names which the function is requesting for injection. This API is used by the injector
 * to determine which services need to be injected into the function when the function is invoked. There are three
 * ways in which the function can be annotated with the needed dependencies.
 *
 * # Argument names
 *
 * The simplest form is to extract the dependencies from the arguments of the function. This is done by converting
 * the function into a string using `toString()` method and extracting the argument names.
 * <pre>
 *   // Given
 *   function MyController($scope, $route) {
 *     // ...
 *   }
 *
 *   // Then
 *   expect(injector.annotate(MyController)).toEqual(['$scope', '$route']);
 * </pre>
 *
 * This method does not work with code minfication / obfuscation. For this reason the following annotation strategies
 * are supported.
 *
 * # The `$injector` property
 *
 * If a function has an `$inject` property and its value is an array of strings, then the strings represent names of
 * services to be injected into the function.
 * <pre>
 *   // Given
 *   var MyController = function(obfuscatedScope, obfuscatedRoute) {
 *     // ...
 *   }
 *   // Define function dependencies
 *   MyController.$inject = ['$scope', '$route'];
 *
 *   // Then
 *   expect(injector.annotate(MyController)).toEqual(['$scope', '$route']);
 * </pre>
 *
 * # The array notation
 *
 * It is often desirable to inline Injected functions and that's when setting the `$inject` property is very
 * inconvenient. In these situations using the array notation to specify the dependencies in a way that survives
 * minification is a better choice:
 *
 * <pre>
 *   // We wish to write this (not minification / obfuscation safe)
 *   injector.invoke(function($compile, $rootScope) {
 *     // ...
 *   });
 *
 *   // We are forced to write break inlining
 *   var tmpFn = function(obfuscatedCompile, obfuscatedRootScope) {
 *     // ...
 *   };
 *   tmpFn.$inject = ['$compile', '$rootScope'];
 *   injector.invoke(tempFn);
 *
 *   // To better support inline function the inline annotation is supported
 *   injector.invoke(['$compile', '$rootScope', function(obfCompile, obfRootScope) {
 *     // ...
 *   }]);
 *
 *   // Therefore
 *   expect(injector.annotate(
 *      ['$compile', '$rootScope', function(obfus_$compile, obfus_$rootScope) {}])
 *    ).toEqual(['$compile', '$rootScope']);
 * </pre>
 *
 * @param {function|Array.<string|Function>} fn Function for which dependent service names need to be retrieved as described
 *   above.
 *
 * @returns {Array.<string>} The names of the services which the function requires.
 */




/**
 * @ngdoc object
 * @name AUTO.$provide
 *
 * @description
 *
 * Use `$provide` to register new providers with the `$injector`. The providers are the factories for the instance.
 * The providers share the same name as the instance they create with the `Provider` suffixed to them.
 *
 * A provider is an object with a `$get()` method. The injector calls the `$get` method to create a new instance of
 * a service. The Provider can have additional methods which would allow for configuration of the provider.
 *
 * <pre>
 *   function GreetProvider() {
 *     var salutation = 'Hello';
 *
 *     this.salutation = function(text) {
 *       salutation = text;
 *     };
 *
 *     this.$get = function() {
 *       return function (name) {
 *         return salutation + ' ' + name + '!';
 *       };
 *     };
 *   }
 *
 *   describe('Greeter', function(){
 *
 *     beforeEach(module(function($provide) {
 *       $provide.provider('greet', GreetProvider);
 *     });
 *
 *     it('should greet', inject(function(greet) {
 *       expect(greet('angular')).toEqual('Hello angular!');
 *     }));
 *
 *     it('should allow configuration of salutation', function() {
 *       module(function(greetProvider) {
 *         greetProvider.salutation('Ahoj');
 *       });
 *       inject(function(greet) {
 *         expect(greet('angular')).toEqual('Ahoj angular!');
 *       });
 *     )};
 *
 *   });
 * </pre>
 */

/**
 * @ngdoc method
 * @name AUTO.$provide#provider
 * @methodOf AUTO.$provide
 * @description
 *
 * Register a provider for a service. The providers can be retrieved and can have additional configuration methods.
 *
 * @param {string} name The name of the instance. NOTE: the provider will be available under `name + 'Provider'` key.
 * @param {(Object|function())} provider If the provider is:
 *
 *   - `Object`: then it should have a `$get` method. The `$get` method will be invoked using
 *               {@link AUTO.$injector#invoke $injector.invoke()} when an instance needs to be created.
 *   - `Constructor`: a new instance of the provider will be created using
 *               {@link AUTO.$injector#instantiate $injector.instantiate()}, then treated as `object`.
 *
 * @returns {Object} registered provider instance
 */

/**
 * @ngdoc method
 * @name AUTO.$provide#factory
 * @methodOf AUTO.$provide
 * @description
 *
 * A short hand for configuring services if only `$get` method is required.
 *
 * @param {string} name The name of the instance.
 * @param {function()} $getFn The $getFn for the instance creation. Internally this is a short hand for
 * `$provide.provider(name, {$get: $getFn})`.
 * @returns {Object} registered provider instance
 */


/**
 * @ngdoc method
 * @name AUTO.$provide#service
 * @methodOf AUTO.$provide
 * @description
 *
 * A short hand for registering service of given class.
 *
 * @param {string} name The name of the instance.
 * @param {Function} constructor A class (constructor function) that will be instantiated.
 * @returns {Object} registered provider instance
 */


/**
 * @ngdoc method
 * @name AUTO.$provide#value
 * @methodOf AUTO.$provide
 * @description
 *
 * A short hand for configuring services if the `$get` method is a constant.
 *
 * @param {string} name The name of the instance.
 * @param {*} value The value.
 * @returns {Object} registered provider instance
 */


/**
 * @ngdoc method
 * @name AUTO.$provide#constant
 * @methodOf AUTO.$provide
 * @description
 *
 * A constant value, but unlike {@link AUTO.$provide#value value} it can be injected
 * into configuration function (other modules) and it is not interceptable by
 * {@link AUTO.$provide#decorator decorator}.
 *
 * @param {string} name The name of the constant.
 * @param {*} value The constant value.
 * @returns {Object} registered instance
 */


/**
 * @ngdoc method
 * @name AUTO.$provide#decorator
 * @methodOf AUTO.$provide
 * @description
 *
 * Decoration of service, allows the decorator to intercept the service instance creation. The
 * returned instance may be the original instance, or a new instance which delegates to the
 * original instance.
 *
 * @param {string} name The name of the service to decorate.
 * @param {function()} decorator This function will be invoked when the service needs to be
 *    instanciated. The function is called using the {@link AUTO.$injector#invoke
 *    injector.invoke} method and is therefore fully injectable. Local injection arguments:
 *
 *    * `$delegate` - The original service instance, which can be monkey patched, configured,
 *      decorated or delegated to.
 */


function createInjector(modulesToLoad) {
  var INSTANTIATING = {},
      providerSuffix = 'Provider',
      path = [],
      loadedModules = new HashMap(),
      providerCache = {
        $provide: {
            provider: supportObject(provider),
            factory: supportObject(factory),
            service: supportObject(service),
            value: supportObject(value),
            constant: supportObject(constant),
            decorator: decorator
          }
      },
      providerInjector = (providerCache.$injector =
          createInternalInjector(providerCache, function() {
            throw Error("Unknown provider: " + path.join(' <- '));
          })),
      instanceCache = {},
      instanceInjector = (instanceCache.$injector =
          createInternalInjector(instanceCache, function(servicename) {
            var provider = providerInjector.get(servicename + providerSuffix);
            return instanceInjector.invoke(provider.$get, provider);
          }));


  forEach(loadModules(modulesToLoad), function(fn) { instanceInjector.invoke(fn || noop); });

  return instanceInjector;

  ////////////////////////////////////
  // $provider
  ////////////////////////////////////

  function supportObject(delegate) {
    return function(key, value) {
      if (isObject(key)) {
        forEach(key, reverseParams(delegate));
      } else {
        return delegate(key, value);
      }
    }
  }

  function provider(name, provider_) {
<<<<<<< HEAD
    if (isArray(provider_) || isFunction(provider_)) {
=======
    if (isArray(provider_)) {
      provider_ = providerInjector.instantiate(provider_);
    }
    if (isFunction(provider_)) {
>>>>>>> a7bb624e
      provider_ = providerInjector.instantiate(provider_);
    }    
    if (!provider_.$get) {
      throw Error('Provider ' + name + ' must define $get factory method.');
    }
    return providerCache[name + providerSuffix] = provider_;
  }

  function factory(name, factoryFn) { return provider(name, { $get: factoryFn }); }

  function service(name, constructor) {
    return factory(name, ['$injector', function($injector) {
      return $injector.instantiate(constructor);
    }]);
  }

  function value(name, value) { return factory(name, valueFn(value)); }

  function constant(name, value) {
    providerCache[name] = value;
    instanceCache[name] = value;
  }

  function decorator(serviceName, decorFn) {
    var origProvider = providerInjector.get(serviceName + providerSuffix),
        orig$get = origProvider.$get;

    origProvider.$get = function() {
      var origInstance = instanceInjector.invoke(orig$get, origProvider);
      return instanceInjector.invoke(decorFn, null, {$delegate: origInstance});
    };
  }

  ////////////////////////////////////
  // Module Loading
  ////////////////////////////////////
  function loadModules(modulesToLoad){
    var runBlocks = [];
    forEach(modulesToLoad, function(module) {
      if (loadedModules.get(module)) return;
      loadedModules.put(module, true);
      if (isString(module)) {
        var moduleFn = angularModule(module);
        runBlocks = runBlocks.concat(loadModules(moduleFn.requires)).concat(moduleFn._runBlocks);

        try {
          for(var invokeQueue = moduleFn._invokeQueue, i = 0, ii = invokeQueue.length; i < ii; i++) {
            var invokeArgs = invokeQueue[i],
                provider = providerInjector.get(invokeArgs[0]);

            provider[invokeArgs[1]].apply(provider, invokeArgs[2]);
          }
        } catch (e) {
          if (e.message) e.message += ' from ' + module;
          throw e;
        }
      } else if (isFunction(module)) {
        try {
          runBlocks.push(providerInjector.invoke(module));
        } catch (e) {
          if (e.message) e.message += ' from ' + module;
          throw e;
        }
      } else if (isArray(module)) {
        try {
          runBlocks.push(providerInjector.invoke(module));
        } catch (e) {
          if (e.message) e.message += ' from ' + String(module[module.length - 1]);
          throw e;
        }
      } else {
        assertArgFn(module, 'module');
      }
    });
    return runBlocks;
  }

  ////////////////////////////////////
  // internal Injector
  ////////////////////////////////////

  function createInternalInjector(cache, factory) {

    function getService(serviceName) {
      if (typeof serviceName !== 'string') {
        throw Error('Service name expected');
      }
      if (cache.hasOwnProperty(serviceName)) {
        if (cache[serviceName] === INSTANTIATING) {
          throw Error('Circular dependency: ' + path.join(' <- '));
        }
        return cache[serviceName];
      } else {
        try {
          path.unshift(serviceName);
          cache[serviceName] = INSTANTIATING;
          return cache[serviceName] = factory(serviceName);
        } finally {
          path.shift();
        }
      }
    }

    function invoke(fn, self, locals){
      var args = [],
          $inject = annotate(fn),
          length, i,
          key;

      for(i = 0, length = $inject.length; i < length; i++) {
        key = $inject[i];
        args.push(
          locals && locals.hasOwnProperty(key)
          ? locals[key]
          : getService(key, path)
        );
      }
      if (!fn.$inject) {
        // this means that we must be an array.
        fn = fn[length];
      }


      // Performance optimization: http://jsperf.com/apply-vs-call-vs-invoke
      switch (self ? -1 : args.length) {
        case  0: return fn();
        case  1: return fn(args[0]);
        case  2: return fn(args[0], args[1]);
        case  3: return fn(args[0], args[1], args[2]);
        case  4: return fn(args[0], args[1], args[2], args[3]);
        case  5: return fn(args[0], args[1], args[2], args[3], args[4]);
        case  6: return fn(args[0], args[1], args[2], args[3], args[4], args[5]);
        case  7: return fn(args[0], args[1], args[2], args[3], args[4], args[5], args[6]);
        case  8: return fn(args[0], args[1], args[2], args[3], args[4], args[5], args[6], args[7]);
        case  9: return fn(args[0], args[1], args[2], args[3], args[4], args[5], args[6], args[7], args[8]);
        case 10: return fn(args[0], args[1], args[2], args[3], args[4], args[5], args[6], args[7], args[8], args[9]);
        default: return fn.apply(self, args);
      }
    }

    function instantiate(Type, locals) {
      var Constructor = function() {},
          instance, returnedValue;

      Constructor.prototype = (isArray(Type) ? Type[Type.length - 1] : Type).prototype;
      instance = new Constructor();
      returnedValue = invoke(Type, instance, locals);

      return isObject(returnedValue) ? returnedValue : instance;
    }

    return {
      invoke: invoke,
      instantiate: instantiate,
      get: getService,
      annotate: annotate
    };
  }
}<|MERGE_RESOLUTION|>--- conflicted
+++ resolved
@@ -441,16 +441,9 @@
   }
 
   function provider(name, provider_) {
-<<<<<<< HEAD
     if (isArray(provider_) || isFunction(provider_)) {
-=======
-    if (isArray(provider_)) {
       provider_ = providerInjector.instantiate(provider_);
     }
-    if (isFunction(provider_)) {
->>>>>>> a7bb624e
-      provider_ = providerInjector.instantiate(provider_);
-    }    
     if (!provider_.$get) {
       throw Error('Provider ' + name + ' must define $get factory method.');
     }

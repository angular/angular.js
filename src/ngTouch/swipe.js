--- conflicted
+++ resolved
@@ -123,18 +123,7 @@
         });
       }
 
-<<<<<<< HEAD
-      element.on('touchcancel mouseleave', function(event) {
-        if (active) {
-          active = false;
-          eventHandlers['cancel'] && eventHandlers['cancel'](event);
-        }
-      });
-
-      element.on('touchmove mousemove', function(event) {
-=======
       element.on(getEvents(pointerTypes, 'move'), function(event) {
->>>>>>> 1a05daf5
         if (!active) return;
 
         // Android will send a touchcancel if it thinks we're starting to scroll.

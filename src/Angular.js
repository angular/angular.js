--- conflicted
+++ resolved
@@ -238,11 +238,7 @@
   forEach(arguments, function(obj){
     if (obj !== dst) {
       forEach(obj, function(value, key){
-<<<<<<< HEAD
-        if(value !== undefined){
-=======
         if(value !== undefined) {
->>>>>>> 693e3a33
           dst[key] = value;
         }
       });

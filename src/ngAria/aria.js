'use strict';

/**
 * @ngdoc module
 * @name ngAria
 * @description
 *
 * The `ngAria` module provides support for common
 * [<abbr title="Accessible Rich Internet Applications">ARIA</abbr>](http://www.w3.org/TR/wai-aria/)
 * attributes that convey state or semantic information about the application for users
 * of assistive technologies, such as screen readers.
 *
 * <div doc-module-components="ngAria"></div>
 *
 * ## Usage
 *
 * For ngAria to do its magic, simply include the module `ngAria` as a dependency. The following
 * directives are supported:
 * `ngModel`, `ngDisabled`, `ngShow`, `ngHide`, `ngClick`, `ngDblClick`, and `ngMessages`.
 *
 * Below is a more detailed breakdown of the attributes handled by ngAria:
 *
 * | Directive                                   | Supported Attributes                                                                   |
 * |---------------------------------------------|----------------------------------------------------------------------------------------|
 * | {@link ng.directive:ngDisabled ngDisabled}  | aria-disabled                                                                          |
 * | {@link ng.directive:ngShow ngShow}          | aria-hidden                                                                            |
 * | {@link ng.directive:ngHide ngHide}          | aria-hidden                                                                            |
 * | {@link ng.directive:ngDblclick ngDblclick}  | tabindex                                                                               |
 * | {@link module:ngMessages ngMessages}        | aria-live                                                                              |
 * | {@link ng.directive:ngModel ngModel}        | aria-checked, aria-valuemin, aria-valuemax, aria-valuenow, aria-invalid, aria-required, input roles |
 * | {@link ng.directive:ngClick ngClick}        | tabindex, keypress event, button role                                                               |
 *
 * Find out more information about each directive by reading the
 * {@link guide/accessibility ngAria Developer Guide}.
 *
 * ##Example
 * Using ngDisabled with ngAria:
 * ```html
 * <md-checkbox ng-disabled="disabled">
 * ```
 * Becomes:
 * ```html
 * <md-checkbox ng-disabled="disabled" aria-disabled="true">
 * ```
 *
 * ##Disabling Attributes
 * It's possible to disable individual attributes added by ngAria with the
 * {@link ngAria.$ariaProvider#config config} method. For more details, see the
 * {@link guide/accessibility Developer Guide}.
 */
 /* global -ngAriaModule */
var ngAriaModule = angular.module('ngAria', ['ng']).
                        provider('$aria', $AriaProvider);

/**
 * @ngdoc provider
 * @name $ariaProvider
 *
 * @description
 *
 * Used for configuring the ARIA attributes injected and managed by ngAria.
 *
 * ```js
 * angular.module('myApp', ['ngAria'], function config($ariaProvider) {
 *   $ariaProvider.config({
 *     ariaValue: true,
 *     tabindex: false
 *   });
 * });
 *```
 *
 * ## Dependencies
 * Requires the {@link ngAria} module to be installed.
 *
 */
function $AriaProvider() {
  var config = {
    ariaHidden: true,
    ariaChecked: true,
    ariaDisabled: true,
    ariaRequired: true,
    ariaInvalid: true,
    ariaMultiline: true,
    ariaValue: true,
    tabindex: true,
    bindKeypress: true,
    bindRoleForClick: true
  };

  /**
   * @ngdoc method
   * @name $ariaProvider#config
   *
   * @param {object} config object to enable/disable specific ARIA attributes
   *
   *  - **ariaHidden** – `{boolean}` – Enables/disables aria-hidden tags
   *  - **ariaChecked** – `{boolean}` – Enables/disables aria-checked tags
   *  - **ariaDisabled** – `{boolean}` – Enables/disables aria-disabled tags
   *  - **ariaRequired** – `{boolean}` – Enables/disables aria-required tags
   *  - **ariaInvalid** – `{boolean}` – Enables/disables aria-invalid tags
   *  - **ariaMultiline** – `{boolean}` – Enables/disables aria-multiline tags
   *  - **ariaValue** – `{boolean}` – Enables/disables aria-valuemin, aria-valuemax and aria-valuenow tags
   *  - **tabindex** – `{boolean}` – Enables/disables tabindex tags
   *  - **bindKeypress** – `{boolean}` – Enables/disables keypress event binding on `&lt;div&gt;` and
   *    `&lt;li&gt;` elements with ng-click
<<<<<<< HEAD
=======
   *  - **bindRoleForClick** – `{boolean}` – Adds role=button to non-interactive elements like `div`
   *    using ng-click, making them more accessible to users of assistive technologies
>>>>>>> d518a64d
   *
   * @description
   * Enables/disables various ARIA attributes
   */
  this.config = function(newConfig) {
    config = angular.extend(config, newConfig);
  };

  function watchExpr(attrName, ariaAttr, negate) {
    return function(scope, elem, attr) {
      var ariaCamelName = attr.$normalize(ariaAttr);
      if (config[ariaCamelName] && !attr[ariaCamelName]) {
        scope.$watch(attr[attrName], function(boolVal) {
          // ensure boolean value
          boolVal = negate ? !boolVal : !!boolVal;
          elem.attr(ariaAttr, boolVal);
        });
      }
    };
  }

  /**
   * @ngdoc service
   * @name $aria
   *
   * @description
   * @priority 200
   *
   * The $aria service contains helper methods for applying common
   * [ARIA](http://www.w3.org/TR/wai-aria/) attributes to HTML directives.
   *
   * ngAria injects common accessibility attributes that tell assistive technologies when HTML
   * elements are enabled, selected, hidden, and more. To see how this is performed with ngAria,
   * let's review a code snippet from ngAria itself:
   *
   *```js
   * ngAriaModule.directive('ngDisabled', ['$aria', function($aria) {
   *   return $aria.$$watchExpr('ngDisabled', 'aria-disabled');
   * }])
   *```
   * Shown above, the ngAria module creates a directive with the same signature as the
   * traditional `ng-disabled` directive. But this ngAria version is dedicated to
   * solely managing accessibility attributes. The internal `$aria` service is used to watch the
   * boolean attribute `ngDisabled`. If it has not been explicitly set by the developer,
   * `aria-disabled` is injected as an attribute with its value synchronized to the value in
   * `ngDisabled`.
   *
   * Because ngAria hooks into the `ng-disabled` directive, developers do not have to do
   * anything to enable this feature. The `aria-disabled` attribute is automatically managed
   * simply as a silent side-effect of using `ng-disabled` with the ngAria module.
   *
   * The full list of directives that interface with ngAria:
   * * **ngModel**
   * * **ngShow**
   * * **ngHide**
   * * **ngClick**
   * * **ngDblclick**
   * * **ngMessages**
   * * **ngDisabled**
   *
   * Read the {@link guide/accessibility ngAria Developer Guide} for a thorough explanation of each
   * directive.
   *
   *
   * ## Dependencies
   * Requires the {@link ngAria} module to be installed.
   */
  this.$get = function() {
    return {
      config: function(key) {
        return config[key];
      },
      $$watchExpr: watchExpr
    };
  };
}


ngAriaModule.directive('ngShow', ['$aria', function($aria) {
  return $aria.$$watchExpr('ngShow', 'aria-hidden', true);
}])
.directive('ngHide', ['$aria', function($aria) {
  return $aria.$$watchExpr('ngHide', 'aria-hidden', false);
}])
.directive('ngModel', ['$aria', function($aria) {

  function shouldAttachAttr(attr, normalizedAttr, elem) {
    return $aria.config(normalizedAttr) && !elem.attr(attr);
  }

  function shouldAttachRole(role, elem) {
    return !elem.attr('role') && (elem.attr('type') === role) && (elem[0].nodeName !== 'INPUT');
  }

  function getShape(attr, elem) {
    var type = attr.type,
        role = attr.role;

    return ((type || role) === 'checkbox' || role === 'menuitemcheckbox') ? 'checkbox' :
           ((type || role) === 'radio'    || role === 'menuitemradio') ? 'radio' :
           (type === 'range'              || role === 'progressbar' || role === 'slider') ? 'range' :
           (type || role) === 'textbox'   || elem[0].nodeName === 'TEXTAREA' ? 'multiline' : '';
  }

  return {
    restrict: 'A',
    require: '?ngModel',
    priority: 200, //Make sure watches are fired after any other directives that affect the ngModel value
    compile: function(elem, attr) {
      var shape = getShape(attr, elem);

      return {
        pre: function(scope, elem, attr, ngModel) {
          if (shape === 'checkbox' && attr.type !== 'checkbox') {
            //Use the input[checkbox] $isEmpty implementation for elements with checkbox roles
            ngModel.$isEmpty = function(value) {
              return value === false;
            };
          }
        },
        post: function(scope, elem, attr, ngModel) {
          var needsTabIndex = shouldAttachAttr('tabindex', 'tabindex', elem);

          function ngAriaWatchModelValue() {
            return ngModel.$modelValue;
          }

          function getRadioReaction() {
            if (needsTabIndex) {
              needsTabIndex = false;
              return function ngAriaRadioReaction(newVal) {
                var boolVal = (attr.value == ngModel.$viewValue);
                elem.attr('aria-checked', boolVal);
                elem.attr('tabindex', 0 - !boolVal);
              };
            } else {
              return function ngAriaRadioReaction(newVal) {
                elem.attr('aria-checked', (attr.value == ngModel.$viewValue));
              };
            }
          }

          function ngAriaCheckboxReaction() {
            elem.attr('aria-checked', !ngModel.$isEmpty(ngModel.$viewValue));
          }

          switch (shape) {
            case 'radio':
            case 'checkbox':
              if (shouldAttachRole(shape, elem)) {
                elem.attr('role', shape);
              }
              if (shouldAttachAttr('aria-checked', 'ariaChecked', elem)) {
                scope.$watch(ngAriaWatchModelValue, shape === 'radio' ?
                    getRadioReaction() : ngAriaCheckboxReaction);
              }
              break;
            case 'range':
              if (shouldAttachRole(shape, elem)) {
                elem.attr('role', 'slider');
              }
              if ($aria.config('ariaValue')) {
<<<<<<< HEAD
                if (attr.min && !elem.attr('aria-valuemin')) {
                  elem.attr('aria-valuemin', attr.min);
                }
                if (attr.max && !elem.attr('aria-valuemax')) {
                  elem.attr('aria-valuemax', attr.max);
                }
                if (!elem.attr('aria-valuenow')) {
                  scope.$watch(ngAriaWatchModelValue, function ngAriaValueNowReaction(newVal) {
                    elem.attr('aria-valuenow', newVal);
                  });
                }
              }
              break;
            case 'multiline':
              if (shouldAttachAttr('aria-multiline', 'ariaMultiline', elem)) {
                elem.attr('aria-multiline', true);
              }
              break;
          }

          if (needsTabIndex) {
            elem.attr('tabindex', 0);
          }

=======
                var needsAriaValuemin = !elem.attr('aria-valuemin') &&
                    (attr.hasOwnProperty('min') || attr.hasOwnProperty('ngMin'));
                var needsAriaValuemax = !elem.attr('aria-valuemax') &&
                    (attr.hasOwnProperty('max') || attr.hasOwnProperty('ngMax'));
                var needsAriaValuenow = !elem.attr('aria-valuenow');

                if (needsAriaValuemin) {
                  attr.$observe('min', function ngAriaValueMinReaction(newVal) {
                    elem.attr('aria-valuemin', newVal);
                  });
                }
                if (needsAriaValuemax) {
                  attr.$observe('max', function ngAriaValueMinReaction(newVal) {
                    elem.attr('aria-valuemax', newVal);
                  });
                }
                if (needsAriaValuenow) {
                  scope.$watch(ngAriaWatchModelValue, function ngAriaValueNowReaction(newVal) {
                    elem.attr('aria-valuenow', newVal);
                  });
                }
              }
              break;
            case 'multiline':
              if (shouldAttachAttr('aria-multiline', 'ariaMultiline', elem)) {
                elem.attr('aria-multiline', true);
              }
              break;
          }

          if (needsTabIndex) {
            elem.attr('tabindex', 0);
          }

>>>>>>> d518a64d
          if (ngModel.$validators.required && shouldAttachAttr('aria-required', 'ariaRequired', elem)) {
            scope.$watch(function ngAriaRequiredWatch() {
              return ngModel.$error.required;
            }, function ngAriaRequiredReaction(newVal) {
              elem.attr('aria-required', !!newVal);
            });
          }

          if (shouldAttachAttr('aria-invalid', 'ariaInvalid', elem)) {
            scope.$watch(function ngAriaInvalidWatch() {
              return ngModel.$invalid;
            }, function ngAriaInvalidReaction(newVal) {
              elem.attr('aria-invalid', !!newVal);
            });
          }
        }
      };
    }
  };
}])
.directive('ngDisabled', ['$aria', function($aria) {
  return $aria.$$watchExpr('ngDisabled', 'aria-disabled');
}])
.directive('ngMessages', function() {
  return {
    restrict: 'A',
    require: '?ngMessages',
    link: function(scope, elem, attr, ngMessages) {
      if (!elem.attr('aria-live')) {
        elem.attr('aria-live', 'assertive');
      }
    }
  };
})
.directive('ngClick',['$aria', '$parse', function($aria, $parse) {
  return {
    restrict: 'A',
    compile: function(elem, attr) {
      var fn = $parse(attr.ngClick, /* interceptorFn */ null, /* expensiveChecks */ true);
      return function(scope, elem, attr) {

        var nodeBlackList = ['BUTTON', 'A', 'INPUT', 'TEXTAREA'];

        function isNodeOneOf(elem, nodeTypeArray) {
          if (nodeTypeArray.indexOf(elem[0].nodeName) !== -1) {
            return true;
          }
        }
<<<<<<< HEAD
        if (!elem.attr('role') && !isNodeOneOf(elem, nodeBlackList)) {
=======

        if ($aria.config('bindRoleForClick')
            && !elem.attr('role')
              && !isNodeOneOf(elem, nodeBlackList)) {
>>>>>>> d518a64d
          elem.attr('role', 'button');
        }

        if ($aria.config('tabindex') && !elem.attr('tabindex')) {
          elem.attr('tabindex', 0);
        }

        if ($aria.config('bindKeypress') && !attr.ngKeypress && !isNodeOneOf(elem, nodeBlackList)) {
          elem.on('keypress', function(event) {
            var keyCode = event.which || event.keyCode;
            if (keyCode === 32 || keyCode === 13) {
              scope.$apply(callback);
            }

            function callback() {
              fn(scope, { $event: event });
            }
          });
        }
      };
    }
  };
}])
.directive('ngDblclick', ['$aria', function($aria) {
  return function(scope, elem, attr) {
    if ($aria.config('tabindex') && !elem.attr('tabindex')) {
      elem.attr('tabindex', 0);
    }
  };
}]);<|MERGE_RESOLUTION|>--- conflicted
+++ resolved
@@ -103,11 +103,8 @@
    *  - **tabindex** – `{boolean}` – Enables/disables tabindex tags
    *  - **bindKeypress** – `{boolean}` – Enables/disables keypress event binding on `&lt;div&gt;` and
    *    `&lt;li&gt;` elements with ng-click
-<<<<<<< HEAD
-=======
    *  - **bindRoleForClick** – `{boolean}` – Adds role=button to non-interactive elements like `div`
    *    using ng-click, making them more accessible to users of assistive technologies
->>>>>>> d518a64d
    *
    * @description
    * Enables/disables various ARIA attributes
@@ -270,32 +267,6 @@
                 elem.attr('role', 'slider');
               }
               if ($aria.config('ariaValue')) {
-<<<<<<< HEAD
-                if (attr.min && !elem.attr('aria-valuemin')) {
-                  elem.attr('aria-valuemin', attr.min);
-                }
-                if (attr.max && !elem.attr('aria-valuemax')) {
-                  elem.attr('aria-valuemax', attr.max);
-                }
-                if (!elem.attr('aria-valuenow')) {
-                  scope.$watch(ngAriaWatchModelValue, function ngAriaValueNowReaction(newVal) {
-                    elem.attr('aria-valuenow', newVal);
-                  });
-                }
-              }
-              break;
-            case 'multiline':
-              if (shouldAttachAttr('aria-multiline', 'ariaMultiline', elem)) {
-                elem.attr('aria-multiline', true);
-              }
-              break;
-          }
-
-          if (needsTabIndex) {
-            elem.attr('tabindex', 0);
-          }
-
-=======
                 var needsAriaValuemin = !elem.attr('aria-valuemin') &&
                     (attr.hasOwnProperty('min') || attr.hasOwnProperty('ngMin'));
                 var needsAriaValuemax = !elem.attr('aria-valuemax') &&
@@ -330,7 +301,6 @@
             elem.attr('tabindex', 0);
           }
 
->>>>>>> d518a64d
           if (ngModel.$validators.required && shouldAttachAttr('aria-required', 'ariaRequired', elem)) {
             scope.$watch(function ngAriaRequiredWatch() {
               return ngModel.$error.required;
@@ -379,14 +349,10 @@
             return true;
           }
         }
-<<<<<<< HEAD
-        if (!elem.attr('role') && !isNodeOneOf(elem, nodeBlackList)) {
-=======
 
         if ($aria.config('bindRoleForClick')
             && !elem.attr('role')
               && !isNodeOneOf(elem, nodeBlackList)) {
->>>>>>> d518a64d
           elem.attr('role', 'button');
         }
 

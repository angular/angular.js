--- conflicted
+++ resolved
@@ -454,19 +454,12 @@
        *
        * @return {Promise} the animation callback promise
        */
-<<<<<<< HEAD
-      leave: function(element, options) {
-        applyStyles(element, options);
-        element.remove();
-        return asyncPromise();
-=======
       move: function(element, parent, after, options) {
         parent = parent && jqLite(parent);
         after = after && jqLite(after);
         parent = parent || after.parent();
         domInsert(element, parent, after);
         return $$animateQueue.push(element, 'move', prepareAnimateOptions(options));
->>>>>>> d518a64d
       },
 
       /**

'use strict';

/**
 * @ngdoc filter
 * @name filter
 * @kind function
 *
 * @description
 * Selects a subset of items from `array` and returns it as a new array.
 *
 * @param {Array} array The source array.
 * @param {string|Object|function()} expression The predicate to be used for selecting items from
 *   `array`.
 *
 *   Can be one of:
 *
 *   - `string`: The string is used for matching against the contents of the `array`. All strings or
 *     objects with string properties in `array` that match this string will be returned. This also
 *     applies to nested object properties.
 *     The predicate can be negated by prefixing the string with `!`.
 *
 *   - `Object`: A pattern object can be used to filter specific properties on objects contained
 *     by `array`. For example `{name:"M", phone:"1"}` predicate will return an array of items
 *     which have property `name` containing "M" and property `phone` containing "1". A special
 *     property name `$` can be used (as in `{$:"text"}`) to accept a match against any
 *     property of the object or its nested object properties. That's equivalent to the simple
 *     substring match with a `string` as described above. The predicate can be negated by prefixing
 *     the string with `!`.
 *     For example `{name: "!M"}` predicate will return an array of items which have property `name`
 *     not containing "M".
 *
 *     Note that a named property will match properties on the same level only, while the special
 *     `$` property will match properties on the same level or deeper. E.g. an array item like
 *     `{name: {first: 'John', last: 'Doe'}}` will **not** be matched by `{name: 'John'}`, but
 *     **will** be matched by `{$: 'John'}`.
 *
 *   - `function(value, index, array)`: A predicate function can be used to write arbitrary filters.
 *     The function is called for each element of the array, with the element, its index, and
 *     the entire array itself as arguments.
 *
 *     The final result is an array of those elements that the predicate returned true for.
 *
 * @param {function(actual, expected)|true|undefined} comparator Comparator which is used in
 *     determining if the expected value (from the filter expression) and actual value (from
 *     the object in the array) should be considered a match.
 *
 *   Can be one of:
 *
 *   - `function(actual, expected)`:
 *     The function will be given the object value and the predicate value to compare and
 *     should return true if both values should be considered equal.
 *
 *   - `true`: A shorthand for `function(actual, expected) { return angular.equals(actual, expected)}`.
 *     This is essentially strict comparison of expected and actual.
 *
 *   - `false|undefined`: A short hand for a function which will look for a substring match in case
 *     insensitive way.
 *
 *     Primitive values are converted to strings. Objects are not compared against primitives,
 *     unless they have a custom `toString` method (e.g. `Date` objects).
 *
 * @example
   <example>
     <file name="index.html">
       <div ng-init="friends = [{name:'John', phone:'555-1276'},
                                {name:'Mary', phone:'800-BIG-MARY'},
                                {name:'Mike', phone:'555-4321'},
                                {name:'Adam', phone:'555-5678'},
                                {name:'Julie', phone:'555-8765'},
                                {name:'Juliette', phone:'555-5678'}]"></div>

       <label>Search: <input ng-model="searchText"></label>
       <table id="searchTextResults">
         <tr><th>Name</th><th>Phone</th></tr>
         <tr ng-repeat="friend in friends | filter:searchText">
           <td>{{friend.name}}</td>
           <td>{{friend.phone}}</td>
         </tr>
       </table>
       <hr>
       <label>Any: <input ng-model="search.$"></label> <br>
       <label>Name only <input ng-model="search.name"></label><br>
       <label>Phone only <input ng-model="search.phone"></label><br>
       <label>Equality <input type="checkbox" ng-model="strict"></label><br>
       <table id="searchObjResults">
         <tr><th>Name</th><th>Phone</th></tr>
         <tr ng-repeat="friendObj in friends | filter:search:strict">
           <td>{{friendObj.name}}</td>
           <td>{{friendObj.phone}}</td>
         </tr>
       </table>
     </file>
     <file name="protractor.js" type="protractor">
       var expectFriendNames = function(expectedNames, key) {
         element.all(by.repeater(key + ' in friends').column(key + '.name')).then(function(arr) {
           arr.forEach(function(wd, i) {
             expect(wd.getText()).toMatch(expectedNames[i]);
           });
         });
       };

       it('should search across all fields when filtering with a string', function() {
         var searchText = element(by.model('searchText'));
         searchText.clear();
         searchText.sendKeys('m');
         expectFriendNames(['Mary', 'Mike', 'Adam'], 'friend');

         searchText.clear();
         searchText.sendKeys('76');
         expectFriendNames(['John', 'Julie'], 'friend');
       });

       it('should search in specific fields when filtering with a predicate object', function() {
         var searchAny = element(by.model('search.$'));
         searchAny.clear();
         searchAny.sendKeys('i');
         expectFriendNames(['Mary', 'Mike', 'Julie', 'Juliette'], 'friendObj');
       });
       it('should use a equal comparison when comparator is true', function() {
         var searchName = element(by.model('search.name'));
         var strict = element(by.model('strict'));
         searchName.clear();
         searchName.sendKeys('Julie');
         strict.click();
         expectFriendNames(['Julie'], 'friendObj');
       });
     </file>
   </example>
 */
function filterFilter() {
  return function(array, expression, comparator) {
    if (!isArrayLike(array)) {
      if (array == null) {
        return array;
      } else {
        throw minErr('filter')('notarray', 'Expected array but received: {0}', array);
      }
    }

<<<<<<< HEAD
    var expressionType = (expression !== null) ? typeof expression : 'null';
=======
    var expressionType = getTypeForFilter(expression);
>>>>>>> d518a64d
    var predicateFn;
    var matchAgainstAnyProp;

    switch (expressionType) {
      case 'function':
        predicateFn = expression;
        break;
      case 'boolean':
      case 'null':
      case 'number':
      case 'string':
        matchAgainstAnyProp = true;
        //jshint -W086
      case 'object':
        //jshint +W086
        predicateFn = createPredicateFn(expression, comparator, matchAgainstAnyProp);
        break;
      default:
        return array;
    }

    return Array.prototype.filter.call(array, predicateFn);
  };
}

// Helper functions for `filterFilter`
function createPredicateFn(expression, comparator, matchAgainstAnyProp) {
  var shouldMatchPrimitives = isObject(expression) && ('$' in expression);
  var predicateFn;

  if (comparator === true) {
    comparator = equals;
  } else if (!isFunction(comparator)) {
    comparator = function(actual, expected) {
      if (isUndefined(actual)) {
        // No substring matching against `undefined`
        return false;
      }
      if ((actual === null) || (expected === null)) {
        // No substring matching against `null`; only match against `null`
        return actual === expected;
      }
<<<<<<< HEAD
      if (isObject(actual) || isObject(expected)) {
        // Prevent an object to be considered equal to a string like `'[object'`
=======
      if (isObject(expected) || (isObject(actual) && !hasCustomToString(actual))) {
        // Should not compare primitives against objects, unless they have custom `toString` method
>>>>>>> d518a64d
        return false;
      }

      actual = lowercase('' + actual);
      expected = lowercase('' + expected);
      return actual.indexOf(expected) !== -1;
    };
  }

  predicateFn = function(item) {
    if (shouldMatchPrimitives && !isObject(item)) {
      return deepCompare(item, expression.$, comparator, false);
    }
    return deepCompare(item, expression, comparator, matchAgainstAnyProp);
  };

  return predicateFn;
}

function deepCompare(actual, expected, comparator, matchAgainstAnyProp, dontMatchWholeObject) {
<<<<<<< HEAD
  var actualType = (actual !== null) ? typeof actual : 'null';
  var expectedType = (expected !== null) ? typeof expected : 'null';
=======
  var actualType = getTypeForFilter(actual);
  var expectedType = getTypeForFilter(expected);
>>>>>>> d518a64d

  if ((expectedType === 'string') && (expected.charAt(0) === '!')) {
    return !deepCompare(actual, expected.substring(1), comparator, matchAgainstAnyProp);
  } else if (isArray(actual)) {
    // In case `actual` is an array, consider it a match
    // if ANY of it's items matches `expected`
    return actual.some(function(item) {
      return deepCompare(item, expected, comparator, matchAgainstAnyProp);
    });
  }

  switch (actualType) {
    case 'object':
      var key;
      if (matchAgainstAnyProp) {
        for (key in actual) {
          if ((key.charAt(0) !== '$') && deepCompare(actual[key], expected, comparator, true)) {
            return true;
          }
        }
        return dontMatchWholeObject ? false : deepCompare(actual, expected, comparator, false);
      } else if (expectedType === 'object') {
        for (key in expected) {
          var expectedVal = expected[key];
          if (isFunction(expectedVal) || isUndefined(expectedVal)) {
            continue;
          }

          var matchAnyProperty = key === '$';
          var actualVal = matchAnyProperty ? actual : actual[key];
          if (!deepCompare(actualVal, expectedVal, comparator, matchAnyProperty, matchAnyProperty)) {
            return false;
          }
        }
        return true;
      } else {
        return comparator(actual, expected);
      }
      break;
    case 'function':
      return false;
    default:
      return comparator(actual, expected);
  }
}

// Used for easily differentiating between `null` and actual `object`
function getTypeForFilter(val) {
  return (val === null) ? 'null' : typeof val;
}<|MERGE_RESOLUTION|>--- conflicted
+++ resolved
@@ -137,11 +137,7 @@
       }
     }
 
-<<<<<<< HEAD
-    var expressionType = (expression !== null) ? typeof expression : 'null';
-=======
     var expressionType = getTypeForFilter(expression);
->>>>>>> d518a64d
     var predicateFn;
     var matchAgainstAnyProp;
 
@@ -184,13 +180,8 @@
         // No substring matching against `null`; only match against `null`
         return actual === expected;
       }
-<<<<<<< HEAD
-      if (isObject(actual) || isObject(expected)) {
-        // Prevent an object to be considered equal to a string like `'[object'`
-=======
       if (isObject(expected) || (isObject(actual) && !hasCustomToString(actual))) {
         // Should not compare primitives against objects, unless they have custom `toString` method
->>>>>>> d518a64d
         return false;
       }
 
@@ -211,13 +202,8 @@
 }
 
 function deepCompare(actual, expected, comparator, matchAgainstAnyProp, dontMatchWholeObject) {
-<<<<<<< HEAD
-  var actualType = (actual !== null) ? typeof actual : 'null';
-  var expectedType = (expected !== null) ? typeof expected : 'null';
-=======
   var actualType = getTypeForFilter(actual);
   var expectedType = getTypeForFilter(expected);
->>>>>>> d518a64d
 
   if ((expectedType === 'string') && (expected.charAt(0) === '!')) {
     return !deepCompare(actual, expected.substring(1), comparator, matchAgainstAnyProp);

'use strict';

/* * * * * * * * * * * * * * * * * * * * * * * * * * * * * * * * * * * * * *
 *     Any commits to this file should be reviewed with security in mind.  *
 *   Changes to this file can potentially create security vulnerabilities. *
 *          An approval from 2 Core members with history of modifying      *
 *                         this file is required.                          *
 *                                                                         *
 *  Does the change somehow allow for arbitrary javascript to be executed? *
 *    Or allows for someone to change the prototype of built-in objects?   *
 *     Or gives undesired access to variables likes document or window?    *
 * * * * * * * * * * * * * * * * * * * * * * * * * * * * * * * * * * * * * */

var $parseMinErr = minErr('$parse');

// Sandboxing Angular Expressions
// ------------------------------
// Angular expressions are generally considered safe because these expressions only have direct
// access to `$scope` and locals. However, one can obtain the ability to execute arbitrary JS code by
// obtaining a reference to native JS functions such as the Function constructor.
//
// As an example, consider the following Angular expression:
//
//   {}.toString.constructor('alert("evil JS code")')
//
// This sandboxing technique is not perfect and doesn't aim to be. The goal is to prevent exploits
// against the expression language, but not to prevent exploits that were enabled by exposing
// sensitive JavaScript or browser APIs on Scope. Exposing such objects on a Scope is never a good
// practice and therefore we are not even trying to protect against interaction with an object
// explicitly exposed in this way.
//
// In general, it is not possible to access a Window object from an angular expression unless a
// window or some DOM object that has a reference to window is published onto a Scope.
// Similarly we prevent invocations of function known to be dangerous, as well as assignments to
// native objects.
//
// See https://docs.angularjs.org/guide/security


function ensureSafeMemberName(name, fullExpression) {
  if (name === "__defineGetter__" || name === "__defineSetter__"
      || name === "__lookupGetter__" || name === "__lookupSetter__"
      || name === "__proto__") {
    throw $parseMinErr('isecfld',
        'Attempting to access a disallowed field in Angular expressions! '
        + 'Expression: {0}', fullExpression);
  }
  return name;
}

function ensureSafeObject(obj, fullExpression) {
  // nifty check if obj is Function that is fast and works across iframes and other contexts
  if (obj) {
    if (obj.constructor === obj) {
      throw $parseMinErr('isecfn',
          'Referencing Function in Angular expressions is disallowed! Expression: {0}',
          fullExpression);
    } else if (// isWindow(obj)
        obj.window === obj) {
      throw $parseMinErr('isecwindow',
          'Referencing the Window in Angular expressions is disallowed! Expression: {0}',
          fullExpression);
    } else if (// isElement(obj)
        obj.children && (obj.nodeName || (obj.prop && obj.attr && obj.find))) {
      throw $parseMinErr('isecdom',
          'Referencing DOM nodes in Angular expressions is disallowed! Expression: {0}',
          fullExpression);
    } else if (// block Object so that we can't get hold of dangerous Object.* methods
        obj === Object) {
      throw $parseMinErr('isecobj',
          'Referencing Object in Angular expressions is disallowed! Expression: {0}',
          fullExpression);
    }
  }
  return obj;
}

var CALL = Function.prototype.call;
var APPLY = Function.prototype.apply;
var BIND = Function.prototype.bind;

function ensureSafeFunction(obj, fullExpression) {
  if (obj) {
    if (obj.constructor === obj) {
      throw $parseMinErr('isecfn',
        'Referencing Function in Angular expressions is disallowed! Expression: {0}',
        fullExpression);
    } else if (obj === CALL || obj === APPLY || obj === BIND) {
      throw $parseMinErr('isecff',
        'Referencing call, apply or bind in Angular expressions is disallowed! Expression: {0}',
        fullExpression);
    }
  }
}

var OPERATORS = createMap();
forEach('+ - * / % === !== == != < > <= >= && || ! = |'.split(' '), function(operator) { OPERATORS[operator] = true; });
var ESCAPE = {"n":"\n", "f":"\f", "r":"\r", "t":"\t", "v":"\v", "'":"'", '"':'"'};


/////////////////////////////////////////


/**
 * @constructor
 */
var Lexer = function(options) {
  this.options = options;
};

Lexer.prototype = {
  constructor: Lexer,

  lex: function(text) {
    this.text = text;
    this.index = 0;
    this.tokens = [];

    while (this.index < this.text.length) {
      var ch = this.text.charAt(this.index);
      if (ch === '"' || ch === "'") {
        this.readString(ch);
      } else if (this.isNumber(ch) || ch === '.' && this.isNumber(this.peek())) {
        this.readNumber();
      } else if (this.isIdent(ch)) {
        this.readIdent();
      } else if (this.is(ch, '(){}[].,;:?')) {
        this.tokens.push({index: this.index, text: ch});
        this.index++;
      } else if (this.isWhitespace(ch)) {
        this.index++;
      } else {
        var ch2 = ch + this.peek();
        var ch3 = ch2 + this.peek(2);
        var op1 = OPERATORS[ch];
        var op2 = OPERATORS[ch2];
        var op3 = OPERATORS[ch3];
        if (op1 || op2 || op3) {
          var token = op3 ? ch3 : (op2 ? ch2 : ch);
          this.tokens.push({index: this.index, text: token, operator: true});
          this.index += token.length;
        } else {
          this.throwError('Unexpected next character ', this.index, this.index + 1);
        }
      }
    }
    return this.tokens;
  },

  is: function(ch, chars) {
    return chars.indexOf(ch) !== -1;
  },

  peek: function(i) {
    var num = i || 1;
    return (this.index + num < this.text.length) ? this.text.charAt(this.index + num) : false;
  },

  isNumber: function(ch) {
    return ('0' <= ch && ch <= '9') && typeof ch === "string";
  },

  isWhitespace: function(ch) {
    // IE treats non-breaking space as \u00A0
    return (ch === ' ' || ch === '\r' || ch === '\t' ||
            ch === '\n' || ch === '\v' || ch === '\u00A0');
  },

  isIdent: function(ch) {
    return ('a' <= ch && ch <= 'z' ||
            'A' <= ch && ch <= 'Z' ||
            '_' === ch || ch === '$');
  },

  isExpOperator: function(ch) {
    return (ch === '-' || ch === '+' || this.isNumber(ch));
  },

  throwError: function(error, start, end) {
    end = end || this.index;
    var colStr = (isDefined(start)
            ? 's ' + start +  '-' + this.index + ' [' + this.text.substring(start, end) + ']'
            : ' ' + end);
    throw $parseMinErr('lexerr', 'Lexer Error: {0} at column{1} in expression [{2}].',
        error, colStr, this.text);
  },

  readNumber: function() {
    var number = '';
    var start = this.index;
    while (this.index < this.text.length) {
      var ch = lowercase(this.text.charAt(this.index));
      if (ch == '.' || this.isNumber(ch)) {
        number += ch;
      } else {
        var peekCh = this.peek();
        if (ch == 'e' && this.isExpOperator(peekCh)) {
          number += ch;
        } else if (this.isExpOperator(ch) &&
            peekCh && this.isNumber(peekCh) &&
            number.charAt(number.length - 1) == 'e') {
          number += ch;
        } else if (this.isExpOperator(ch) &&
            (!peekCh || !this.isNumber(peekCh)) &&
            number.charAt(number.length - 1) == 'e') {
          this.throwError('Invalid exponent');
        } else {
          break;
        }
      }
      this.index++;
    }
    this.tokens.push({
      index: start,
      text: number,
      constant: true,
      value: Number(number)
    });
  },

  readIdent: function() {
    var start = this.index;
    while (this.index < this.text.length) {
      var ch = this.text.charAt(this.index);
      if (!(this.isIdent(ch) || this.isNumber(ch))) {
        break;
      }
      this.index++;
    }
    this.tokens.push({
      index: start,
      text: this.text.slice(start, this.index),
      identifier: true
    });
  },

  readString: function(quote) {
    var start = this.index;
    this.index++;
    var string = '';
    var rawString = quote;
    var escape = false;
    while (this.index < this.text.length) {
      var ch = this.text.charAt(this.index);
      rawString += ch;
      if (escape) {
        if (ch === 'u') {
          var hex = this.text.substring(this.index + 1, this.index + 5);
          if (!hex.match(/[\da-f]{4}/i)) {
            this.throwError('Invalid unicode escape [\\u' + hex + ']');
          }
          this.index += 4;
          string += String.fromCharCode(parseInt(hex, 16));
        } else {
          var rep = ESCAPE[ch];
          string = string + (rep || ch);
        }
        escape = false;
      } else if (ch === '\\') {
        escape = true;
      } else if (ch === quote) {
        this.index++;
        this.tokens.push({
          index: start,
          text: rawString,
          constant: true,
          value: string
        });
        return;
      } else {
        string += ch;
      }
      this.index++;
    }
    this.throwError('Unterminated quote', start);
  }
};

var AST = function(lexer, options) {
  this.lexer = lexer;
  this.options = options;
};

AST.Program = 'Program';
AST.ExpressionStatement = 'ExpressionStatement';
AST.AssignmentExpression = 'AssignmentExpression';
AST.ConditionalExpression = 'ConditionalExpression';
AST.LogicalExpression = 'LogicalExpression';
AST.BinaryExpression = 'BinaryExpression';
AST.UnaryExpression = 'UnaryExpression';
AST.CallExpression = 'CallExpression';
AST.MemberExpression = 'MemberExpression';
AST.Identifier = 'Identifier';
AST.Literal = 'Literal';
AST.ArrayExpression = 'ArrayExpression';
AST.Property = 'Property';
AST.ObjectExpression = 'ObjectExpression';
AST.ThisExpression = 'ThisExpression';

// Internal use only
AST.NGValueParameter = 'NGValueParameter';

AST.prototype = {
  ast: function(text) {
    this.text = text;
    this.tokens = this.lexer.lex(text);

    var value = this.program();

    if (this.tokens.length !== 0) {
      this.throwError('is an unexpected token', this.tokens[0]);
    }

    return value;
  },

  program: function() {
    var body = [];
    while (true) {
      if (this.tokens.length > 0 && !this.peek('}', ')', ';', ']'))
        body.push(this.expressionStatement());
      if (!this.expect(';')) {
        return { type: AST.Program, body: body};
      }
    }
  },

  expressionStatement: function() {
    return { type: AST.ExpressionStatement, expression: this.filterChain() };
  },

  filterChain: function() {
    var left = this.expression();
    var token;
    while ((token = this.expect('|'))) {
      left = this.filter(left);
    }
    return left;
  },

  expression: function() {
    return this.assignment();
  },

  assignment: function() {
    var result = this.ternary();
    if (this.expect('=')) {
      result = { type: AST.AssignmentExpression, left: result, right: this.assignment(), operator: '='};
    }
    return result;
  },

  ternary: function() {
    var test = this.logicalOR();
    var alternate;
    var consequent;
    if (this.expect('?')) {
      alternate = this.expression();
      if (this.consume(':')) {
        consequent = this.expression();
        return { type: AST.ConditionalExpression, test: test, alternate: alternate, consequent: consequent};
      }
    }
    return test;
  },

  logicalOR: function() {
    var left = this.logicalAND();
    while (this.expect('||')) {
      left = { type: AST.LogicalExpression, operator: '||', left: left, right: this.logicalAND() };
    }
    return left;
  },

  logicalAND: function() {
    var left = this.equality();
    while (this.expect('&&')) {
      left = { type: AST.LogicalExpression, operator: '&&', left: left, right: this.equality()};
    }
    return left;
  },

  equality: function() {
    var left = this.relational();
    var token;
    while ((token = this.expect('==','!=','===','!=='))) {
      left = { type: AST.BinaryExpression, operator: token.text, left: left, right: this.relational() };
    }
    return left;
  },

  relational: function() {
    var left = this.additive();
    var token;
    while ((token = this.expect('<', '>', '<=', '>='))) {
      left = { type: AST.BinaryExpression, operator: token.text, left: left, right: this.additive() };
    }
    return left;
  },

  additive: function() {
    var left = this.multiplicative();
    var token;
    while ((token = this.expect('+','-'))) {
      left = { type: AST.BinaryExpression, operator: token.text, left: left, right: this.multiplicative() };
    }
    return left;
  },

  multiplicative: function() {
    var left = this.unary();
    var token;
    while ((token = this.expect('*','/','%'))) {
      left = { type: AST.BinaryExpression, operator: token.text, left: left, right: this.unary() };
    }
    return left;
  },

  unary: function() {
    var token;
    if ((token = this.expect('+', '-', '!'))) {
      return { type: AST.UnaryExpression, operator: token.text, prefix: true, argument: this.unary() };
    } else {
      return this.primary();
    }
  },

  primary: function() {
    var primary;
    if (this.expect('(')) {
      primary = this.filterChain();
      this.consume(')');
    } else if (this.expect('[')) {
      primary = this.arrayDeclaration();
    } else if (this.expect('{')) {
      primary = this.object();
    } else if (this.constants.hasOwnProperty(this.peek().text)) {
      primary = copy(this.constants[this.consume().text]);
    } else if (this.peek().identifier) {
      primary = this.identifier();
    } else if (this.peek().constant) {
      primary = this.constant();
    } else {
      this.throwError('not a primary expression', this.peek());
    }

    var next;
    while ((next = this.expect('(', '[', '.'))) {
      if (next.text === '(') {
        primary = {type: AST.CallExpression, callee: primary, arguments: this.parseArguments() };
        this.consume(')');
      } else if (next.text === '[') {
        primary = { type: AST.MemberExpression, object: primary, property: this.expression(), computed: true };
        this.consume(']');
      } else if (next.text === '.') {
        primary = { type: AST.MemberExpression, object: primary, property: this.identifier(), computed: false };
      } else {
        this.throwError('IMPOSSIBLE');
      }
    }
    return primary;
  },

  filter: function(baseExpression) {
    var args = [baseExpression];
    var result = {type: AST.CallExpression, callee: this.identifier(), arguments: args, filter: true};

    while (this.expect(':')) {
      args.push(this.expression());
    }

    return result;
  },

  parseArguments: function() {
    var args = [];
    if (this.peekToken().text !== ')') {
      do {
        args.push(this.expression());
      } while (this.expect(','));
    }
    return args;
  },

  identifier: function() {
    var token = this.consume();
    if (!token.identifier) {
      this.throwError('is not a valid identifier', token);
    }
    return { type: AST.Identifier, name: token.text };
  },

  constant: function() {
    // TODO check that it is a constant
    return { type: AST.Literal, value: this.consume().value };
  },

  arrayDeclaration: function() {
    var elements = [];
    if (this.peekToken().text !== ']') {
      do {
        if (this.peek(']')) {
          // Support trailing commas per ES5.1.
          break;
        }
        elements.push(this.expression());
      } while (this.expect(','));
    }
    this.consume(']');

    return { type: AST.ArrayExpression, elements: elements };
  },

  object: function() {
    var properties = [], property;
    if (this.peekToken().text !== '}') {
      do {
        if (this.peek('}')) {
          // Support trailing commas per ES5.1.
          break;
        }
        property = {type: AST.Property, kind: 'init'};
        if (this.peek().constant) {
          property.key = this.constant();
        } else if (this.peek().identifier) {
          property.key = this.identifier();
        } else {
          this.throwError("invalid key", this.peek());
        }
        this.consume(':');
        property.value = this.expression();
        properties.push(property);
      } while (this.expect(','));
    }
    this.consume('}');

    return {type: AST.ObjectExpression, properties: properties };
  },

  throwError: function(msg, token) {
    throw $parseMinErr('syntax',
        'Syntax Error: Token \'{0}\' {1} at column {2} of the expression [{3}] starting at [{4}].',
          token.text, msg, (token.index + 1), this.text, this.text.substring(token.index));
  },

  consume: function(e1) {
    if (this.tokens.length === 0) {
      throw $parseMinErr('ueoe', 'Unexpected end of expression: {0}', this.text);
    }

    var token = this.expect(e1);
    if (!token) {
      this.throwError('is unexpected, expecting [' + e1 + ']', this.peek());
    }
    return token;
  },

  peekToken: function() {
    if (this.tokens.length === 0) {
      throw $parseMinErr('ueoe', 'Unexpected end of expression: {0}', this.text);
    }
    return this.tokens[0];
  },

  peek: function(e1, e2, e3, e4) {
    return this.peekAhead(0, e1, e2, e3, e4);
  },

  peekAhead: function(i, e1, e2, e3, e4) {
    if (this.tokens.length > i) {
      var token = this.tokens[i];
      var t = token.text;
      if (t === e1 || t === e2 || t === e3 || t === e4 ||
          (!e1 && !e2 && !e3 && !e4)) {
        return token;
      }
    }
    return false;
  },

  expect: function(e1, e2, e3, e4) {
    var token = this.peek(e1, e2, e3, e4);
    if (token) {
      this.tokens.shift();
      return token;
    }
    return false;
  },


  /* `undefined` is not a constant, it is an identifier,
   * but using it as an identifier is not supported
   */
  constants: {
    'true': { type: AST.Literal, value: true },
    'false': { type: AST.Literal, value: false },
    'null': { type: AST.Literal, value: null },
    'undefined': {type: AST.Literal, value: undefined },
    'this': {type: AST.ThisExpression }
  }
};

function ifDefined(v, d) {
  return typeof v !== 'undefined' ? v : d;
}

function plusFn(l, r) {
  if (typeof l === 'undefined') return r;
  if (typeof r === 'undefined') return l;
  return l + r;
}

function isStateless($filter, filterName) {
  var fn = $filter(filterName);
  return !fn.$stateful;
}

function findConstantAndWatchExpressions(ast, $filter) {
  var allConstants;
  var argsToWatch;
  switch (ast.type) {
  case AST.Program:
    allConstants = true;
    forEach(ast.body, function(expr) {
      findConstantAndWatchExpressions(expr.expression, $filter);
      allConstants = allConstants && expr.expression.constant;
    });
    ast.constant = allConstants;
    break;
  case AST.Literal:
    ast.constant = true;
    ast.toWatch = [];
    break;
  case AST.UnaryExpression:
    findConstantAndWatchExpressions(ast.argument, $filter);
    ast.constant = ast.argument.constant;
    ast.toWatch = ast.argument.toWatch;
    break;
  case AST.BinaryExpression:
    findConstantAndWatchExpressions(ast.left, $filter);
    findConstantAndWatchExpressions(ast.right, $filter);
    ast.constant = ast.left.constant && ast.right.constant;
    ast.toWatch = ast.left.toWatch.concat(ast.right.toWatch);
    break;
  case AST.LogicalExpression:
    findConstantAndWatchExpressions(ast.left, $filter);
    findConstantAndWatchExpressions(ast.right, $filter);
    ast.constant = ast.left.constant && ast.right.constant;
    ast.toWatch = ast.constant ? [] : [ast];
    break;
  case AST.ConditionalExpression:
    findConstantAndWatchExpressions(ast.test, $filter);
    findConstantAndWatchExpressions(ast.alternate, $filter);
    findConstantAndWatchExpressions(ast.consequent, $filter);
    ast.constant = ast.test.constant && ast.alternate.constant && ast.consequent.constant;
    ast.toWatch = ast.constant ? [] : [ast];
    break;
  case AST.Identifier:
    ast.constant = false;
    ast.toWatch = [ast];
    break;
  case AST.MemberExpression:
    findConstantAndWatchExpressions(ast.object, $filter);
    if (ast.computed) {
      findConstantAndWatchExpressions(ast.property, $filter);
    }
    ast.constant = ast.object.constant && (!ast.computed || ast.property.constant);
    ast.toWatch = [ast];
    break;
  case AST.CallExpression:
    allConstants = ast.filter ? isStateless($filter, ast.callee.name) : false;
    argsToWatch = [];
    forEach(ast.arguments, function(expr) {
      findConstantAndWatchExpressions(expr, $filter);
      allConstants = allConstants && expr.constant;
      if (!expr.constant) {
        argsToWatch.push.apply(argsToWatch, expr.toWatch);
      }
    });
    ast.constant = allConstants;
    ast.toWatch = ast.filter && isStateless($filter, ast.callee.name) ? argsToWatch : [ast];
    break;
  case AST.AssignmentExpression:
    findConstantAndWatchExpressions(ast.left, $filter);
    findConstantAndWatchExpressions(ast.right, $filter);
    ast.constant = ast.left.constant && ast.right.constant;
    ast.toWatch = [ast];
    break;
  case AST.ArrayExpression:
    allConstants = true;
    argsToWatch = [];
    forEach(ast.elements, function(expr) {
      findConstantAndWatchExpressions(expr, $filter);
      allConstants = allConstants && expr.constant;
      if (!expr.constant) {
        argsToWatch.push.apply(argsToWatch, expr.toWatch);
      }
    });
    ast.constant = allConstants;
    ast.toWatch = argsToWatch;
    break;
  case AST.ObjectExpression:
    allConstants = true;
    argsToWatch = [];
    forEach(ast.properties, function(property) {
      findConstantAndWatchExpressions(property.value, $filter);
      allConstants = allConstants && property.value.constant;
      if (!property.value.constant) {
        argsToWatch.push.apply(argsToWatch, property.value.toWatch);
      }
    });
    ast.constant = allConstants;
    ast.toWatch = argsToWatch;
    break;
  case AST.ThisExpression:
    ast.constant = false;
    ast.toWatch = [];
    break;
  }
}

function getInputs(body) {
  if (body.length != 1) return;
  var lastExpression = body[0].expression;
  var candidate = lastExpression.toWatch;
  if (candidate.length !== 1) return candidate;
  return candidate[0] !== lastExpression ? candidate : undefined;
}

function isAssignable(ast) {
  return ast.type === AST.Identifier || ast.type === AST.MemberExpression;
}

function assignableAST(ast) {
  if (ast.body.length === 1 && isAssignable(ast.body[0].expression)) {
    return {type: AST.AssignmentExpression, left: ast.body[0].expression, right: {type: AST.NGValueParameter}, operator: '='};
  }
}

function isLiteral(ast) {
  return ast.body.length === 0 ||
      ast.body.length === 1 && (
      ast.body[0].expression.type === AST.Literal ||
      ast.body[0].expression.type === AST.ArrayExpression ||
      ast.body[0].expression.type === AST.ObjectExpression);
}

function isConstant(ast) {
  return ast.constant;
}

function ASTCompiler(astBuilder, $filter) {
  this.astBuilder = astBuilder;
  this.$filter = $filter;
}

ASTCompiler.prototype = {
  compile: function(expression, expensiveChecks) {
    var self = this;
    var ast = this.astBuilder.ast(expression);
    this.state = {
      nextId: 0,
      filters: {},
      expensiveChecks: expensiveChecks,
      fn: {vars: [], body: [], own: {}},
      assign: {vars: [], body: [], own: {}},
      inputs: []
    };
    findConstantAndWatchExpressions(ast, self.$filter);
    var extra = '';
    var assignable;
    this.stage = 'assign';
    if ((assignable = assignableAST(ast))) {
      this.state.computing = 'assign';
      var result = this.nextId();
      this.recurse(assignable, result);
      extra = 'fn.assign=' + this.generateFunction('assign', 's,v,l');
    }
    var toWatch = getInputs(ast.body);
    self.stage = 'inputs';
    forEach(toWatch, function(watch, key) {
      var fnKey = 'fn' + key;
      self.state[fnKey] = {vars: [], body: [], own: {}};
      self.state.computing = fnKey;
      var intoId = self.nextId();
      self.recurse(watch, intoId);
      self.return_(intoId);
      self.state.inputs.push(fnKey);
      watch.watchId = key;
    });
    this.state.computing = 'fn';
    this.stage = 'main';
    this.recurse(ast);
    var fnString =
      // The build and minification steps remove the string "use strict" from the code, but this is done using a regex.
      // This is a workaround for this until we do a better job at only removing the prefix only when we should.
      '"' + this.USE + ' ' + this.STRICT + '";\n' +
      this.filterPrefix() +
      'var fn=' + this.generateFunction('fn', 's,l,a,i') +
      extra +
      this.watchFns() +
      'return fn;';

    /* jshint -W054 */
    var fn = (new Function('$filter',
        'ensureSafeMemberName',
        'ensureSafeObject',
        'ensureSafeFunction',
        'ifDefined',
        'plus',
        'text',
        fnString))(
          this.$filter,
          ensureSafeMemberName,
          ensureSafeObject,
          ensureSafeFunction,
          ifDefined,
          plusFn,
          expression);
    /* jshint +W054 */
    this.state = this.stage = undefined;
    fn.literal = isLiteral(ast);
    fn.constant = isConstant(ast);
    return fn;
  },

  USE: 'use',

  STRICT: 'strict',

  watchFns: function() {
    var result = [];
    var fns = this.state.inputs;
    var self = this;
    forEach(fns, function(name) {
      result.push('var ' + name + '=' + self.generateFunction(name, 's'));
    });
    if (fns.length) {
      result.push('fn.inputs=[' + fns.join(',') + '];');
    }
    return result.join('');
  },

  generateFunction: function(name, params) {
    return 'function(' + params + '){' +
        this.varsPrefix(name) +
        this.body(name) +
        '};';
  },

  filterPrefix: function() {
    var parts = [];
    var self = this;
    forEach(this.state.filters, function(id, filter) {
      parts.push(id + '=$filter(' + self.escape(filter) + ')');
    });
    if (parts.length) return 'var ' + parts.join(',') + ';';
    return '';
  },

  varsPrefix: function(section) {
    return this.state[section].vars.length ? 'var ' + this.state[section].vars.join(',') + ';' : '';
  },

  body: function(section) {
    return this.state[section].body.join('');
  },

  recurse: function(ast, intoId, nameId, recursionFn, create, skipWatchIdCheck) {
    var left, right, self = this, args, expression;
    recursionFn = recursionFn || noop;
    if (!skipWatchIdCheck && isDefined(ast.watchId)) {
      intoId = intoId || this.nextId();
      this.if_('i',
        this.lazyAssign(intoId, this.computedMember('i', ast.watchId)),
        this.lazyRecurse(ast, intoId, nameId, recursionFn, create, true)
      );
      return;
    }
    switch (ast.type) {
    case AST.Program:
      forEach(ast.body, function(expression, pos) {
        self.recurse(expression.expression, undefined, undefined, function(expr) { right = expr; });
        if (pos !== ast.body.length - 1) {
          self.current().body.push(right, ';');
        } else {
          self.return_(right);
        }
      });
      break;
    case AST.Literal:
      expression = this.escape(ast.value);
      this.assign(intoId, expression);
      recursionFn(expression);
      break;
    case AST.UnaryExpression:
      this.recurse(ast.argument, undefined, undefined, function(expr) { right = expr; });
      expression = ast.operator + '(' + this.ifDefined(right, 0) + ')';
      this.assign(intoId, expression);
      recursionFn(expression);
      break;
    case AST.BinaryExpression:
      this.recurse(ast.left, undefined, undefined, function(expr) { left = expr; });
      this.recurse(ast.right, undefined, undefined, function(expr) { right = expr; });
      if (ast.operator === '+') {
        expression = this.plus(left, right);
      } else if (ast.operator === '-') {
        expression = this.ifDefined(left, 0) + ast.operator + this.ifDefined(right, 0);
      } else {
        expression = '(' + left + ')' + ast.operator + '(' + right + ')';
      }
      this.assign(intoId, expression);
      recursionFn(expression);
      break;
    case AST.LogicalExpression:
      intoId = intoId || this.nextId();
      self.recurse(ast.left, intoId);
      self.if_(ast.operator === '&&' ? intoId : self.not(intoId), self.lazyRecurse(ast.right, intoId));
      recursionFn(intoId);
      break;
    case AST.ConditionalExpression:
      intoId = intoId || this.nextId();
      self.recurse(ast.test, intoId);
      self.if_(intoId, self.lazyRecurse(ast.alternate, intoId), self.lazyRecurse(ast.consequent, intoId));
      recursionFn(intoId);
      break;
    case AST.Identifier:
      intoId = intoId || this.nextId();
      if (nameId) {
        nameId.context = self.stage === 'inputs' ? 's' : this.assign(this.nextId(), this.getHasOwnProperty('l', ast.name) + '?l:s');
        nameId.computed = false;
        nameId.name = ast.name;
      }
      ensureSafeMemberName(ast.name);
      self.if_(self.stage === 'inputs' || self.not(self.getHasOwnProperty('l', ast.name)),
        function() {
          self.if_(self.stage === 'inputs' || 's', function() {
            if (create && create !== 1) {
              self.if_(
                self.not(self.nonComputedMember('s', ast.name)),
                self.lazyAssign(self.nonComputedMember('s', ast.name), '{}'));
            }
            self.assign(intoId, self.nonComputedMember('s', ast.name));
          });
        }, intoId && self.lazyAssign(intoId, self.nonComputedMember('l', ast.name))
        );
      if (self.state.expensiveChecks || isPossiblyDangerousMemberName(ast.name)) {
        self.addEnsureSafeObject(intoId);
      }
      recursionFn(intoId);
      break;
    case AST.MemberExpression:
      left = nameId && (nameId.context = this.nextId()) || this.nextId();
      intoId = intoId || this.nextId();
      self.recurse(ast.object, left, undefined, function() {
        self.if_(self.notNull(left), function() {
          if (ast.computed) {
            right = self.nextId();
            self.recurse(ast.property, right);
            self.addEnsureSafeMemberName(right);
            if (create && create !== 1) {
              self.if_(self.not(self.computedMember(left, right)), self.lazyAssign(self.computedMember(left, right), '{}'));
            }
            expression = self.ensureSafeObject(self.computedMember(left, right));
            self.assign(intoId, expression);
            if (nameId) {
              nameId.computed = true;
              nameId.name = right;
            }
          } else {
            ensureSafeMemberName(ast.property.name);
            if (create && create !== 1) {
              self.if_(self.not(self.nonComputedMember(left, ast.property.name)), self.lazyAssign(self.nonComputedMember(left, ast.property.name), '{}'));
            }
            expression = self.nonComputedMember(left, ast.property.name);
            if (self.state.expensiveChecks || isPossiblyDangerousMemberName(ast.property.name)) {
              expression = self.ensureSafeObject(expression);
            }
            self.assign(intoId, expression);
            if (nameId) {
              nameId.computed = false;
              nameId.name = ast.property.name;
            }
          }
        }, function() {
          self.assign(intoId, 'undefined');
        });
        recursionFn(intoId);
      }, !!create);
      break;
    case AST.CallExpression:
      intoId = intoId || this.nextId();
      if (ast.filter) {
        right = self.filter(ast.callee.name);
        args = [];
        forEach(ast.arguments, function(expr) {
          var argument = self.nextId();
          self.recurse(expr, argument);
          args.push(argument);
        });
        expression = right + '(' + args.join(',') + ')';
        self.assign(intoId, expression);
        recursionFn(intoId);
      } else {
        right = self.nextId();
        left = {};
        args = [];
        self.recurse(ast.callee, right, left, function() {
          self.if_(self.notNull(right), function() {
            self.addEnsureSafeFunction(right);
            forEach(ast.arguments, function(expr) {
              self.recurse(expr, self.nextId(), undefined, function(argument) {
                args.push(self.ensureSafeObject(argument));
              });
            });
            if (left.name) {
              if (!self.state.expensiveChecks) {
                self.addEnsureSafeObject(left.context);
              }
              expression = self.member(left.context, left.name, left.computed) + '(' + args.join(',') + ')';
            } else {
              expression = right + '(' + args.join(',') + ')';
            }
            expression = self.ensureSafeObject(expression);
            self.assign(intoId, expression);
          }, function() {
            self.assign(intoId, 'undefined');
          });
          recursionFn(intoId);
        });
      }
      break;
    case AST.AssignmentExpression:
      right = this.nextId();
      left = {};
      if (!isAssignable(ast.left)) {
        throw $parseMinErr('lval', 'Trying to assing a value to a non l-value');
      }
      this.recurse(ast.left, undefined, left, function() {
        self.if_(self.notNull(left.context), function() {
          self.recurse(ast.right, right);
          self.addEnsureSafeObject(self.member(left.context, left.name, left.computed));
          expression = self.member(left.context, left.name, left.computed) + ast.operator + right;
          self.assign(intoId, expression);
          recursionFn(intoId || expression);
        });
      }, 1);
      break;
    case AST.ArrayExpression:
      args = [];
      forEach(ast.elements, function(expr) {
        self.recurse(expr, self.nextId(), undefined, function(argument) {
          args.push(argument);
        });
      });
      expression = '[' + args.join(',') + ']';
      this.assign(intoId, expression);
      recursionFn(expression);
      break;
    case AST.ObjectExpression:
      args = [];
      forEach(ast.properties, function(property) {
        self.recurse(property.value, self.nextId(), undefined, function(expr) {
          args.push(self.escape(
              property.key.type === AST.Identifier ? property.key.name :
                ('' + property.key.value)) +
              ':' + expr);
        });
      });
      expression = '{' + args.join(',') + '}';
      this.assign(intoId, expression);
      recursionFn(expression);
      break;
    case AST.ThisExpression:
      this.assign(intoId, 's');
      recursionFn('s');
      break;
    case AST.NGValueParameter:
      this.assign(intoId, 'v');
      recursionFn('v');
      break;
    }
  },

  getHasOwnProperty: function(element, property) {
    var key = element + '.' + property;
    var own = this.current().own;
    if (!own.hasOwnProperty(key)) {
      own[key] = this.nextId(false, element + '&&(' + this.escape(property) + ' in ' + element + ')');
    }
    return own[key];
  },

  assign: function(id, value) {
    if (!id) return;
    this.current().body.push(id, '=', value, ';');
    return id;
  },

  filter: function(filterName) {
    if (!this.state.filters.hasOwnProperty(filterName)) {
      this.state.filters[filterName] = this.nextId(true);
    }
    return this.state.filters[filterName];
  },

  ifDefined: function(id, defaultValue) {
    return 'ifDefined(' + id + ',' + this.escape(defaultValue) + ')';
  },

  plus: function(left, right) {
    return 'plus(' + left + ',' + right + ')';
  },

  return_: function(id) {
    this.current().body.push('return ', id, ';');
  },

  if_: function(test, alternate, consequent) {
    if (test === true) {
      alternate();
    } else {
      var body = this.current().body;
      body.push('if(', test, '){');
      alternate();
      body.push('}');
      if (consequent) {
        body.push('else{');
        consequent();
        body.push('}');
      }
    }
  },

  not: function(expression) {
    return '!(' + expression + ')';
  },

  notNull: function(expression) {
    return expression + '!=null';
  },

  nonComputedMember: function(left, right) {
    return left + '.' + right;
  },

  computedMember: function(left, right) {
    return left + '[' + right + ']';
  },

  member: function(left, right, computed) {
    if (computed) return this.computedMember(left, right);
    return this.nonComputedMember(left, right);
  },

  addEnsureSafeObject: function(item) {
    this.current().body.push(this.ensureSafeObject(item), ';');
  },

  addEnsureSafeMemberName: function(item) {
    this.current().body.push(this.ensureSafeMemberName(item), ';');
  },

  addEnsureSafeFunction: function(item) {
    this.current().body.push(this.ensureSafeFunction(item), ';');
  },

  ensureSafeObject: function(item) {
    return 'ensureSafeObject(' + item + ',text)';
  },

  ensureSafeMemberName: function(item) {
    return 'ensureSafeMemberName(' + item + ',text)';
  },

  ensureSafeFunction: function(item) {
    return 'ensureSafeFunction(' + item + ',text)';
  },

<<<<<<< HEAD
    return extend(function $parseFieldAccess(scope, locals, self) {
      var o = self || object(scope, locals);
      return (o == null) ? undefined : getter(o);
    }, {
      assign: function(scope, value, locals) {
        var o = object(scope, locals);
        if (!o) object.assign(scope, o = {}, locals);
        return getter.assign(o, value);
      }
    });
=======
  lazyRecurse: function(ast, intoId, nameId, recursionFn, create, skipWatchIdCheck) {
    var self = this;
    return function() {
      self.recurse(ast, intoId, nameId, recursionFn, create, skipWatchIdCheck);
    };
>>>>>>> d518a64d
  },

  lazyAssign: function(id, value) {
    var self = this;
    return function() {
      self.assign(id, value);
    };
  },

  stringEscapeRegex: /[^ a-zA-Z0-9]/g,

<<<<<<< HEAD
    return extend(function $parseObjectIndex(self, locals) {
      var o = obj(self, locals),
          i = indexFn(self, locals),
          v;

      ensureSafeMemberName(i, expression);
      if (!o) return undefined;
      v = ensureSafeObject(o[i], expression);
      return v;
    }, {
      assign: function(self, value, locals) {
        var key = ensureSafeMemberName(indexFn(self, locals), expression);
        // prevent overwriting of Function.constructor which would break ensureSafeObject check
        var o = ensureSafeObject(obj(self, locals), expression);
        if (!o) obj.assign(self, o = {}, locals);
        return o[key] = value;
      }
    });
=======
  stringEscapeFn: function(c) {
    return '\\u' + ('0000' + c.charCodeAt(0).toString(16)).slice(-4);
>>>>>>> d518a64d
  },

  escape: function(value) {
    if (isString(value)) return "'" + value.replace(this.stringEscapeRegex, this.stringEscapeFn) + "'";
    if (isNumber(value)) return value.toString();
    if (value === true) return 'true';
    if (value === false) return 'false';
    if (value === null) return 'null';
    if (typeof value === 'undefined') return 'undefined';

    throw $parseMinErr('esc', 'IMPOSSIBLE');
  },

  nextId: function(skip, init) {
    var id = 'v' + (this.state.nextId++);
    if (!skip) {
      this.current().vars.push(id + (init ? '=' + init : ''));
    }
    return id;
  },

  current: function() {
    return this.state[this.state.computing];
  }
};


function ASTInterpreter(astBuilder, $filter) {
  this.astBuilder = astBuilder;
  this.$filter = $filter;
}

<<<<<<< HEAD
      if (args) {
        // Free-up the memory (arguments of the last function call).
        args.length = 0;
      }

      return ensureSafeObject(v, expressionText);
=======
ASTInterpreter.prototype = {
  compile: function(expression, expensiveChecks) {
    var self = this;
    var ast = this.astBuilder.ast(expression);
    this.expression = expression;
    this.expensiveChecks = expensiveChecks;
    findConstantAndWatchExpressions(ast, self.$filter);
    var assignable;
    var assign;
    if ((assignable = assignableAST(ast))) {
      assign = this.recurse(assignable);
    }
    var toWatch = getInputs(ast.body);
    var inputs;
    if (toWatch) {
      inputs = [];
      forEach(toWatch, function(watch, key) {
        var input = self.recurse(watch);
        watch.input = input;
        inputs.push(input);
        watch.watchId = key;
      });
    }
    var expressions = [];
    forEach(ast.body, function(expression) {
      expressions.push(self.recurse(expression.expression));
    });
    var fn = ast.body.length === 0 ? function() {} :
             ast.body.length === 1 ? expressions[0] :
             function(scope, locals) {
               var lastValue;
               forEach(expressions, function(exp) {
                 lastValue = exp(scope, locals);
               });
               return lastValue;
             };
    if (assign) {
      fn.assign = function(scope, value, locals) {
        return assign(scope, locals, value);
>>>>>>> d518a64d
      };
    }
    if (inputs) {
      fn.inputs = inputs;
    }
    fn.literal = isLiteral(ast);
    fn.constant = isConstant(ast);
    return fn;
  },

  recurse: function(ast, context, create) {
    var left, right, self = this, args, expression;
    if (ast.input) {
      return this.inputs(ast.input, ast.watchId);
    }
    switch (ast.type) {
    case AST.Literal:
      return this.value(ast.value, context);
    case AST.UnaryExpression:
      right = this.recurse(ast.argument);
      return this['unary' + ast.operator](right, context);
    case AST.BinaryExpression:
      left = this.recurse(ast.left);
      right = this.recurse(ast.right);
      return this['binary' + ast.operator](left, right, context);
    case AST.LogicalExpression:
      left = this.recurse(ast.left);
      right = this.recurse(ast.right);
      return this['binary' + ast.operator](left, right, context);
    case AST.ConditionalExpression:
      return this['ternary?:'](
        this.recurse(ast.test),
        this.recurse(ast.alternate),
        this.recurse(ast.consequent),
        context
      );
    case AST.Identifier:
      ensureSafeMemberName(ast.name, self.expression);
      return self.identifier(ast.name,
                             self.expensiveChecks || isPossiblyDangerousMemberName(ast.name),
                             context, create, self.expression);
    case AST.MemberExpression:
      left = this.recurse(ast.object, false, !!create);
      if (!ast.computed) {
        ensureSafeMemberName(ast.property.name, self.expression);
        right = ast.property.name;
      }
      if (ast.computed) right = this.recurse(ast.property);
      return ast.computed ?
        this.computedMember(left, right, context, create, self.expression) :
        this.nonComputedMember(left, right, self.expensiveChecks, context, create, self.expression);
    case AST.CallExpression:
      args = [];
      forEach(ast.arguments, function(expr) {
        args.push(self.recurse(expr));
      });
      if (ast.filter) right = this.$filter(ast.callee.name);
      if (!ast.filter) right = this.recurse(ast.callee, true);
      return ast.filter ?
        function(scope, locals, assign, inputs) {
          var values = [];
          for (var i = 0; i < args.length; ++i) {
            values.push(args[i](scope, locals, assign, inputs));
          }
          var value = right.apply(undefined, values, inputs);
          return context ? {context: undefined, name: undefined, value: value} : value;
        } :
        function(scope, locals, assign, inputs) {
          var rhs = right(scope, locals, assign, inputs);
          var value;
          if (rhs.value != null) {
            ensureSafeObject(rhs.context, self.expression);
            ensureSafeFunction(rhs.value, self.expression);
            var values = [];
            for (var i = 0; i < args.length; ++i) {
              values.push(ensureSafeObject(args[i](scope, locals, assign, inputs), self.expression));
            }
            value = ensureSafeObject(rhs.value.apply(rhs.context, values), self.expression);
          }
          return context ? {value: value} : value;
        };
    case AST.AssignmentExpression:
      left = this.recurse(ast.left, true, 1);
      right = this.recurse(ast.right);
      return function(scope, locals, assign, inputs) {
        var lhs = left(scope, locals, assign, inputs);
        var rhs = right(scope, locals, assign, inputs);
        ensureSafeObject(lhs.value, self.expression);
        lhs.context[lhs.name] = rhs;
        return context ? {value: rhs} : rhs;
      };
    case AST.ArrayExpression:
      args = [];
      forEach(ast.elements, function(expr) {
        args.push(self.recurse(expr));
      });
      return function(scope, locals, assign, inputs) {
        var value = [];
        for (var i = 0; i < args.length; ++i) {
          value.push(args[i](scope, locals, assign, inputs));
        }
        return context ? {value: value} : value;
      };
    case AST.ObjectExpression:
      args = [];
      forEach(ast.properties, function(property) {
        args.push({key: property.key.type === AST.Identifier ?
                        property.key.name :
                        ('' + property.key.value),
                   value: self.recurse(property.value)
        });
      });
      return function(scope, locals, assign, inputs) {
        var value = {};
        for (var i = 0; i < args.length; ++i) {
          value[args[i].key] = args[i].value(scope, locals, assign, inputs);
        }
        return context ? {value: value} : value;
      };
    case AST.ThisExpression:
      return function(scope) {
        return context ? {value: scope} : scope;
      };
    case AST.NGValueParameter:
      return function(scope, locals, assign, inputs) {
        return context ? {value: assign} : assign;
      };
    }
  },

  'unary+': function(argument, context) {
    return function(scope, locals, assign, inputs) {
      var arg = argument(scope, locals, assign, inputs);
      if (isDefined(arg)) {
        arg = +arg;
      } else {
        arg = 0;
      }
      return context ? {value: arg} : arg;
    };
  },
  'unary-': function(argument, context) {
    return function(scope, locals, assign, inputs) {
      var arg = argument(scope, locals, assign, inputs);
      if (isDefined(arg)) {
        arg = -arg;
      } else {
        arg = 0;
      }
      return context ? {value: arg} : arg;
    };
  },
  'unary!': function(argument, context) {
    return function(scope, locals, assign, inputs) {
      var arg = !argument(scope, locals, assign, inputs);
      return context ? {value: arg} : arg;
    };
  },
  'binary+': function(left, right, context) {
    return function(scope, locals, assign, inputs) {
      var lhs = left(scope, locals, assign, inputs);
      var rhs = right(scope, locals, assign, inputs);
      var arg = plusFn(lhs, rhs);
      return context ? {value: arg} : arg;
    };
  },
  'binary-': function(left, right, context) {
    return function(scope, locals, assign, inputs) {
      var lhs = left(scope, locals, assign, inputs);
      var rhs = right(scope, locals, assign, inputs);
      var arg = (isDefined(lhs) ? lhs : 0) - (isDefined(rhs) ? rhs : 0);
      return context ? {value: arg} : arg;
    };
  },
  'binary*': function(left, right, context) {
    return function(scope, locals, assign, inputs) {
      var arg = left(scope, locals, assign, inputs) * right(scope, locals, assign, inputs);
      return context ? {value: arg} : arg;
    };
  },
  'binary/': function(left, right, context) {
    return function(scope, locals, assign, inputs) {
      var arg = left(scope, locals, assign, inputs) / right(scope, locals, assign, inputs);
      return context ? {value: arg} : arg;
    };
  },
  'binary%': function(left, right, context) {
    return function(scope, locals, assign, inputs) {
      var arg = left(scope, locals, assign, inputs) % right(scope, locals, assign, inputs);
      return context ? {value: arg} : arg;
    };
  },
  'binary===': function(left, right, context) {
    return function(scope, locals, assign, inputs) {
      var arg = left(scope, locals, assign, inputs) === right(scope, locals, assign, inputs);
      return context ? {value: arg} : arg;
    };
  },
  'binary!==': function(left, right, context) {
    return function(scope, locals, assign, inputs) {
      var arg = left(scope, locals, assign, inputs) !== right(scope, locals, assign, inputs);
      return context ? {value: arg} : arg;
    };
  },
  'binary==': function(left, right, context) {
    return function(scope, locals, assign, inputs) {
      var arg = left(scope, locals, assign, inputs) == right(scope, locals, assign, inputs);
      return context ? {value: arg} : arg;
    };
  },
  'binary!=': function(left, right, context) {
    return function(scope, locals, assign, inputs) {
      var arg = left(scope, locals, assign, inputs) != right(scope, locals, assign, inputs);
      return context ? {value: arg} : arg;
    };
  },
  'binary<': function(left, right, context) {
    return function(scope, locals, assign, inputs) {
      var arg = left(scope, locals, assign, inputs) < right(scope, locals, assign, inputs);
      return context ? {value: arg} : arg;
    };
  },
  'binary>': function(left, right, context) {
    return function(scope, locals, assign, inputs) {
      var arg = left(scope, locals, assign, inputs) > right(scope, locals, assign, inputs);
      return context ? {value: arg} : arg;
    };
  },
  'binary<=': function(left, right, context) {
    return function(scope, locals, assign, inputs) {
      var arg = left(scope, locals, assign, inputs) <= right(scope, locals, assign, inputs);
      return context ? {value: arg} : arg;
    };
  },
  'binary>=': function(left, right, context) {
    return function(scope, locals, assign, inputs) {
      var arg = left(scope, locals, assign, inputs) >= right(scope, locals, assign, inputs);
      return context ? {value: arg} : arg;
    };
  },
  'binary&&': function(left, right, context) {
    return function(scope, locals, assign, inputs) {
      var arg = left(scope, locals, assign, inputs) && right(scope, locals, assign, inputs);
      return context ? {value: arg} : arg;
    };
  },
  'binary||': function(left, right, context) {
    return function(scope, locals, assign, inputs) {
      var arg = left(scope, locals, assign, inputs) || right(scope, locals, assign, inputs);
      return context ? {value: arg} : arg;
    };
  },
  'ternary?:': function(test, alternate, consequent, context) {
    return function(scope, locals, assign, inputs) {
      var arg = test(scope, locals, assign, inputs) ? alternate(scope, locals, assign, inputs) : consequent(scope, locals, assign, inputs);
      return context ? {value: arg} : arg;
    };
  },
  value: function(value, context) {
    return function() { return context ? {context: undefined, name: undefined, value: value} : value; };
  },
  identifier: function(name, expensiveChecks, context, create, expression) {
    return function(scope, locals, assign, inputs) {
      var base = locals && (name in locals) ? locals : scope;
      if (create && create !== 1 && base && !(base[name])) {
        base[name] = {};
      }
      var value = base ? base[name] : undefined;
      if (expensiveChecks) {
        ensureSafeObject(value, expression);
      }
      if (context) {
        return {context: base, name: name, value: value};
      } else {
        return value;
      }
    };
  },
  computedMember: function(left, right, context, create, expression) {
    return function(scope, locals, assign, inputs) {
      var lhs = left(scope, locals, assign, inputs);
      var rhs;
      var value;
      if (lhs != null) {
        rhs = right(scope, locals, assign, inputs);
        ensureSafeMemberName(rhs, expression);
        if (create && create !== 1 && lhs && !(lhs[rhs])) {
          lhs[rhs] = {};
        }
        value = lhs[rhs];
        ensureSafeObject(value, expression);
      }
      if (context) {
        return {context: lhs, name: rhs, value: value};
      } else {
        return value;
      }
    };
  },
  nonComputedMember: function(left, right, expensiveChecks, context, create, expression) {
    return function(scope, locals, assign, inputs) {
      var lhs = left(scope, locals, assign, inputs);
      if (create && create !== 1 && lhs && !(lhs[right])) {
        lhs[right] = {};
      }
      var value = lhs != null ? lhs[right] : undefined;
      if (expensiveChecks || isPossiblyDangerousMemberName(right)) {
        ensureSafeObject(value, expression);
      }
      if (context) {
        return {context: lhs, name: right, value: value};
      } else {
        return value;
      }
    };
  },
  inputs: function(input, watchId) {
    return function(scope, value, locals, inputs) {
      if (inputs) return inputs[watchId];
      return input(scope, value, locals);
    };
  }
};

/**
 * @constructor
 */
var Parser = function(lexer, $filter, options) {
  this.lexer = lexer;
  this.$filter = $filter;
  this.options = options;
  this.ast = new AST(this.lexer);
  this.astCompiler = options.csp ? new ASTInterpreter(this.ast, $filter) :
                                   new ASTCompiler(this.ast, $filter);
};

Parser.prototype = {
  constructor: Parser,

  parse: function(text) {
    return this.astCompiler.compile(text, this.options.expensiveChecks);
  }
};

//////////////////////////////////////////////////
// Parser helper functions
//////////////////////////////////////////////////

function setter(obj, locals, path, setValue, fullExp) {
  ensureSafeObject(obj, fullExp);
  ensureSafeObject(locals, fullExp);

  var element = path.split('.'), key;
  for (var i = 0; element.length > 1; i++) {
    key = ensureSafeMemberName(element.shift(), fullExp);
    var propertyObj = (i === 0 && locals && locals[key]) || obj[key];
    if (!propertyObj) {
      propertyObj = {};
      obj[key] = propertyObj;
    }
    obj = ensureSafeObject(propertyObj, fullExp);
  }
  key = ensureSafeMemberName(element.shift(), fullExp);
  ensureSafeObject(obj[key], fullExp);
  obj[key] = setValue;
  return setValue;
}

var getterFnCacheDefault = createMap();
var getterFnCacheExpensive = createMap();

function isPossiblyDangerousMemberName(name) {
  return name == 'constructor';
}

<<<<<<< HEAD
/**
 * Implementation of the "Black Hole" variant from:
 * - http://jsperf.com/angularjs-parse-getter/4
 * - http://jsperf.com/path-evaluation-simplified/7
 */
function cspSafeGetterFn(key0, key1, key2, key3, key4, fullExp, expensiveChecks) {
  ensureSafeMemberName(key0, fullExp);
  ensureSafeMemberName(key1, fullExp);
  ensureSafeMemberName(key2, fullExp);
  ensureSafeMemberName(key3, fullExp);
  ensureSafeMemberName(key4, fullExp);
  var eso = function(o) {
    return ensureSafeObject(o, fullExp);
  };
  var eso0 = (expensiveChecks || isPossiblyDangerousMemberName(key0)) ? eso : identity;
  var eso1 = (expensiveChecks || isPossiblyDangerousMemberName(key1)) ? eso : identity;
  var eso2 = (expensiveChecks || isPossiblyDangerousMemberName(key2)) ? eso : identity;
  var eso3 = (expensiveChecks || isPossiblyDangerousMemberName(key3)) ? eso : identity;
  var eso4 = (expensiveChecks || isPossiblyDangerousMemberName(key4)) ? eso : identity;

  return function cspSafeGetter(scope, locals) {
    var pathVal = (locals && locals.hasOwnProperty(key0)) ? locals : scope;

    if (pathVal == null) return pathVal;
    pathVal = eso0(pathVal[key0]);

    if (!key1) return pathVal;
    if (pathVal == null) return undefined;
    pathVal = eso1(pathVal[key1]);

    if (!key2) return pathVal;
    if (pathVal == null) return undefined;
    pathVal = eso2(pathVal[key2]);

    if (!key3) return pathVal;
    if (pathVal == null) return undefined;
    pathVal = eso3(pathVal[key3]);

    if (!key4) return pathVal;
    if (pathVal == null) return undefined;
    pathVal = eso4(pathVal[key4]);

    return pathVal;
  };
}

function getterFnWithEnsureSafeObject(fn, fullExpression) {
  return function(s, l) {
    return fn(s, l, ensureSafeObject, fullExpression);
  };
}

function getterFn(path, options, fullExp) {
  var expensiveChecks = options.expensiveChecks;
  var getterFnCache = (expensiveChecks ? getterFnCacheExpensive : getterFnCacheDefault);
  var fn = getterFnCache[path];
  if (fn) return fn;


  var pathKeys = path.split('.'),
      pathKeysLength = pathKeys.length;

  // http://jsperf.com/angularjs-parse-getter/6
  if (options.csp) {
    if (pathKeysLength < 6) {
      fn = cspSafeGetterFn(pathKeys[0], pathKeys[1], pathKeys[2], pathKeys[3], pathKeys[4], fullExp, expensiveChecks);
    } else {
      fn = function cspSafeGetter(scope, locals) {
        var i = 0, val;
        do {
          val = cspSafeGetterFn(pathKeys[i++], pathKeys[i++], pathKeys[i++], pathKeys[i++],
                                pathKeys[i++], fullExp, expensiveChecks)(scope, locals);

          locals = undefined; // clear after first iteration
          scope = val;
        } while (i < pathKeysLength);
        return val;
      };
    }
  } else {
    var code = '';
    if (expensiveChecks) {
      code += 's = eso(s, fe);\nl = eso(l, fe);\n';
    }
    var needsEnsureSafeObject = expensiveChecks;
    forEach(pathKeys, function(key, index) {
      ensureSafeMemberName(key, fullExp);
      var lookupJs = (index
                      // we simply dereference 's' on any .dot notation
                      ? 's'
                      // but if we are first then we check locals first, and if so read it first
                      : '((l&&l.hasOwnProperty("' + key + '"))?l:s)') + '.' + key;
      if (expensiveChecks || isPossiblyDangerousMemberName(key)) {
        lookupJs = 'eso(' + lookupJs + ', fe)';
        needsEnsureSafeObject = true;
      }
      code += 'if(s == null) return undefined;\n' +
              's=' + lookupJs + ';\n';
    });
    code += 'return s;';

    /* jshint -W054 */
    var evaledFnGetter = new Function('s', 'l', 'eso', 'fe', code); // s=scope, l=locals, eso=ensureSafeObject
    /* jshint +W054 */
    evaledFnGetter.toString = valueFn(code);
    if (needsEnsureSafeObject) {
      evaledFnGetter = getterFnWithEnsureSafeObject(evaledFnGetter, fullExp);
    }
    fn = evaledFnGetter;
  }

  fn.sharedGetter = true;
  fn.assign = function(self, value, locals) {
    return setter(self, locals, path, value, path);
  };
  getterFnCache[path] = fn;
  return fn;
}

=======
>>>>>>> d518a64d
var objectValueOf = Object.prototype.valueOf;

function getValueOf(value) {
  return isFunction(value.valueOf) ? value.valueOf() : objectValueOf.call(value);
}

///////////////////////////////////

/**
 * @ngdoc service
 * @name $parse
 * @kind function
 *
 * @description
 *
 * Converts Angular {@link guide/expression expression} into a function.
 *
 * ```js
 *   var getter = $parse('user.name');
 *   var setter = getter.assign;
 *   var context = {user:{name:'angular'}};
 *   var locals = {user:{name:'local'}};
 *
 *   expect(getter(context)).toEqual('angular');
 *   setter(context, 'newValue');
 *   expect(context.user.name).toEqual('newValue');
 *   expect(getter(context, locals)).toEqual('local');
 * ```
 *
 *
 * @param {string} expression String expression to compile.
 * @returns {function(context, locals)} a function which represents the compiled expression:
 *
 *    * `context` – `{object}` – an object against which any expressions embedded in the strings
 *      are evaluated against (typically a scope object).
 *    * `locals` – `{object=}` – local variables context object, useful for overriding values in
 *      `context`.
 *
 *    The returned function also has the following properties:
 *      * `literal` – `{boolean}` – whether the expression's top-level node is a JavaScript
 *        literal.
 *      * `constant` – `{boolean}` – whether the expression is made entirely of JavaScript
 *        constant literals.
 *      * `assign` – `{?function(context, value)}` – if the expression is assignable, this will be
 *        set to a function to change its value on the given context.
 *
 */


/**
 * @ngdoc provider
 * @name $parseProvider
 *
 * @description
 * `$parseProvider` can be used for configuring the default behavior of the {@link ng.$parse $parse}
 *  service.
 */
function $ParseProvider() {
  var cacheDefault = createMap();
  var cacheExpensive = createMap();

  this.$get = ['$filter', '$sniffer', function($filter, $sniffer) {
    var $parseOptions = {
          csp: $sniffer.csp,
          expensiveChecks: false
        },
        $parseOptionsExpensive = {
          csp: $sniffer.csp,
          expensiveChecks: true
        };

    return function $parse(exp, interceptorFn, expensiveChecks) {
      var parsedExpression, oneTime, cacheKey;

      switch (typeof exp) {
        case 'string':
          exp = exp.trim();
          cacheKey = exp;

          var cache = (expensiveChecks ? cacheExpensive : cacheDefault);
          parsedExpression = cache[cacheKey];

          if (!parsedExpression) {
            if (exp.charAt(0) === ':' && exp.charAt(1) === ':') {
              oneTime = true;
              exp = exp.substring(2);
            }
            var parseOptions = expensiveChecks ? $parseOptionsExpensive : $parseOptions;
            var lexer = new Lexer(parseOptions);
            var parser = new Parser(lexer, $filter, parseOptions);
            parsedExpression = parser.parse(exp);
            if (parsedExpression.constant) {
              parsedExpression.$$watchDelegate = constantWatchDelegate;
            } else if (oneTime) {
              parsedExpression.$$watchDelegate = parsedExpression.literal ?
                  oneTimeLiteralWatchDelegate : oneTimeWatchDelegate;
            } else if (parsedExpression.inputs) {
              parsedExpression.$$watchDelegate = inputsWatchDelegate;
            }
            cache[cacheKey] = parsedExpression;
          }
          return addInterceptor(parsedExpression, interceptorFn);

        case 'function':
          return addInterceptor(exp, interceptorFn);

        default:
          return noop;
      }
    };

    function expressionInputDirtyCheck(newValue, oldValueOfValue) {

      if (newValue == null || oldValueOfValue == null) { // null/undefined
        return newValue === oldValueOfValue;
      }

      if (typeof newValue === 'object') {

        // attempt to convert the value to a primitive type
        // TODO(docs): add a note to docs that by implementing valueOf even objects and arrays can
        //             be cheaply dirty-checked
        newValue = getValueOf(newValue);

        if (typeof newValue === 'object') {
          // objects/arrays are not supported - deep-watching them would be too expensive
          return false;
        }

        // fall-through to the primitive equality check
      }

      //Primitive or NaN
      return newValue === oldValueOfValue || (newValue !== newValue && oldValueOfValue !== oldValueOfValue);
    }

    function inputsWatchDelegate(scope, listener, objectEquality, parsedExpression, prettyPrintExpression) {
      var inputExpressions = parsedExpression.inputs;
      var lastResult;

      if (inputExpressions.length === 1) {
        var oldInputValueOf = expressionInputDirtyCheck; // init to something unique so that equals check fails
        inputExpressions = inputExpressions[0];
        return scope.$watch(function expressionInputWatch(scope) {
          var newInputValue = inputExpressions(scope);
          if (!expressionInputDirtyCheck(newInputValue, oldInputValueOf)) {
            lastResult = parsedExpression(scope, undefined, undefined, [newInputValue]);
            oldInputValueOf = newInputValue && getValueOf(newInputValue);
          }
          return lastResult;
        }, listener, objectEquality, prettyPrintExpression);
      }

      var oldInputValueOfValues = [];
      var oldInputValues = [];
      for (var i = 0, ii = inputExpressions.length; i < ii; i++) {
        oldInputValueOfValues[i] = expressionInputDirtyCheck; // init to something unique so that equals check fails
        oldInputValues[i] = null;
      }

      return scope.$watch(function expressionInputsWatch(scope) {
        var changed = false;

        for (var i = 0, ii = inputExpressions.length; i < ii; i++) {
          var newInputValue = inputExpressions[i](scope);
          if (changed || (changed = !expressionInputDirtyCheck(newInputValue, oldInputValueOfValues[i]))) {
            oldInputValues[i] = newInputValue;
            oldInputValueOfValues[i] = newInputValue && getValueOf(newInputValue);
          }
        }

        if (changed) {
          lastResult = parsedExpression(scope, undefined, undefined, oldInputValues);
        }

        return lastResult;
      }, listener, objectEquality, prettyPrintExpression);
    }

    function oneTimeWatchDelegate(scope, listener, objectEquality, parsedExpression) {
      var unwatch, lastValue;
      return unwatch = scope.$watch(function oneTimeWatch(scope) {
        return parsedExpression(scope);
      }, function oneTimeListener(value, old, scope) {
        lastValue = value;
        if (isFunction(listener)) {
          listener.apply(this, arguments);
        }
        if (isDefined(value)) {
          scope.$$postDigest(function() {
            if (isDefined(lastValue)) {
              unwatch();
            }
          });
        }
      }, objectEquality);
    }

    function oneTimeLiteralWatchDelegate(scope, listener, objectEquality, parsedExpression) {
      var unwatch, lastValue;
      return unwatch = scope.$watch(function oneTimeWatch(scope) {
        return parsedExpression(scope);
      }, function oneTimeListener(value, old, scope) {
        lastValue = value;
        if (isFunction(listener)) {
          listener.call(this, value, old, scope);
        }
        if (isAllDefined(value)) {
          scope.$$postDigest(function() {
            if (isAllDefined(lastValue)) unwatch();
          });
        }
      }, objectEquality);

      function isAllDefined(value) {
        var allDefined = true;
        forEach(value, function(val) {
          if (!isDefined(val)) allDefined = false;
        });
        return allDefined;
      }
    }

    function constantWatchDelegate(scope, listener, objectEquality, parsedExpression) {
      var unwatch;
      return unwatch = scope.$watch(function constantWatch(scope) {
        return parsedExpression(scope);
      }, function constantListener(value, old, scope) {
        if (isFunction(listener)) {
          listener.apply(this, arguments);
        }
        unwatch();
      }, objectEquality);
    }

    function addInterceptor(parsedExpression, interceptorFn) {
      if (!interceptorFn) return parsedExpression;
      var watchDelegate = parsedExpression.$$watchDelegate;

      var regularWatch =
          watchDelegate !== oneTimeLiteralWatchDelegate &&
          watchDelegate !== oneTimeWatchDelegate;

      var fn = regularWatch ? function regularInterceptedExpression(scope, locals, assign, inputs) {
        var value = parsedExpression(scope, locals, assign, inputs);
        return interceptorFn(value, scope, locals);
      } : function oneTimeInterceptedExpression(scope, locals, assign, inputs) {
        var value = parsedExpression(scope, locals, assign, inputs);
        var result = interceptorFn(value, scope, locals);
        // we only return the interceptor's result if the
        // initial value is defined (for bind-once)
        return isDefined(value) ? result : value;
      };

      // Propagate $$watchDelegates other then inputsWatchDelegate
      if (parsedExpression.$$watchDelegate &&
          parsedExpression.$$watchDelegate !== inputsWatchDelegate) {
        fn.$$watchDelegate = parsedExpression.$$watchDelegate;
      } else if (!interceptorFn.$stateful) {
        // If there is an interceptor, but no watchDelegate then treat the interceptor like
        // we treat filters - it is assumed to be a pure function unless flagged with $stateful
        fn.$$watchDelegate = inputsWatchDelegate;
        fn.inputs = parsedExpression.inputs ? parsedExpression.inputs : [parsedExpression];
      }

      return fn;
    }
  }];
}<|MERGE_RESOLUTION|>--- conflicted
+++ resolved
@@ -1177,24 +1177,11 @@
     return 'ensureSafeFunction(' + item + ',text)';
   },
 
-<<<<<<< HEAD
-    return extend(function $parseFieldAccess(scope, locals, self) {
-      var o = self || object(scope, locals);
-      return (o == null) ? undefined : getter(o);
-    }, {
-      assign: function(scope, value, locals) {
-        var o = object(scope, locals);
-        if (!o) object.assign(scope, o = {}, locals);
-        return getter.assign(o, value);
-      }
-    });
-=======
   lazyRecurse: function(ast, intoId, nameId, recursionFn, create, skipWatchIdCheck) {
     var self = this;
     return function() {
       self.recurse(ast, intoId, nameId, recursionFn, create, skipWatchIdCheck);
     };
->>>>>>> d518a64d
   },
 
   lazyAssign: function(id, value) {
@@ -1206,29 +1193,8 @@
 
   stringEscapeRegex: /[^ a-zA-Z0-9]/g,
 
-<<<<<<< HEAD
-    return extend(function $parseObjectIndex(self, locals) {
-      var o = obj(self, locals),
-          i = indexFn(self, locals),
-          v;
-
-      ensureSafeMemberName(i, expression);
-      if (!o) return undefined;
-      v = ensureSafeObject(o[i], expression);
-      return v;
-    }, {
-      assign: function(self, value, locals) {
-        var key = ensureSafeMemberName(indexFn(self, locals), expression);
-        // prevent overwriting of Function.constructor which would break ensureSafeObject check
-        var o = ensureSafeObject(obj(self, locals), expression);
-        if (!o) obj.assign(self, o = {}, locals);
-        return o[key] = value;
-      }
-    });
-=======
   stringEscapeFn: function(c) {
     return '\\u' + ('0000' + c.charCodeAt(0).toString(16)).slice(-4);
->>>>>>> d518a64d
   },
 
   escape: function(value) {
@@ -1261,14 +1227,6 @@
   this.$filter = $filter;
 }
 
-<<<<<<< HEAD
-      if (args) {
-        // Free-up the memory (arguments of the last function call).
-        args.length = 0;
-      }
-
-      return ensureSafeObject(v, expressionText);
-=======
 ASTInterpreter.prototype = {
   compile: function(expression, expensiveChecks) {
     var self = this;
@@ -1308,7 +1266,6 @@
     if (assign) {
       fn.assign = function(scope, value, locals) {
         return assign(scope, locals, value);
->>>>>>> d518a64d
       };
     }
     if (inputs) {
@@ -1657,19 +1614,18 @@
 // Parser helper functions
 //////////////////////////////////////////////////
 
-function setter(obj, locals, path, setValue, fullExp) {
+function setter(obj, path, setValue, fullExp) {
   ensureSafeObject(obj, fullExp);
-  ensureSafeObject(locals, fullExp);
 
   var element = path.split('.'), key;
   for (var i = 0; element.length > 1; i++) {
     key = ensureSafeMemberName(element.shift(), fullExp);
-    var propertyObj = (i === 0 && locals && locals[key]) || obj[key];
+    var propertyObj = ensureSafeObject(obj[key], fullExp);
     if (!propertyObj) {
       propertyObj = {};
       obj[key] = propertyObj;
     }
-    obj = ensureSafeObject(propertyObj, fullExp);
+    obj = propertyObj;
   }
   key = ensureSafeMemberName(element.shift(), fullExp);
   ensureSafeObject(obj[key], fullExp);
@@ -1684,128 +1640,6 @@
   return name == 'constructor';
 }
 
-<<<<<<< HEAD
-/**
- * Implementation of the "Black Hole" variant from:
- * - http://jsperf.com/angularjs-parse-getter/4
- * - http://jsperf.com/path-evaluation-simplified/7
- */
-function cspSafeGetterFn(key0, key1, key2, key3, key4, fullExp, expensiveChecks) {
-  ensureSafeMemberName(key0, fullExp);
-  ensureSafeMemberName(key1, fullExp);
-  ensureSafeMemberName(key2, fullExp);
-  ensureSafeMemberName(key3, fullExp);
-  ensureSafeMemberName(key4, fullExp);
-  var eso = function(o) {
-    return ensureSafeObject(o, fullExp);
-  };
-  var eso0 = (expensiveChecks || isPossiblyDangerousMemberName(key0)) ? eso : identity;
-  var eso1 = (expensiveChecks || isPossiblyDangerousMemberName(key1)) ? eso : identity;
-  var eso2 = (expensiveChecks || isPossiblyDangerousMemberName(key2)) ? eso : identity;
-  var eso3 = (expensiveChecks || isPossiblyDangerousMemberName(key3)) ? eso : identity;
-  var eso4 = (expensiveChecks || isPossiblyDangerousMemberName(key4)) ? eso : identity;
-
-  return function cspSafeGetter(scope, locals) {
-    var pathVal = (locals && locals.hasOwnProperty(key0)) ? locals : scope;
-
-    if (pathVal == null) return pathVal;
-    pathVal = eso0(pathVal[key0]);
-
-    if (!key1) return pathVal;
-    if (pathVal == null) return undefined;
-    pathVal = eso1(pathVal[key1]);
-
-    if (!key2) return pathVal;
-    if (pathVal == null) return undefined;
-    pathVal = eso2(pathVal[key2]);
-
-    if (!key3) return pathVal;
-    if (pathVal == null) return undefined;
-    pathVal = eso3(pathVal[key3]);
-
-    if (!key4) return pathVal;
-    if (pathVal == null) return undefined;
-    pathVal = eso4(pathVal[key4]);
-
-    return pathVal;
-  };
-}
-
-function getterFnWithEnsureSafeObject(fn, fullExpression) {
-  return function(s, l) {
-    return fn(s, l, ensureSafeObject, fullExpression);
-  };
-}
-
-function getterFn(path, options, fullExp) {
-  var expensiveChecks = options.expensiveChecks;
-  var getterFnCache = (expensiveChecks ? getterFnCacheExpensive : getterFnCacheDefault);
-  var fn = getterFnCache[path];
-  if (fn) return fn;
-
-
-  var pathKeys = path.split('.'),
-      pathKeysLength = pathKeys.length;
-
-  // http://jsperf.com/angularjs-parse-getter/6
-  if (options.csp) {
-    if (pathKeysLength < 6) {
-      fn = cspSafeGetterFn(pathKeys[0], pathKeys[1], pathKeys[2], pathKeys[3], pathKeys[4], fullExp, expensiveChecks);
-    } else {
-      fn = function cspSafeGetter(scope, locals) {
-        var i = 0, val;
-        do {
-          val = cspSafeGetterFn(pathKeys[i++], pathKeys[i++], pathKeys[i++], pathKeys[i++],
-                                pathKeys[i++], fullExp, expensiveChecks)(scope, locals);
-
-          locals = undefined; // clear after first iteration
-          scope = val;
-        } while (i < pathKeysLength);
-        return val;
-      };
-    }
-  } else {
-    var code = '';
-    if (expensiveChecks) {
-      code += 's = eso(s, fe);\nl = eso(l, fe);\n';
-    }
-    var needsEnsureSafeObject = expensiveChecks;
-    forEach(pathKeys, function(key, index) {
-      ensureSafeMemberName(key, fullExp);
-      var lookupJs = (index
-                      // we simply dereference 's' on any .dot notation
-                      ? 's'
-                      // but if we are first then we check locals first, and if so read it first
-                      : '((l&&l.hasOwnProperty("' + key + '"))?l:s)') + '.' + key;
-      if (expensiveChecks || isPossiblyDangerousMemberName(key)) {
-        lookupJs = 'eso(' + lookupJs + ', fe)';
-        needsEnsureSafeObject = true;
-      }
-      code += 'if(s == null) return undefined;\n' +
-              's=' + lookupJs + ';\n';
-    });
-    code += 'return s;';
-
-    /* jshint -W054 */
-    var evaledFnGetter = new Function('s', 'l', 'eso', 'fe', code); // s=scope, l=locals, eso=ensureSafeObject
-    /* jshint +W054 */
-    evaledFnGetter.toString = valueFn(code);
-    if (needsEnsureSafeObject) {
-      evaledFnGetter = getterFnWithEnsureSafeObject(evaledFnGetter, fullExp);
-    }
-    fn = evaledFnGetter;
-  }
-
-  fn.sharedGetter = true;
-  fn.assign = function(self, value, locals) {
-    return setter(self, locals, path, value, path);
-  };
-  getterFnCache[path] = fn;
-  return fn;
-}
-
-=======
->>>>>>> d518a64d
 var objectValueOf = Object.prototype.valueOf;
 
 function getValueOf(value) {

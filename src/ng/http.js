--- conflicted
+++ resolved
@@ -291,13 +291,8 @@
      * `$httpProvider.defaults.headers.get = { 'My-Header' : 'value' }.
      *
      * The defaults can also be set at runtime via the `$http.defaults` object in the same
-<<<<<<< HEAD
-     * fashion. In addition, you can supply a `headers` property in the config object passed when
-     * calling `$http(config)`, which overrides the defaults without changing them globally.
-=======
      * fashion. Alternatively, supplying a `headers` object with a map of header names to their values 
      * will override the defaults without changing them globally.
->>>>>>> 58681e34
      *
      *
      * # Transforming Requests and Responses

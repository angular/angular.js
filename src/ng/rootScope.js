--- conflicted
+++ resolved
@@ -360,11 +360,7 @@
           arrayRemove(array, watcher);
           lastDirtyWatch = null;
         }
-<<<<<<< HEAD
-        // event if we handle destroy on scope this is required to prevent watch change on destroy
-=======
-
->>>>>>> e72c8c9b
+
         destroy = scope.$on('$destroy', function() {
             deregisterWatch(); // remove watcher
             destroy(); // remove event

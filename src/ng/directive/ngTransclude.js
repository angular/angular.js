--- conflicted
+++ resolved
@@ -8,15 +8,11 @@
  * @description
  * Directive that marks the insertion point for the transcluded DOM of the nearest parent directive that uses transclusion.
  *
-<<<<<<< HEAD
- * Existing content of the element that this directive is placed on will be removed before the transcluded content
- * is inserted if transcluded content exists. In other case the content will be saved and used as content by default.
-=======
  * You can specify that you want to insert a named transclusion slot, instead of the default slot, by providing the slot name
  * as the value of the `ng-transclude` or `ng-transclude-slot` attribute.
  *
- * Any existing content of the element that this directive is placed on will be removed before the transcluded content is inserted.
->>>>>>> 7c792f4c
+ * Existing content of the element that this directive is placed on will be removed before the transcluded content
+ * is inserted if transcluded content exists. In other case the content will be saved and used as content by default.
  *
  * @element ANY
  *
@@ -67,44 +63,40 @@
    </example>
  *
  * @example
-<<<<<<< HEAD
  * ### Transclude default content
  * This example shows how to use `NgTransclude` with default ng-transclude element content
- *
- * <example module="transcludeDefaultContentExample">
-   <file name="index.html">
-   <script>
-   angular.module('transcludeDefaultContentExample', [])
-   .directive('myButton', function(){
-               return {
-                 restrict: 'E',
-                 transclude: true,
-                 scope: true,
-                 template: '<button style="cursor: pointer;">' +
-                             '<ng-transclude>' +
-                               '<b style="color: red;">Button1</b>' +
-                             '</ng-transclude>' +
-                           '</button>'
-               };
-           });
-   </script>
-   <!-- default button content -->
-   <my-button id="default"></my-button>
-   <!-- modified button content -->
-   <my-button id="modified">
-     <i style="color: green;">Button2</i>
-   </my-button>
-   </file>
-   <file name="protractor.js" type="protractor">
-   it('should have different transclude element content', function() {
-            expect(element(by.id('default')).getText()).toBe('Button1');
-            expect(element(by.id('modified')).getText()).toBe('Button2');
+   <example module="transcludeDefaultContentExample">
+     <file name="index.html">
+       <script>
+         angular.module('transcludeDefaultContentExample', [])
+          .directive('myButton', function(){
+            return {
+              restrict: 'E',
+              transclude: true,
+              scope: true,
+              template: '<button style="cursor: pointer;">' +
+                          '<ng-transclude>' +
+                            '<b style="color: red;">Button1</b>' +
+                          '</ng-transclude>' +
+                        '</button>'
+            };
           });
-   </file>
+       </script>
+       <!-- default button content -->
+       <my-button id="default"></my-button>
+       <!-- modified button content -->
+       <my-button id="modified">
+         <i style="color: green;">Button2</i>
+       </my-button>
+     </file>
+     <file name="protractor.js" type="protractor">
+       it('should have different transclude element content', function() {
+         expect(element(by.id('default')).getText()).toBe('Button1');
+         expect(element(by.id('modified')).getText()).toBe('Button2');
+       });
+     </file>
    </example>
  *
- */
-=======
  * ### Multi-slot transclusion
    <example name="multiSlotTranscludeExample" module="multiSlotTranscludeExample">
      <file name="index.html">
@@ -152,14 +144,15 @@
      </file>
    </example> */
 var ngTranscludeMinErr = minErr('ngTransclude');
->>>>>>> 7c792f4c
 var ngTranscludeDirective = ngDirective({
   restrict: 'EAC',
   link: function($scope, $element, $attrs, controller, $transclude) {
 
     function ngTranscludeCloneAttachFn(clone) {
-      $element.empty();
-      $element.append(clone);
+      if (clone.length) {
+        $element.empty();
+        $element.append(clone);
+      }
     }
 
     if (!$transclude) {
@@ -170,15 +163,6 @@
        startingTag($element));
     }
 
-<<<<<<< HEAD
-    $transclude(function(clone) {
-      if (clone.length) {
-        $element.empty();
-        $element.append(clone);
-      }
-    });
-=======
     $transclude(ngTranscludeCloneAttachFn, null, $attrs.ngTransclude || $attrs.ngTranscludeSlot);
->>>>>>> 7c792f4c
   }
 });

--- conflicted
+++ resolved
@@ -479,13 +479,8 @@
      <file name="index.html">
       <input ng-paste="paste=true" ng-init="paste=false" placeholder='paste here'>
       pasted: {{paste}}
-<<<<<<< HEAD
-     </file>
-   </example>
- */
-=======
-     </doc:source>
-   </doc:example>
+     </file>
+   </example>
  */
  
  /**
@@ -511,4 +506,3 @@
      </doc:scenario>
    </doc:example>
  */
->>>>>>> 61e90f43

--- conflicted
+++ resolved
@@ -300,15 +300,9 @@
         var match;
 
         if (! (match = optionsExp.match(NG_OPTIONS_REGEXP))) {
-<<<<<<< HEAD
           throw NgError(9,
-              "Expected ngOptions in form of '_select_ (as _label_)? for (_key_,)?_value_ in _collection_' but got '{0}'.",
-              optionsExp);
-=======
-          throw Error(
-            "Expected ngOptions in form of '_select_ (as _label_)? for (_key_,)?_value_ in _collection_ (track by _expr_)?'" +
-            " but got '" + optionsExp + "'.");
->>>>>>> 2a7043fa
+            "Expected ngOptions in form of '_select_ (as _label_)? for (_key_,)?_value_ in _collection_' but got '{0}'.",
+            optionsExp);
         }
 
         var displayFn = $parse(match[2] || match[1]),
@@ -363,7 +357,7 @@
                       for (var trackIndex = 0; trackIndex < collection.length; trackIndex++) {
                         locals[valueName] = collection[trackIndex];
                         if (trackFn(scope, locals) == key) break;
-                      } 
+                      }
                     } else {
                       locals[valueName] = collection[key];
                     }

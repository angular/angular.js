--- conflicted
+++ resolved
@@ -399,14 +399,6 @@
  *   * `controller` - the directive's required controller instance(s) - Instances are shared
  *     among all directives, which allows the directives to use the controllers as a communication
  *     channel. The exact value depends on the directive's `require` property:
-<<<<<<< HEAD
- *       * `string`: the controller instance
- *       * `array`: array of controller instances
- *       * no controller(s) required: `undefined`
- *
- *     If a required controller cannot be found, and it is optional, the instance is `null`,
- *     otherwise the {@link error:$compile:ctreq Missing Required Controller} error is thrown.
-=======
  *       * no controller(s) required: the directive's own controller, or `undefined` if it doesn't have one
  *       * `string`: the controller instance
  *       * `array`: array of controller instances
@@ -416,7 +408,6 @@
  *
  *     Note that you can also require the directive's own controller - it will be made available like
  *     like any other controller.
->>>>>>> d518a64d
  *
  *   * `transcludeFn` - A transclude linking function pre-bound to the correct transclusion scope.
  *     This is the same as the `$transclude`
@@ -772,8 +763,6 @@
     return bindings;
   }
 
-<<<<<<< HEAD
-=======
   function parseDirectiveBindings(directive, directiveName) {
     var bindings = {
       isolateScope: null,
@@ -811,21 +800,16 @@
     return bindings;
   }
 
->>>>>>> d518a64d
   function assertValidDirectiveName(name) {
     var letter = name.charAt(0);
     if (!letter || letter !== lowercase(letter)) {
       throw $compileMinErr('baddir', "Directive name '{0}' is invalid. The first character must be a lowercase letter", name);
     }
-<<<<<<< HEAD
-    return name;
-=======
     if (name !== name.trim()) {
       throw $compileMinErr('baddir',
             "Directive name '{0}' is invalid. The name should not contain leading or trailing whitespaces",
             name);
     }
->>>>>>> d518a64d
   }
 
   /**

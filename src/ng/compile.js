'use strict';

/* * * * * * * * * * * * * * * * * * * * * * * * * * * * * * * * * * * * * *
 *     Any commits to this file should be reviewed with security in mind.  *
 *   Changes to this file can potentially create security vulnerabilities. *
 *          An approval from 2 Core members with history of modifying      *
 *                         this file is required.                          *
 *                                                                         *
 *  Does the change somehow allow for arbitrary javascript to be executed? *
 *    Or allows for someone to change the prototype of built-in objects?   *
 *     Or gives undesired access to variables likes document or window?    *
 * * * * * * * * * * * * * * * * * * * * * * * * * * * * * * * * * * * * * */

/* ! VARIABLE/FUNCTION NAMING CONVENTIONS THAT APPLY TO THIS FILE!
 *
 * DOM-related variables:
 *
 * - "node" - DOM Node
 * - "element" - DOM Element or Node
 * - "$node" or "$element" - jqLite-wrapped node or element
 *
 *
 * Compiler related stuff:
 *
 * - "linkFn" - linking fn of a single directive
 * - "nodeLinkFn" - function that aggregates all linking fns for a particular node
 * - "childLinkFn" -  function that aggregates all linking fns for child nodes of a particular node
 * - "compositeLinkFn" - function that aggregates all linking fns for a compilation root (nodeList)
 */


/**
 * @ngdoc service
 * @name $compile
 * @kind function
 *
 * @description
 * Compiles an HTML string or DOM into a template and produces a template function, which
 * can then be used to link {@link ng.$rootScope.Scope `scope`} and the template together.
 *
 * The compilation is a process of walking the DOM tree and matching DOM elements to
 * {@link ng.$compileProvider#directive directives}.
 *
 * <div class="alert alert-warning">
 * **Note:** This document is an in-depth reference of all directive options.
 * For a gentle introduction to directives with examples of common use cases,
 * see the {@link guide/directive directive guide}.
 * </div>
 *
 * ## Comprehensive Directive API
 *
 * There are many different options for a directive.
 *
 * The difference resides in the return value of the factory function.
 * You can either return a {@link $compile#directive-definition-object Directive Definition Object (see below)}
 * that defines the directive properties, or just the `postLink` function (all other properties will have
 * the default values).
 *
 * <div class="alert alert-success">
 * **Best Practice:** It's recommended to use the "directive definition object" form.
 * </div>
 *
 * Here's an example directive declared with a Directive Definition Object:
 *
 * ```js
 *   var myModule = angular.module(...);
 *
 *   myModule.directive('directiveName', function factory(injectables) {
 *     var directiveDefinitionObject = {
 *       priority: 0,
 *       template: '<div></div>', // or // function(tElement, tAttrs) { ... },
 *       // or
 *       // templateUrl: 'directive.html', // or // function(tElement, tAttrs) { ... },
 *       transclude: false,
 *       restrict: 'A',
 *       templateNamespace: 'html',
 *       scope: false,
 *       controller: function($scope, $element, $attrs, $transclude, otherInjectables) { ... },
 *       controllerAs: 'stringIdentifier',
 *       bindToController: false,
 *       require: 'siblingDirectiveName', // or // ['^parentDirectiveName', '?optionalDirectiveName', '?^optionalParent'],
 *       compile: function compile(tElement, tAttrs, transclude) {
 *         return {
 *           pre: function preLink(scope, iElement, iAttrs, controller) { ... },
 *           post: function postLink(scope, iElement, iAttrs, controller) { ... }
 *         }
 *         // or
 *         // return function postLink( ... ) { ... }
 *       },
 *       // or
 *       // link: {
 *       //  pre: function preLink(scope, iElement, iAttrs, controller) { ... },
 *       //  post: function postLink(scope, iElement, iAttrs, controller) { ... }
 *       // }
 *       // or
 *       // link: function postLink( ... ) { ... }
 *     };
 *     return directiveDefinitionObject;
 *   });
 * ```
 *
 * <div class="alert alert-warning">
 * **Note:** Any unspecified options will use the default value. You can see the default values below.
 * </div>
 *
 * Therefore the above can be simplified as:
 *
 * ```js
 *   var myModule = angular.module(...);
 *
 *   myModule.directive('directiveName', function factory(injectables) {
 *     var directiveDefinitionObject = {
 *       link: function postLink(scope, iElement, iAttrs) { ... }
 *     };
 *     return directiveDefinitionObject;
 *     // or
 *     // return function postLink(scope, iElement, iAttrs) { ... }
 *   });
 * ```
 *
 * ### Life-cycle hooks
 * Directive controllers can provide the following methods that are called by Angular at points in the life-cycle of the
 * directive:
 * * `$onInit()` - Called on each controller after all the controllers on an element have been constructed and
 *   had their bindings initialized (and before the pre &amp; post linking functions for the directives on
 *   this element). This is a good place to put initialization code for your controller.
 * * `$onChanges(changesObj)` - Called whenever one-way (`<`) or interpolation (`@`) bindings are updated. The
 *   `changesObj` is a hash whose keys are the names of the bound properties that have changed, and the values are an
 *   object of the form `{ currentValue, previousValue, isFirstChange() }`. Use this hook to trigger updates within a
 *   component such as cloning the bound value to prevent accidental mutation of the outer value.
 * * `$doCheck()` - Called on each turn of the digest cycle. Provides an opportunity to detect and act on
 *   changes. Any actions that you wish to take in response to the changes that you detect must be
 *   invoked from this hook; implementing this has no effect on when `$onChanges` is called. For example, this hook
 *   could be useful if you wish to perform a deep equality check, or to check a Date object, changes to which would not
 *   be detected by Angular's change detector and thus not trigger `$onChanges`. This hook is invoked with no arguments;
 *   if detecting changes, you must store the previous value(s) for comparison to the current values.
 * * `$onDestroy()` - Called on a controller when its containing scope is destroyed. Use this hook for releasing
 *   external resources, watches and event handlers. Note that components have their `$onDestroy()` hooks called in
 *   the same order as the `$scope.$broadcast` events are triggered, which is top down. This means that parent
 *   components will have their `$onDestroy()` hook called before child components.
 * * `$postLink()` - Called after this controller's element and its children have been linked. Similar to the post-link
 *   function this hook can be used to set up DOM event handlers and do direct DOM manipulation.
 *   Note that child elements that contain `templateUrl` directives will not have been compiled and linked since
 *   they are waiting for their template to load asynchronously and their own compilation and linking has been
 *   suspended until that occurs.
 *
 * #### Comparison with Angular 2 life-cycle hooks
 * Angular 2 also uses life-cycle hooks for its components. While the Angular 1 life-cycle hooks are similar there are
 * some differences that you should be aware of, especially when it comes to moving your code from Angular 1 to Angular 2:
 *
 * * Angular 1 hooks are prefixed with `$`, such as `$onInit`. Angular 2 hooks are prefixed with `ng`, such as `ngOnInit`.
 * * Angular 1 hooks can be defined on the controller prototype or added to the controller inside its constructor.
 *   In Angular 2 you can only define hooks on the prototype of the Component class.
 * * Due to the differences in change-detection, you may get many more calls to `$doCheck` in Angular 1 than you would to
 *   `ngDoCheck` in Angular 2
 * * Changes to the model inside `$doCheck` will trigger new turns of the digest loop, which will cause the changes to be
 *   propagated throughout the application.
 *   Angular 2 does not allow the `ngDoCheck` hook to trigger a change outside of the component. It will either throw an
 *   error or do nothing depending upon the state of `enableProdMode()`.
 *
 * #### Life-cycle hook examples
 *
 * This example shows how you can check for mutations to a Date object even though the identity of the object
 * has not changed.
 *
 * <example name="doCheckDateExample" module="do-check-module">
 *   <file name="app.js">
 *     angular.module('do-check-module', [])
 *       .component('app', {
 *         template:
 *           'Month: <input ng-model="$ctrl.month" ng-change="$ctrl.updateDate()">' +
 *           'Date: {{ $ctrl.date }}' +
 *           '<test date="$ctrl.date"></test>',
 *         controller: function() {
 *           this.date = new Date();
 *           this.month = this.date.getMonth();
 *           this.updateDate = function() {
 *             this.date.setMonth(this.month);
 *           };
 *         }
 *       })
 *       .component('test', {
 *         bindings: { date: '<' },
 *         template:
 *           '<pre>{{ $ctrl.log | json }}</pre>',
 *         controller: function() {
 *           var previousValue;
 *           this.log = [];
 *           this.$doCheck = function() {
 *             var currentValue = this.date && this.date.valueOf();
 *             if (previousValue !== currentValue) {
 *               this.log.push('doCheck: date mutated: ' + this.date);
 *               previousValue = currentValue;
 *             }
 *           };
 *         }
 *       });
 *   </file>
 *   <file name="index.html">
 *     <app></app>
 *   </file>
 * </example>
 *
 * This example show how you might use `$doCheck` to trigger changes in your component's inputs even if the
 * actual identity of the component doesn't change. (Be aware that cloning and deep equality checks on large
 * arrays or objects can have a negative impact on your application performance)
 *
 * <example name="doCheckArrayExample" module="do-check-module">
 *   <file name="index.html">
 *     <div ng-init="items = []">
 *       <button ng-click="items.push(items.length)">Add Item</button>
 *       <button ng-click="items = []">Reset Items</button>
 *       <pre>{{ items }}</pre>
 *       <test items="items"></test>
 *     </div>
 *   </file>
 *   <file name="app.js">
 *      angular.module('do-check-module', [])
 *        .component('test', {
 *          bindings: { items: '<' },
 *          template:
 *            '<pre>{{ $ctrl.log | json }}</pre>',
 *          controller: function() {
 *            this.log = [];
 *
 *            this.$doCheck = function() {
 *              if (this.items_ref !== this.items) {
 *                this.log.push('doCheck: items changed');
 *                this.items_ref = this.items;
 *              }
 *              if (!angular.equals(this.items_clone, this.items)) {
 *                this.log.push('doCheck: items mutated');
 *                this.items_clone = angular.copy(this.items);
 *              }
 *            };
 *          }
 *        });
 *   </file>
 * </example>
 *
 *
 * ### Directive Definition Object
 *
 * The directive definition object provides instructions to the {@link ng.$compile
 * compiler}. The attributes are:
 *
 * #### `multiElement`
 * When this property is set to true, the HTML compiler will collect DOM nodes between
 * nodes with the attributes `directive-name-start` and `directive-name-end`, and group them
 * together as the directive elements. It is recommended that this feature be used on directives
 * which are not strictly behavioral (such as {@link ngClick}), and which
 * do not manipulate or replace child nodes (such as {@link ngInclude}).
 *
 * #### `priority`
 * When there are multiple directives defined on a single DOM element, sometimes it
 * is necessary to specify the order in which the directives are applied. The `priority` is used
 * to sort the directives before their `compile` functions get called. Priority is defined as a
 * number. Directives with greater numerical `priority` are compiled first. Pre-link functions
 * are also run in priority order, but post-link functions are run in reverse order. The order
 * of directives with the same priority is undefined. The default priority is `0`.
 *
 * #### `terminal`
 * If set to true then the current `priority` will be the last set of directives
 * which will execute (any directives at the current priority will still execute
 * as the order of execution on same `priority` is undefined). Note that expressions
 * and other directives used in the directive's template will also be excluded from execution.
 *
 * #### `scope`
 * The scope property can be `true`, an object or a falsy value:
 *
 * * **falsy:** No scope will be created for the directive. The directive will use its parent's scope.
 *
 * * **`true`:** A new child scope that prototypically inherits from its parent will be created for
 * the directive's element. If multiple directives on the same element request a new scope,
 * only one new scope is created. The new scope rule does not apply for the root of the template
 * since the root of the template always gets a new scope.
 *
 * * **`{...}` (an object hash):** A new "isolate" scope is created for the directive's element. The
 * 'isolate' scope differs from normal scope in that it does not prototypically inherit from its parent
 * scope. This is useful when creating reusable components, which should not accidentally read or modify
 * data in the parent scope.
 *
 * The 'isolate' scope object hash defines a set of local scope properties derived from attributes on the
 * directive's element. These local properties are useful for aliasing values for templates. The keys in
 * the object hash map to the name of the property on the isolate scope; the values define how the property
 * is bound to the parent scope, via matching attributes on the directive's element:
 *
 * * `@` or `@attr` - bind a local scope property to the value of DOM attribute. The result is
 *   always a string since DOM attributes are strings. If no `attr` name is specified then the
 *   attribute name is assumed to be the same as the local name. Given `<my-component
 *   my-attr="hello {{name}}">` and the isolate scope definition `scope: { localName:'@myAttr' }`,
 *   the directive's scope property `localName` will reflect the interpolated value of `hello
 *   {{name}}`. As the `name` attribute changes so will the `localName` property on the directive's
 *   scope. The `name` is read from the parent scope (not the directive's scope).
 *
 * * `=` or `=attr` - set up a bidirectional binding between a local scope property and an expression
 *   passed via the attribute `attr`. The expression is evaluated in the context of the parent scope.
 *   If no `attr` name is specified then the attribute name is assumed to be the same as the local
 *   name. Given `<my-component my-attr="parentModel">` and the isolate scope definition `scope: {
 *   localModel: '=myAttr' }`, the property `localModel` on the directive's scope will reflect the
 *   value of `parentModel` on the parent scope. Changes to `parentModel` will be reflected in
 *   `localModel` and vice versa. Optional attributes should be marked as such with a question mark:
 *   `=?` or `=?attr`. If the binding expression is non-assignable, or if the attribute isn't
 *   optional and doesn't exist, an exception ({@link error/$compile/nonassign `$compile:nonassign`})
 *   will be thrown upon discovering changes to the local value, since it will be impossible to sync
 *   them back to the parent scope. By default, the {@link ng.$rootScope.Scope#$watch `$watch`}
 *   method is used for tracking changes, and the equality check is based on object identity.
 *   However, if an object literal or an array literal is passed as the binding expression, the
 *   equality check is done by value (using the {@link angular.equals} function). It's also possible
 *   to watch the evaluated value shallowly with {@link ng.$rootScope.Scope#$watchCollection
 *   `$watchCollection`}: use `=*` or `=*attr` (`=*?` or `=*?attr` if the attribute is optional).
 *
  * * `<` or `<attr` - set up a one-way (one-directional) binding between a local scope property and an
 *   expression passed via the attribute `attr`. The expression is evaluated in the context of the
 *   parent scope. If no `attr` name is specified then the attribute name is assumed to be the same as the
 *   local name. You can also make the binding optional by adding `?`: `<?` or `<?attr`.
 *
 *   For example, given `<my-component my-attr="parentModel">` and directive definition of
 *   `scope: { localModel:'<myAttr' }`, then the isolated scope property `localModel` will reflect the
 *   value of `parentModel` on the parent scope. Any changes to `parentModel` will be reflected
 *   in `localModel`, but changes in `localModel` will not reflect in `parentModel`. There are however
 *   two caveats:
 *     1. one-way binding does not copy the value from the parent to the isolate scope, it simply
 *     sets the same value. That means if your bound value is an object, changes to its properties
 *     in the isolated scope will be reflected in the parent scope (because both reference the same object).
 *     2. one-way binding watches changes to the **identity** of the parent value. That means the
 *     {@link ng.$rootScope.Scope#$watch `$watch`} on the parent value only fires if the reference
 *     to the value has changed. In most cases, this should not be of concern, but can be important
 *     to know if you one-way bind to an object, and then replace that object in the isolated scope.
 *     If you now change a property of the object in your parent scope, the change will not be
 *     propagated to the isolated scope, because the identity of the object on the parent scope
 *     has not changed. Instead you must assign a new object.
 *
 *   One-way binding is useful if you do not plan to propagate changes to your isolated scope bindings
 *   back to the parent. However, it does not make this completely impossible.
 *
 * * `&` or `&attr` - provides a way to execute an expression in the context of the parent scope. If
 *   no `attr` name is specified then the attribute name is assumed to be the same as the local name.
 *   Given `<my-component my-attr="count = count + value">` and the isolate scope definition `scope: {
 *   localFn:'&myAttr' }`, the isolate scope property `localFn` will point to a function wrapper for
 *   the `count = count + value` expression. Often it's desirable to pass data from the isolated scope
 *   via an expression to the parent scope. This can be done by passing a map of local variable names
 *   and values into the expression wrapper fn. For example, if the expression is `increment(amount)`
 *   then we can specify the amount value by calling the `localFn` as `localFn({amount: 22})`.
 *
 * In general it's possible to apply more than one directive to one element, but there might be limitations
 * depending on the type of scope required by the directives. The following points will help explain these limitations.
 * For simplicity only two directives are taken into account, but it is also applicable for several directives:
 *
 * * **no scope** + **no scope** => Two directives which don't require their own scope will use their parent's scope
 * * **child scope** + **no scope** =>  Both directives will share one single child scope
 * * **child scope** + **child scope** =>  Both directives will share one single child scope
 * * **isolated scope** + **no scope** =>  The isolated directive will use it's own created isolated scope. The other directive will use
 * its parent's scope
 * * **isolated scope** + **child scope** =>  **Won't work!** Only one scope can be related to one element. Therefore these directives cannot
 * be applied to the same element.
 * * **isolated scope** + **isolated scope**  =>  **Won't work!** Only one scope can be related to one element. Therefore these directives
 * cannot be applied to the same element.
 *
 *
 * #### `bindToController`
 * This property is used to bind scope properties directly to the controller. It can be either
 * `true` or an object hash with the same format as the `scope` property. Additionally, a controller
 * alias must be set, either by using `controllerAs: 'myAlias'` or by specifying the alias in the controller
 * definition: `controller: 'myCtrl as myAlias'`.
 *
 * When an isolate scope is used for a directive (see above), `bindToController: true` will
 * allow a component to have its properties bound to the controller, rather than to scope.
 *
 * After the controller is instantiated, the initial values of the isolate scope bindings will be bound to the controller
 * properties. You can access these bindings once they have been initialized by providing a controller method called
 * `$onInit`, which is called after all the controllers on an element have been constructed and had their bindings
 * initialized.
 *
 * <div class="alert alert-warning">
 * **Deprecation warning:** although bindings for non-ES6 class controllers are currently
 * bound to `this` before the controller constructor is called, this use is now deprecated. Please place initialization
 * code that relies upon bindings inside a `$onInit` method on the controller, instead.
 * </div>
 *
 * It is also possible to set `bindToController` to an object hash with the same format as the `scope` property.
 * This will set up the scope bindings to the controller directly. Note that `scope` can still be used
 * to define which kind of scope is created. By default, no scope is created. Use `scope: {}` to create an isolate
 * scope (useful for component directives).
 *
 * If both `bindToController` and `scope` are defined and have object hashes, `bindToController` overrides `scope`.
 *
 *
 * #### `controller`
 * Controller constructor function. The controller is instantiated before the
 * pre-linking phase and can be accessed by other directives (see
 * `require` attribute). This allows the directives to communicate with each other and augment
 * each other's behavior. The controller is injectable (and supports bracket notation) with the following locals:
 *
 * * `$scope` - Current scope associated with the element
 * * `$element` - Current element
 * * `$attrs` - Current attributes object for the element
 * * `$transclude` - A transclude linking function pre-bound to the correct transclusion scope:
 *   `function([scope], cloneLinkingFn, futureParentElement, slotName)`:
 *    * `scope`: (optional) override the scope.
 *    * `cloneLinkingFn`: (optional) argument to create clones of the original transcluded content.
 *    * `futureParentElement` (optional):
 *        * defines the parent to which the `cloneLinkingFn` will add the cloned elements.
 *        * default: `$element.parent()` resp. `$element` for `transclude:'element'` resp. `transclude:true`.
 *        * only needed for transcludes that are allowed to contain non html elements (e.g. SVG elements)
 *          and when the `cloneLinkinFn` is passed,
 *          as those elements need to created and cloned in a special way when they are defined outside their
 *          usual containers (e.g. like `<svg>`).
 *        * See also the `directive.templateNamespace` property.
 *    * `slotName`: (optional) the name of the slot to transclude. If falsy (e.g. `null`, `undefined` or `''`)
 *      then the default translusion is provided.
 *    The `$transclude` function also has a method on it, `$transclude.isSlotFilled(slotName)`, which returns
 *    `true` if the specified slot contains content (i.e. one or more DOM nodes).
 *
 * #### `require`
 * Require another directive and inject its controller as the fourth argument to the linking function. The
 * `require` property can be a string, an array or an object:
 * * a **string** containing the name of the directive to pass to the linking function
 * * an **array** containing the names of directives to pass to the linking function. The argument passed to the
 * linking function will be an array of controllers in the same order as the names in the `require` property
 * * an **object** whose property values are the names of the directives to pass to the linking function. The argument
 * passed to the linking function will also be an object with matching keys, whose values will hold the corresponding
 * controllers.
 *
 * If the `require` property is an object and `bindToController` is truthy, then the required controllers are
 * bound to the controller using the keys of the `require` property. This binding occurs after all the controllers
 * have been constructed but before `$onInit` is called.
 * If the name of the required controller is the same as the local name (the key), the name can be
 * omitted. For example, `{parentDir: '^^'}` is equivalent to `{parentDir: '^^parentDir'}`.
 * See the {@link $compileProvider#component} helper for an example of how this can be used.
 * If no such required directive(s) can be found, or if the directive does not have a controller, then an error is
 * raised (unless no link function is specified and the required controllers are not being bound to the directive
 * controller, in which case error checking is skipped). The name can be prefixed with:
 *
 * * (no prefix) - Locate the required controller on the current element. Throw an error if not found.
 * * `?` - Attempt to locate the required controller or pass `null` to the `link` fn if not found.
 * * `^` - Locate the required controller by searching the element and its parents. Throw an error if not found.
 * * `^^` - Locate the required controller by searching the element's parents. Throw an error if not found.
 * * `?^` - Attempt to locate the required controller by searching the element and its parents or pass
 *   `null` to the `link` fn if not found.
 * * `?^^` - Attempt to locate the required controller by searching the element's parents, or pass
 *   `null` to the `link` fn if not found.
 *
 *
 * #### `controllerAs`
 * Identifier name for a reference to the controller in the directive's scope.
 * This allows the controller to be referenced from the directive template. This is especially
 * useful when a directive is used as component, i.e. with an `isolate` scope. It's also possible
 * to use it in a directive without an `isolate` / `new` scope, but you need to be aware that the
 * `controllerAs` reference might overwrite a property that already exists on the parent scope.
 *
 *
 * #### `restrict`
 * String of subset of `EACM` which restricts the directive to a specific directive
 * declaration style. If omitted, the defaults (elements and attributes) are used.
 *
 * * `E` - Element name (default): `<my-directive></my-directive>`
 * * `A` - Attribute (default): `<div my-directive="exp"></div>`
 * * `C` - Class: `<div class="my-directive: exp;"></div>`
 * * `M` - Comment: `<!-- directive: my-directive exp -->`
 *
 *
 * #### `templateNamespace`
 * String representing the document type used by the markup in the template.
 * AngularJS needs this information as those elements need to be created and cloned
 * in a special way when they are defined outside their usual containers like `<svg>` and `<math>`.
 *
 * * `html` - All root nodes in the template are HTML. Root nodes may also be
 *   top-level elements such as `<svg>` or `<math>`.
 * * `svg` - The root nodes in the template are SVG elements (excluding `<math>`).
 * * `math` - The root nodes in the template are MathML elements (excluding `<svg>`).
 *
 * If no `templateNamespace` is specified, then the namespace is considered to be `html`.
 *
 * #### `template`
 * HTML markup that may:
 * * Replace the contents of the directive's element (default).
 * * Replace the directive's element itself (if `replace` is true - DEPRECATED).
 * * Wrap the contents of the directive's element (if `transclude` is true).
 *
 * Value may be:
 *
 * * A string. For example `<div red-on-hover>{{delete_str}}</div>`.
 * * A function which takes two arguments `tElement` and `tAttrs` (described in the `compile`
 *   function api below) and returns a string value.
 *
 *
 * #### `templateUrl`
 * This is similar to `template` but the template is loaded from the specified URL, asynchronously.
 *
 * Because template loading is asynchronous the compiler will suspend compilation of directives on that element
 * for later when the template has been resolved.  In the meantime it will continue to compile and link
 * sibling and parent elements as though this element had not contained any directives.
 *
 * The compiler does not suspend the entire compilation to wait for templates to be loaded because this
 * would result in the whole app "stalling" until all templates are loaded asynchronously - even in the
 * case when only one deeply nested directive has `templateUrl`.
 *
 * Template loading is asynchronous even if the template has been preloaded into the {@link $templateCache}
 *
 * You can specify `templateUrl` as a string representing the URL or as a function which takes two
 * arguments `tElement` and `tAttrs` (described in the `compile` function api below) and returns
 * a string value representing the url.  In either case, the template URL is passed through {@link
 * $sce#getTrustedResourceUrl $sce.getTrustedResourceUrl}.
 *
 *
 * #### `replace` ([*DEPRECATED*!], will be removed in next major release - i.e. v2.0)
 * specify what the template should replace. Defaults to `false`.
 *
 * * `true` - the template will replace the directive's element.
 * * `false` - the template will replace the contents of the directive's element.
 *
 * The replacement process migrates all of the attributes / classes from the old element to the new
 * one. See the {@link guide/directive#template-expanding-directive
 * Directives Guide} for an example.
 *
 * There are very few scenarios where element replacement is required for the application function,
 * the main one being reusable custom components that are used within SVG contexts
 * (because SVG doesn't work with custom elements in the DOM tree).
 *
 * #### `transclude`
 * Extract the contents of the element where the directive appears and make it available to the directive.
 * The contents are compiled and provided to the directive as a **transclusion function**. See the
 * {@link $compile#transclusion Transclusion} section below.
 *
 *
 * #### `compile`
 *
 * ```js
 *   function compile(tElement, tAttrs, transclude) { ... }
 * ```
 *
 * The compile function deals with transforming the template DOM. Since most directives do not do
 * template transformation, it is not used often. The compile function takes the following arguments:
 *
 *   * `tElement` - template element - The element where the directive has been declared. It is
 *     safe to do template transformation on the element and child elements only.
 *
 *   * `tAttrs` - template attributes - Normalized list of attributes declared on this element shared
 *     between all directive compile functions.
 *
 *   * `transclude` -  [*DEPRECATED*!] A transclude linking function: `function(scope, cloneLinkingFn)`
 *
 * <div class="alert alert-warning">
 * **Note:** The template instance and the link instance may be different objects if the template has
 * been cloned. For this reason it is **not** safe to do anything other than DOM transformations that
 * apply to all cloned DOM nodes within the compile function. Specifically, DOM listener registration
 * should be done in a linking function rather than in a compile function.
 * </div>

 * <div class="alert alert-warning">
 * **Note:** The compile function cannot handle directives that recursively use themselves in their
 * own templates or compile functions. Compiling these directives results in an infinite loop and
 * stack overflow errors.
 *
 * This can be avoided by manually using $compile in the postLink function to imperatively compile
 * a directive's template instead of relying on automatic template compilation via `template` or
 * `templateUrl` declaration or manual compilation inside the compile function.
 * </div>
 *
 * <div class="alert alert-danger">
 * **Note:** The `transclude` function that is passed to the compile function is deprecated, as it
 *   e.g. does not know about the right outer scope. Please use the transclude function that is passed
 *   to the link function instead.
 * </div>

 * A compile function can have a return value which can be either a function or an object.
 *
 * * returning a (post-link) function - is equivalent to registering the linking function via the
 *   `link` property of the config object when the compile function is empty.
 *
 * * returning an object with function(s) registered via `pre` and `post` properties - allows you to
 *   control when a linking function should be called during the linking phase. See info about
 *   pre-linking and post-linking functions below.
 *
 *
 * #### `link`
 * This property is used only if the `compile` property is not defined.
 *
 * ```js
 *   function link(scope, iElement, iAttrs, controller, transcludeFn) { ... }
 * ```
 *
 * The link function is responsible for registering DOM listeners as well as updating the DOM. It is
 * executed after the template has been cloned. This is where most of the directive logic will be
 * put.
 *
 *   * `scope` - {@link ng.$rootScope.Scope Scope} - The scope to be used by the
 *     directive for registering {@link ng.$rootScope.Scope#$watch watches}.
 *
 *   * `iElement` - instance element - The element where the directive is to be used. It is safe to
 *     manipulate the children of the element only in `postLink` function since the children have
 *     already been linked.
 *
 *   * `iAttrs` - instance attributes - Normalized list of attributes declared on this element shared
 *     between all directive linking functions.
 *
 *   * `controller` - the directive's required controller instance(s) - Instances are shared
 *     among all directives, which allows the directives to use the controllers as a communication
 *     channel. The exact value depends on the directive's `require` property:
 *       * no controller(s) required: the directive's own controller, or `undefined` if it doesn't have one
 *       * `string`: the controller instance
 *       * `array`: array of controller instances
 *
 *     If a required controller cannot be found, and it is optional, the instance is `null`,
 *     otherwise the {@link error:$compile:ctreq Missing Required Controller} error is thrown.
 *
 *     Note that you can also require the directive's own controller - it will be made available like
 *     any other controller.
 *
 *   * `transcludeFn` - A transclude linking function pre-bound to the correct transclusion scope.
 *     This is the same as the `$transclude` parameter of directive controllers,
 *     see {@link ng.$compile#-controller- the controller section for details}.
 *     `function([scope], cloneLinkingFn, futureParentElement)`.
 *
 * #### Pre-linking function
 *
 * Executed before the child elements are linked. Not safe to do DOM transformation since the
 * compiler linking function will fail to locate the correct elements for linking.
 *
 * #### Post-linking function
 *
 * Executed after the child elements are linked.
 *
 * Note that child elements that contain `templateUrl` directives will not have been compiled
 * and linked since they are waiting for their template to load asynchronously and their own
 * compilation and linking has been suspended until that occurs.
 *
 * It is safe to do DOM transformation in the post-linking function on elements that are not waiting
 * for their async templates to be resolved.
 *
 *
 * ### Transclusion
 *
 * Transclusion is the process of extracting a collection of DOM elements from one part of the DOM and
 * copying them to another part of the DOM, while maintaining their connection to the original AngularJS
 * scope from where they were taken.
 *
 * Transclusion is used (often with {@link ngTransclude}) to insert the
 * original contents of a directive's element into a specified place in the template of the directive.
 * The benefit of transclusion, over simply moving the DOM elements manually, is that the transcluded
 * content has access to the properties on the scope from which it was taken, even if the directive
 * has isolated scope.
 * See the {@link guide/directive#creating-a-directive-that-wraps-other-elements Directives Guide}.
 *
 * This makes it possible for the widget to have private state for its template, while the transcluded
 * content has access to its originating scope.
 *
 * <div class="alert alert-warning">
 * **Note:** When testing an element transclude directive you must not place the directive at the root of the
 * DOM fragment that is being compiled. See {@link guide/unit-testing#testing-transclusion-directives
 * Testing Transclusion Directives}.
 * </div>
 *
 * There are three kinds of transclusion depending upon whether you want to transclude just the contents of the
 * directive's element, the entire element or multiple parts of the element contents:
 *
 * * `true` - transclude the content (i.e. the child nodes) of the directive's element.
 * * `'element'` - transclude the whole of the directive's element including any directives on this
 *   element that defined at a lower priority than this directive. When used, the `template`
 *   property is ignored.
 * * **`{...}` (an object hash):** - map elements of the content onto transclusion "slots" in the template.
 *
 * **Mult-slot transclusion** is declared by providing an object for the `transclude` property.
 *
 * This object is a map where the keys are the name of the slot to fill and the value is an element selector
 * used to match the HTML to the slot. The element selector should be in normalized form (e.g. `myElement`)
 * and will match the standard element variants (e.g. `my-element`, `my:element`, `data-my-element`, etc).
 *
 * For further information check out the guide on {@link guide/directive#matching-directives Matching Directives}
 *
 * If the element selector is prefixed with a `?` then that slot is optional.
 *
 * For example, the transclude object `{ slotA: '?myCustomElement' }` maps `<my-custom-element>` elements to
 * the `slotA` slot, which can be accessed via the `$transclude` function or via the {@link ngTransclude} directive.
 *
 * Slots that are not marked as optional (`?`) will trigger a compile time error if there are no matching elements
 * in the transclude content. If you wish to know if an optional slot was filled with content, then you can call
 * `$transclude.isSlotFilled(slotName)` on the transclude function passed to the directive's link function and
 * injectable into the directive's controller.
 *
 *
 * #### Transclusion Functions
 *
 * When a directive requests transclusion, the compiler extracts its contents and provides a **transclusion
 * function** to the directive's `link` function and `controller`. This transclusion function is a special
 * **linking function** that will return the compiled contents linked to a new transclusion scope.
 *
 * <div class="alert alert-info">
 * If you are just using {@link ngTransclude} then you don't need to worry about this function, since
 * ngTransclude will deal with it for us.
 * </div>
 *
 * If you want to manually control the insertion and removal of the transcluded content in your directive
 * then you must use this transclude function. When you call a transclude function it returns a a jqLite/JQuery
 * object that contains the compiled DOM, which is linked to the correct transclusion scope.
 *
 * When you call a transclusion function you can pass in a **clone attach function**. This function accepts
 * two parameters, `function(clone, scope) { ... }`, where the `clone` is a fresh compiled copy of your transcluded
 * content and the `scope` is the newly created transclusion scope, to which the clone is bound.
 *
 * <div class="alert alert-info">
 * **Best Practice**: Always provide a `cloneFn` (clone attach function) when you call a transclude function
 * since you then get a fresh clone of the original DOM and also have access to the new transclusion scope.
 * </div>
 *
 * It is normal practice to attach your transcluded content (`clone`) to the DOM inside your **clone
 * attach function**:
 *
 * ```js
 * var transcludedContent, transclusionScope;
 *
 * $transclude(function(clone, scope) {
 *   element.append(clone);
 *   transcludedContent = clone;
 *   transclusionScope = scope;
 * });
 * ```
 *
 * Later, if you want to remove the transcluded content from your DOM then you should also destroy the
 * associated transclusion scope:
 *
 * ```js
 * transcludedContent.remove();
 * transclusionScope.$destroy();
 * ```
 *
 * <div class="alert alert-info">
 * **Best Practice**: if you intend to add and remove transcluded content manually in your directive
 * (by calling the transclude function to get the DOM and calling `element.remove()` to remove it),
 * then you are also responsible for calling `$destroy` on the transclusion scope.
 * </div>
 *
 * The built-in DOM manipulation directives, such as {@link ngIf}, {@link ngSwitch} and {@link ngRepeat}
 * automatically destroy their transcluded clones as necessary so you do not need to worry about this if
 * you are simply using {@link ngTransclude} to inject the transclusion into your directive.
 *
 *
 * #### Transclusion Scopes
 *
 * When you call a transclude function it returns a DOM fragment that is pre-bound to a **transclusion
 * scope**. This scope is special, in that it is a child of the directive's scope (and so gets destroyed
 * when the directive's scope gets destroyed) but it inherits the properties of the scope from which it
 * was taken.
 *
 * For example consider a directive that uses transclusion and isolated scope. The DOM hierarchy might look
 * like this:
 *
 * ```html
 * <div ng-app>
 *   <div isolate>
 *     <div transclusion>
 *     </div>
 *   </div>
 * </div>
 * ```
 *
 * The `$parent` scope hierarchy will look like this:
 *
   ```
   - $rootScope
     - isolate
       - transclusion
   ```
 *
 * but the scopes will inherit prototypically from different scopes to their `$parent`.
 *
   ```
   - $rootScope
     - transclusion
   - isolate
   ```
 *
 *
 * ### Attributes
 *
 * The {@link ng.$compile.directive.Attributes Attributes} object - passed as a parameter in the
 * `link()` or `compile()` functions. It has a variety of uses.
 *
 * * *Accessing normalized attribute names:* Directives like 'ngBind' can be expressed in many ways:
 *   'ng:bind', `data-ng-bind`, or 'x-ng-bind'. The attributes object allows for normalized access
 *   to the attributes.
 *
 * * *Directive inter-communication:* All directives share the same instance of the attributes
 *   object which allows the directives to use the attributes object as inter directive
 *   communication.
 *
 * * *Supports interpolation:* Interpolation attributes are assigned to the attribute object
 *   allowing other directives to read the interpolated value.
 *
 * * *Observing interpolated attributes:* Use `$observe` to observe the value changes of attributes
 *   that contain interpolation (e.g. `src="{{bar}}"`). Not only is this very efficient but it's also
 *   the only way to easily get the actual value because during the linking phase the interpolation
 *   hasn't been evaluated yet and so the value is at this time set to `undefined`.
 *
 * ```js
 * function linkingFn(scope, elm, attrs, ctrl) {
 *   // get the attribute value
 *   console.log(attrs.ngModel);
 *
 *   // change the attribute
 *   attrs.$set('ngModel', 'new value');
 *
 *   // observe changes to interpolated attribute
 *   attrs.$observe('ngModel', function(value) {
 *     console.log('ngModel has changed value to ' + value);
 *   });
 * }
 * ```
 *
 * ## Example
 *
 * <div class="alert alert-warning">
 * **Note**: Typically directives are registered with `module.directive`. The example below is
 * to illustrate how `$compile` works.
 * </div>
 *
 <example module="compileExample" name="compile">
   <file name="index.html">
    <script>
      angular.module('compileExample', [], function($compileProvider) {
        // configure new 'compile' directive by passing a directive
        // factory function. The factory function injects the '$compile'
        $compileProvider.directive('compile', function($compile) {
          // directive factory creates a link function
          return function(scope, element, attrs) {
            scope.$watch(
              function(scope) {
                 // watch the 'compile' expression for changes
                return scope.$eval(attrs.compile);
              },
              function(value) {
                // when the 'compile' expression changes
                // assign it into the current DOM
                element.html(value);

                // compile the new DOM and link it to the current
                // scope.
                // NOTE: we only compile .childNodes so that
                // we don't get into infinite loop compiling ourselves
                $compile(element.contents())(scope);
              }
            );
          };
        });
      })
      .controller('GreeterController', ['$scope', function($scope) {
        $scope.name = 'Angular';
        $scope.html = 'Hello {{name}}';
      }]);
    </script>
    <div ng-controller="GreeterController">
      <input ng-model="name"> <br/>
      <textarea ng-model="html"></textarea> <br/>
      <div compile="html"></div>
    </div>
   </file>
   <file name="protractor.js" type="protractor">
     it('should auto compile', function() {
       var textarea = $('textarea');
       var output = $('div[compile]');
       // The initial state reads 'Hello Angular'.
       expect(output.getText()).toBe('Hello Angular');
       textarea.clear();
       textarea.sendKeys('{{name}}!');
       expect(output.getText()).toBe('Angular!');
     });
   </file>
 </example>

 *
 *
 * @param {string|DOMElement} element Element or HTML string to compile into a template function.
 * @param {function(angular.Scope, cloneAttachFn=)} transclude function available to directives - DEPRECATED.
 *
 * <div class="alert alert-danger">
 * **Note:** Passing a `transclude` function to the $compile function is deprecated, as it
 *   e.g. will not use the right outer scope. Please pass the transclude function as a
 *   `parentBoundTranscludeFn` to the link function instead.
 * </div>
 *
 * @param {number} maxPriority only apply directives lower than given priority (Only effects the
 *                 root element(s), not their children)
 * @returns {function(scope, cloneAttachFn=, options=)} a link function which is used to bind template
 * (a DOM element/tree) to a scope. Where:
 *
 *  * `scope` - A {@link ng.$rootScope.Scope Scope} to bind to.
 *  * `cloneAttachFn` - If `cloneAttachFn` is provided, then the link function will clone the
 *  `template` and call the `cloneAttachFn` function allowing the caller to attach the
 *  cloned elements to the DOM document at the appropriate place. The `cloneAttachFn` is
 *  called as: <br/> `cloneAttachFn(clonedElement, scope)` where:
 *
 *      * `clonedElement` - is a clone of the original `element` passed into the compiler.
 *      * `scope` - is the current scope with which the linking function is working with.
 *
 *  * `options` - An optional object hash with linking options. If `options` is provided, then the following
 *  keys may be used to control linking behavior:
 *
 *      * `parentBoundTranscludeFn` - the transclude function made available to
 *        directives; if given, it will be passed through to the link functions of
 *        directives found in `element` during compilation.
 *      * `transcludeControllers` - an object hash with keys that map controller names
 *        to a hash with the key `instance`, which maps to the controller instance;
 *        if given, it will make the controllers available to directives on the compileNode:
 *        ```
 *        {
 *          parent: {
 *            instance: parentControllerInstance
 *          }
 *        }
 *        ```
 *      * `futureParentElement` - defines the parent to which the `cloneAttachFn` will add
 *        the cloned elements; only needed for transcludes that are allowed to contain non html
 *        elements (e.g. SVG elements). See also the directive.controller property.
 *
 * Calling the linking function returns the element of the template. It is either the original
 * element passed in, or the clone of the element if the `cloneAttachFn` is provided.
 *
 * After linking the view is not updated until after a call to $digest which typically is done by
 * Angular automatically.
 *
 * If you need access to the bound view, there are two ways to do it:
 *
 * - If you are not asking the linking function to clone the template, create the DOM element(s)
 *   before you send them to the compiler and keep this reference around.
 *   ```js
 *     var element = $compile('<p>{{total}}</p>')(scope);
 *   ```
 *
 * - if on the other hand, you need the element to be cloned, the view reference from the original
 *   example would not point to the clone, but rather to the original template that was cloned. In
 *   this case, you can access the clone via the cloneAttachFn:
 *   ```js
 *     var templateElement = angular.element('<p>{{total}}</p>'),
 *         scope = ....;
 *
 *     var clonedElement = $compile(templateElement)(scope, function(clonedElement, scope) {
 *       //attach the clone to DOM document at the right place
 *     });
 *
 *     //now we have reference to the cloned DOM via `clonedElement`
 *   ```
 *
 *
 * For information on how the compiler works, see the
 * {@link guide/compiler Angular HTML Compiler} section of the Developer Guide.
 */

var $compileMinErr = minErr('$compile');

function UNINITIALIZED_VALUE() {}
var _UNINITIALIZED_VALUE = new UNINITIALIZED_VALUE();

/**
 * @ngdoc provider
 * @name $compileProvider
 *
 * @description
 */
$CompileProvider.$inject = ['$provide', '$$sanitizeUriProvider'];
/** @this */
function $CompileProvider($provide, $$sanitizeUriProvider) {
  var hasDirectives = {},
      Suffix = 'Directive',
      COMMENT_DIRECTIVE_REGEXP = /^\s*directive:\s*([\w\-]+)\s+(.*)$/,
      CLASS_DIRECTIVE_REGEXP = /(([\w\-]+)(?::([^;]+))?;?)/,
      ALL_OR_NOTHING_ATTRS = makeMap('ngSrc,ngSrcset,src,srcset'),
      REQUIRE_PREFIX_REGEXP = /^(?:(\^\^?)?(\?)?(\^\^?)?)?/;

  // Ref: http://developers.whatwg.org/webappapis.html#event-handler-idl-attributes
  // The assumption is that future DOM event attribute names will begin with
  // 'on' and be composed of only English letters.
  var EVENT_HANDLER_ATTR_REGEXP = /^(on[a-z]+|formaction)$/;
  var bindingCache = createMap();

  function parseIsolateBindings(scope, directiveName, isController) {
    var LOCAL_REGEXP = /^\s*([@&<]|=(\*?))(\??)\s*(\w*)\s*$/;

    var bindings = createMap();

    forEach(scope, function(definition, scopeName) {
      if (definition in bindingCache) {
        bindings[scopeName] = bindingCache[definition];
        return;
      }
      var match = definition.match(LOCAL_REGEXP);

      if (!match) {
        throw $compileMinErr('iscp',
            'Invalid {3} for directive \'{0}\'.' +
            ' Definition: {... {1}: \'{2}\' ...}',
            directiveName, scopeName, definition,
            (isController ? 'controller bindings definition' :
            'isolate scope definition'));
      }

      bindings[scopeName] = {
        mode: match[1][0],
        collection: match[2] === '*',
        optional: match[3] === '?',
        attrName: match[4] || scopeName
      };
      if (match[4]) {
        bindingCache[definition] = bindings[scopeName];
      }
    });

    return bindings;
  }

  function parseDirectiveBindings(directive, directiveName) {
    var bindings = {
      isolateScope: null,
      bindToController: null
    };
    if (isObject(directive.scope)) {
      if (directive.bindToController === true) {
        bindings.bindToController = parseIsolateBindings(directive.scope,
                                                         directiveName, true);
        bindings.isolateScope = {};
      } else {
        bindings.isolateScope = parseIsolateBindings(directive.scope,
                                                     directiveName, false);
      }
    }
    if (isObject(directive.bindToController)) {
      bindings.bindToController =
          parseIsolateBindings(directive.bindToController, directiveName, true);
    }
    if (isObject(bindings.bindToController)) {
      var controller = directive.controller;
      var controllerAs = directive.controllerAs;
      if (!controller) {
        // There is no controller, there may or may not be a controllerAs property
        throw $compileMinErr('noctrl',
              'Cannot bind to controller without directive \'{0}\'s controller.',
              directiveName);
      } else if (!identifierForController(controller, controllerAs)) {
        // There is a controller, but no identifier or controllerAs property
        throw $compileMinErr('noident',
              'Cannot bind to controller without identifier for directive \'{0}\'.',
              directiveName);
      }
    }
    return bindings;
  }

  function assertValidDirectiveName(name) {
    var letter = name.charAt(0);
    if (!letter || letter !== lowercase(letter)) {
      throw $compileMinErr('baddir', 'Directive/Component name \'{0}\' is invalid. The first character must be a lowercase letter', name);
    }
    if (name !== name.trim()) {
      throw $compileMinErr('baddir',
            'Directive/Component name \'{0}\' is invalid. The name should not contain leading or trailing whitespaces',
            name);
    }
  }

  function getDirectiveRequire(directive) {
    var require = directive.require || (directive.controller && directive.name);

    if (!isArray(require) && isObject(require)) {
      forEach(require, function(value, key) {
        var match = value.match(REQUIRE_PREFIX_REGEXP);
        var name = value.substring(match[0].length);
        if (!name) require[key] = match[0] + key;
      });
    }

    return require;
  }

  /**
   * @ngdoc method
   * @name $compileProvider#directive
   * @kind function
   *
   * @description
   * Register a new directive with the compiler.
   *
   * @param {string|Object} name Name of the directive in camel-case (i.e. <code>ngBind</code> which
   *    will match as <code>ng-bind</code>), or an object map of directives where the keys are the
   *    names and the values are the factories.
   * @param {Function|Array} directiveFactory An injectable directive factory function. See the
   *    {@link guide/directive directive guide} and the {@link $compile compile API} for more info.
   * @returns {ng.$compileProvider} Self for chaining.
   */
  this.directive = function registerDirective(name, directiveFactory) {
    assertArg(name, 'name');
    assertNotHasOwnProperty(name, 'directive');
    if (isString(name)) {
      assertValidDirectiveName(name);
      assertArg(directiveFactory, 'directiveFactory');
      if (!hasDirectives.hasOwnProperty(name)) {
        hasDirectives[name] = [];
        $provide.factory(name + Suffix, ['$injector', '$exceptionHandler',
          function($injector, $exceptionHandler) {
            var directives = [];
            forEach(hasDirectives[name], function(directiveFactory, index) {
              try {
                var directive = $injector.invoke(directiveFactory);
                if (isFunction(directive)) {
                  directive = { compile: valueFn(directive) };
                } else if (!directive.compile && directive.link) {
                  directive.compile = valueFn(directive.link);
                }
                directive.priority = directive.priority || 0;
                directive.index = index;
                directive.name = directive.name || name;
                directive.require = getDirectiveRequire(directive);
                directive.restrict = directive.restrict || 'EA';
                directive.$$moduleName = directiveFactory.$$moduleName;
                directives.push(directive);
              } catch (e) {
                $exceptionHandler(e);
              }
            });
            return directives;
          }]);
      }
      hasDirectives[name].push(directiveFactory);
    } else {
      forEach(name, reverseParams(registerDirective));
    }
    return this;
  };

  /**
   * @ngdoc method
   * @name $compileProvider#component
   * @module ng
   * @param {string} name Name of the component in camelCase (i.e. `myComp` which will match `<my-comp>`)
   * @param {Object} options Component definition object (a simplified
   *    {@link ng.$compile#directive-definition-object directive definition object}),
   *    with the following properties (all optional):
   *
   *    - `controller` – `{(string|function()=}` – controller constructor function that should be
   *      associated with newly created scope or the name of a {@link ng.$compile#-controller-
   *      registered controller} if passed as a string. An empty `noop` function by default.
   *    - `controllerAs` – `{string=}` – identifier name for to reference the controller in the component's scope.
   *      If present, the controller will be published to scope under the `controllerAs` name.
   *      If not present, this will default to be `$ctrl`.
   *    - `template` – `{string=|function()=}` – html template as a string or a function that
   *      returns an html template as a string which should be used as the contents of this component.
   *      Empty string by default.
   *
   *      If `template` is a function, then it is {@link auto.$injector#invoke injected} with
   *      the following locals:
   *
   *      - `$element` - Current element
   *      - `$attrs` - Current attributes object for the element
   *
   *    - `templateUrl` – `{string=|function()=}` – path or function that returns a path to an html
   *      template that should be used  as the contents of this component.
   *
   *      If `templateUrl` is a function, then it is {@link auto.$injector#invoke injected} with
   *      the following locals:
   *
   *      - `$element` - Current element
   *      - `$attrs` - Current attributes object for the element
   *
   *    - `bindings` – `{object=}` – defines bindings between DOM attributes and component properties.
   *      Component properties are always bound to the component controller and not to the scope.
   *      See {@link ng.$compile#-bindtocontroller- `bindToController`}.
   *    - `transclude` – `{boolean=}` – whether {@link $compile#transclusion content transclusion} is enabled.
   *      Disabled by default.
   *    - `require` - `{Object<string, string>=}` - requires the controllers of other directives and binds them to
   *      this component's controller. The object keys specify the property names under which the required
   *      controllers (object values) will be bound. See {@link ng.$compile#-require- `require`}.
   *    - `$...` – additional properties to attach to the directive factory function and the controller
   *      constructor function. (This is used by the component router to annotate)
   *
   * @returns {ng.$compileProvider} the compile provider itself, for chaining of function calls.
   * @description
   * Register a **component definition** with the compiler. This is a shorthand for registering a special
   * type of directive, which represents a self-contained UI component in your application. Such components
   * are always isolated (i.e. `scope: {}`) and are always restricted to elements (i.e. `restrict: 'E'`).
   *
   * Component definitions are very simple and do not require as much configuration as defining general
   * directives. Component definitions usually consist only of a template and a controller backing it.
   *
   * In order to make the definition easier, components enforce best practices like use of `controllerAs`,
   * `bindToController`. They always have **isolate scope** and are restricted to elements.
   *
   * Here are a few examples of how you would usually define components:
   *
   * ```js
   *   var myMod = angular.module(...);
   *   myMod.component('myComp', {
   *     template: '<div>My name is {{$ctrl.name}}</div>',
   *     controller: function() {
   *       this.name = 'shahar';
   *     }
   *   });
   *
   *   myMod.component('myComp', {
   *     template: '<div>My name is {{$ctrl.name}}</div>',
   *     bindings: {name: '@'}
   *   });
   *
   *   myMod.component('myComp', {
   *     templateUrl: 'views/my-comp.html',
   *     controller: 'MyCtrl',
   *     controllerAs: 'ctrl',
   *     bindings: {name: '@'}
   *   });
   *
   * ```
   * For more examples, and an in-depth guide, see the {@link guide/component component guide}.
   *
   * <br />
   * See also {@link ng.$compileProvider#directive $compileProvider.directive()}.
   */
  this.component = function registerComponent(name, options) {
    var controller = options.controller || function() {};

    function factory($injector) {
      function makeInjectable(fn) {
        if (isFunction(fn) || isArray(fn)) {
          return /** @this */ function(tElement, tAttrs) {
            return $injector.invoke(fn, this, {$element: tElement, $attrs: tAttrs});
          };
        } else {
          return fn;
        }
      }

      var template = (!options.template && !options.templateUrl ? '' : options.template);
      var ddo = {
        controller: controller,
        controllerAs: identifierForController(options.controller) || options.controllerAs || '$ctrl',
        template: makeInjectable(template),
        templateUrl: makeInjectable(options.templateUrl),
        transclude: options.transclude,
        scope: {},
        bindToController: options.bindings || {},
        restrict: 'E',
        require: options.require
      };

      // Copy annotations (starting with $) over to the DDO
      forEach(options, function(val, key) {
        if (key.charAt(0) === '$') ddo[key] = val;
      });

      return ddo;
    }

    // TODO(pete) remove the following `forEach` before we release 1.6.0
    // The component-router@0.2.0 looks for the annotations on the controller constructor
    // Nothing in Angular looks for annotations on the factory function but we can't remove
    // it from 1.5.x yet.

    // Copy any annotation properties (starting with $) over to the factory and controller constructor functions
    // These could be used by libraries such as the new component router
    forEach(options, function(val, key) {
      if (key.charAt(0) === '$') {
        factory[key] = val;
        // Don't try to copy over annotations to named controller
        if (isFunction(controller)) controller[key] = val;
      }
    });

    factory.$inject = ['$injector'];

    return this.directive(name, factory);
  };


  /**
   * @ngdoc method
   * @name $compileProvider#uriSanitizationWhitelist
   * @kind function
   *
   * @description
   * Retrieves or overrides the default regular expression that is used for whitelisting of safe
   * urls during URL-context sanitization.
   *
   * The sanitization is a security measure aimed at preventing XSS attacks.
   *
   * Any url about to be assigned to a[href] via data-binding is first normalized and turned into
   * an absolute url. Afterwards, the url is matched against the `aHrefSanitizationWhitelist`
   * regular expression. If a match is found, the original url is written into the dom. Otherwise,
   * the absolute url is prefixed with `'unsafe:'` string and only then is it written into the DOM.
   *
   * @param {RegExp=} regexp New regexp to whitelist urls with.
   * @returns {RegExp|ng.$compileProvider} Current RegExp if called without value or self for
   *    chaining otherwise.
   */
  this.uriSanitizationWhitelist = function(regexp) {
    if (isDefined(regexp)) {
      $$sanitizeUriProvider.uriSanitizationWhitelist(regexp);
      return this;
    } else {
      return $$sanitizeUriProvider.uriSanitizationWhitelist();
    }
  };


  /**
   * @ngdoc method
   * @name  $compileProvider#debugInfoEnabled
   *
   * @param {boolean=} enabled update the debugInfoEnabled state if provided, otherwise just return the
   * current debugInfoEnabled state
   * @returns {*} current value if used as getter or itself (chaining) if used as setter
   *
   * @kind function
   *
   * @description
   * Call this method to enable/disable various debug runtime information in the compiler such as adding
   * binding information and a reference to the current scope on to DOM elements.
   * If enabled, the compiler will add the following to DOM elements that have been bound to the scope
   * * `ng-binding` CSS class
   * * `$binding` data property containing an array of the binding expressions
   *
   * You may want to disable this in production for a significant performance boost. See
   * {@link guide/production#disabling-debug-data Disabling Debug Data} for more.
   *
   * The default value is true.
   */
  var debugInfoEnabled = true;
  this.debugInfoEnabled = function(enabled) {
    if (isDefined(enabled)) {
      debugInfoEnabled = enabled;
      return this;
    }
    return debugInfoEnabled;
  };


  var TTL = 10;
  /**
   * @ngdoc method
   * @name $compileProvider#onChangesTtl
   * @description
   *
   * Sets the number of times `$onChanges` hooks can trigger new changes before giving up and
   * assuming that the model is unstable.
   *
   * The current default is 10 iterations.
   *
   * In complex applications it's possible that dependencies between `$onChanges` hooks and bindings will result
   * in several iterations of calls to these hooks. However if an application needs more than the default 10
   * iterations to stabilize then you should investigate what is causing the model to continuously change during
   * the `$onChanges` hook execution.
   *
   * Increasing the TTL could have performance implications, so you should not change it without proper justification.
   *
   * @param {number} limit The number of `$onChanges` hook iterations.
   * @returns {number|object} the current limit (or `this` if called as a setter for chaining)
   */
  this.onChangesTtl = function(value) {
    if (arguments.length) {
      TTL = value;
      return this;
    }
    return TTL;
  };

  var commentDirectivesEnabledConfig = true;
  /**
   * @ngdoc method
   * @name $compileProvider#commentDirectivesEnabled
   * @description
   *
   * It indicates to the compiler
   * whether or not directives on comments should be compiled.
   * Defaults to `true`.
   *
   * Calling this function with false disables the compilation of directives
   * on comments for the whole application.
   * This results in a compilation performance gain,
   * as the compiler doesn't have to check comments when looking for directives.
   * This should however only be used if you are sure that no comment directives are used in
   * the application (including any 3rd party directives).
   *
   * @param {boolean} enabled `false` if the compiler may ignore directives on comments
   * @returns {boolean|object} the current value (or `this` if called as a setter for chaining)
   */
  this.commentDirectivesEnabled = function(value) {
    if (arguments.length) {
      commentDirectivesEnabledConfig = value;
      return this;
    }
    return commentDirectivesEnabledConfig;
  };


  var cssClassDirectivesEnabledConfig = true;
  /**
   * @ngdoc method
   * @name $compileProvider#cssClassDirectivesEnabled
   * @description
   *
   * It indicates to the compiler
   * whether or not directives on element classes should be compiled.
   * Defaults to `true`.
   *
   * Calling this function with false disables the compilation of directives
   * on element classes for the whole application.
   * This results in a compilation performance gain,
   * as the compiler doesn't have to check element classes when looking for directives.
   * This should however only be used if you are sure that no class directives are used in
   * the application (including any 3rd party directives).
   *
   * @param {boolean} enabled `false` if the compiler may ignore directives on element classes
   * @returns {boolean|object} the current value (or `this` if called as a setter for chaining)
   */
  this.cssClassDirectivesEnabled = function(value) {
    if (arguments.length) {
      cssClassDirectivesEnabledConfig = value;
      return this;
    }
    return cssClassDirectivesEnabledConfig;
  };

  this.$get = [
            '$injector', '$interpolate', '$exceptionHandler', '$templateRequest', '$parse',
            '$controller', '$rootScope', '$sce', '$animate',
    function($injector,   $interpolate,   $exceptionHandler,   $templateRequest,   $parse,
             $controller,   $rootScope,   $sce,   $animate) {

    var SIMPLE_ATTR_NAME = /^\w/;
    var specialAttrHolder = window.document.createElement('div');


    var commentDirectivesEnabled = commentDirectivesEnabledConfig;
    var cssClassDirectivesEnabled = cssClassDirectivesEnabledConfig;


    var onChangesTtl = TTL;
    // The onChanges hooks should all be run together in a single digest
    // When changes occur, the call to trigger their hooks will be added to this queue
    var onChangesQueue;

    // This function is called in a $$postDigest to trigger all the onChanges hooks in a single digest
    function flushOnChangesQueue() {
      try {
        if (!(--onChangesTtl)) {
          // We have hit the TTL limit so reset everything
          onChangesQueue = undefined;
          throw $compileMinErr('infchng', '{0} $onChanges() iterations reached. Aborting!\n', TTL);
        }
        // We must run this hook in an apply since the $$postDigest runs outside apply
        $rootScope.$apply(function() {
          var errors = [];
          for (var i = 0, ii = onChangesQueue.length; i < ii; ++i) {
            try {
              onChangesQueue[i]();
            } catch (e) {
              errors.push(e);
            }
          }
          // Reset the queue to trigger a new schedule next time there is a change
          onChangesQueue = undefined;
          if (errors.length) {
            throw errors;
          }
        });
      } finally {
        onChangesTtl++;
      }
    }


    function Attributes(element, attributesToCopy) {
      if (attributesToCopy) {
        var keys = Object.keys(attributesToCopy);
        var i, l, key;

        for (i = 0, l = keys.length; i < l; i++) {
          key = keys[i];
          this[key] = attributesToCopy[key];
        }
      } else {
        this.$attr = {};
      }

      this.$$element = element;
    }

    Attributes.prototype = {
      /**
       * @ngdoc method
       * @name $compile.directive.Attributes#$normalize
       * @kind function
       *
       * @description
       * Converts an attribute name (e.g. dash/colon/underscore-delimited string, optionally prefixed with `x-` or
       * `data-`) to its normalized, camelCase form.
       *
       * Also there is special case for Moz prefix starting with upper case letter.
       *
       * For further information check out the guide on {@link guide/directive#matching-directives Matching Directives}
       *
       * @param {string} name Name to normalize
       */
      $normalize: directiveNormalize,


      /**
       * @ngdoc method
       * @name $compile.directive.Attributes#$addClass
       * @kind function
       *
       * @description
       * Adds the CSS class value specified by the classVal parameter to the element. If animations
       * are enabled then an animation will be triggered for the class addition.
       *
       * @param {string} classVal The className value that will be added to the element
       */
      $addClass: function(classVal) {
        if (classVal && classVal.length > 0) {
          $animate.addClass(this.$$element, classVal);
        }
      },

      /**
       * @ngdoc method
       * @name $compile.directive.Attributes#$removeClass
       * @kind function
       *
       * @description
       * Removes the CSS class value specified by the classVal parameter from the element. If
       * animations are enabled then an animation will be triggered for the class removal.
       *
       * @param {string} classVal The className value that will be removed from the element
       */
      $removeClass: function(classVal) {
        if (classVal && classVal.length > 0) {
          $animate.removeClass(this.$$element, classVal);
        }
      },

      /**
       * @ngdoc method
       * @name $compile.directive.Attributes#$updateClass
       * @kind function
       *
       * @description
       * Adds and removes the appropriate CSS class values to the element based on the difference
       * between the new and old CSS class values (specified as newClasses and oldClasses).
       *
       * @param {string} newClasses The current CSS className value
       * @param {string} oldClasses The former CSS className value
       */
      $updateClass: function(newClasses, oldClasses) {
        var toAdd = tokenDifference(newClasses, oldClasses);
        if (toAdd && toAdd.length) {
          $animate.addClass(this.$$element, toAdd);
        }

        var toRemove = tokenDifference(oldClasses, newClasses);
        if (toRemove && toRemove.length) {
          $animate.removeClass(this.$$element, toRemove);
        }
      },

      /**
       * Set a normalized attribute on the element in a way such that all directives
       * can share the attribute. This function properly handles boolean attributes.
       * @param {string} key Normalized key. (ie ngAttribute)
       * @param {string|boolean} value The value to set. If `null` attribute will be deleted.
       * @param {boolean=} writeAttr If false, does not write the value to DOM element attribute.
       *     Defaults to true.
       * @param {string=} attrName Optional none normalized name. Defaults to key.
       */
      $set: function(key, value, writeAttr, attrName) {
        // TODO: decide whether or not to throw an error if "class"
        //is set through this function since it may cause $updateClass to
        //become unstable.

        var node = this.$$element[0],
            booleanKey = getBooleanAttrName(node, key),
            aliasedKey = getAliasedAttrName(key),
            observer = key,
            nodeName;

        if (booleanKey) {
          this.$$element.prop(key, value);
          attrName = booleanKey;
        } else if (aliasedKey) {
          this[aliasedKey] = value;
          observer = aliasedKey;
        }

        this[key] = value;

        // translate normalized key to actual key
        if (attrName) {
          this.$attr[key] = attrName;
        } else {
          attrName = this.$attr[key];
          if (!attrName) {
            this.$attr[key] = attrName = snake_case(key, '-');
          }
        }

        nodeName = nodeName_(this.$$element);

        // img[srcset] is a bit too weird of a beast to handle through $sce.
        // Instead, for now at least, sanitize each of the URIs individually.
        // That works even dynamically, but it's not bypassable through the $sce.
        // Instead, if you want several unsafe URLs as-is, you should probably
        // use trustAsHtml on the whole tag.
        if (nodeName === 'img' && key === 'srcset' && value) {

          // sanitize img[srcset] values
          var result = '';

          // first check if there are spaces because it's not the same pattern
          var trimmedSrcset = trim(value);
          //                (   999x   ,|   999w   ,|   ,|,   )
          var srcPattern = /(\s+\d+x\s*,|\s+\d+w\s*,|\s+,|,\s+)/;
          var pattern = /\s/.test(trimmedSrcset) ? srcPattern : /(,)/;

          // split srcset into tuple of uri and descriptor except for the last item
          var rawUris = trimmedSrcset.split(pattern);

          // for each tuples
          var nbrUrisWith2parts = Math.floor(rawUris.length / 2);
          for (var i = 0; i < nbrUrisWith2parts; i++) {
            var innerIdx = i * 2;
            // sanitize the uri
            result += $sce.getTrustedUrl(trim(rawUris[innerIdx]));
            // add the descriptor
<<<<<<< HEAD
            result += " " + trim(rawUris[innerIdx + 1]);
=======
            result += (' ' + trim(rawUris[innerIdx + 1]));
>>>>>>> 53a3bf66
          }

          // split the last item into uri and descriptor
          var lastTuple = trim(rawUris[i * 2]).split(/\s/);

          // sanitize the last uri
          result += $sce.getTrustedUrl(trim(lastTuple[0]));

          // and add the last descriptor if any
          if (lastTuple.length === 2) {
            result += (' ' + trim(lastTuple[1]));
          }
          this[key] = value = result;
        }

        if (writeAttr !== false) {
          if (value === null || isUndefined(value)) {
            this.$$element.removeAttr(attrName);
          } else {
            if (SIMPLE_ATTR_NAME.test(attrName)) {
              this.$$element.attr(attrName, value);
            } else {
              setSpecialAttr(this.$$element[0], attrName, value);
            }
          }
        }

        // fire observers
        var $$observers = this.$$observers;
        if ($$observers) {
          forEach($$observers[observer], function(fn) {
            try {
              fn(value);
            } catch (e) {
              $exceptionHandler(e);
            }
          });
        }
      },


      /**
       * @ngdoc method
       * @name $compile.directive.Attributes#$observe
       * @kind function
       *
       * @description
       * Observes an interpolated attribute.
       *
       * The observer function will be invoked once during the next `$digest` following
       * compilation. The observer is then invoked whenever the interpolated value
       * changes.
       *
       * @param {string} key Normalized key. (ie ngAttribute) .
       * @param {function(interpolatedValue)} fn Function that will be called whenever
                the interpolated value of the attribute changes.
       *        See the {@link guide/interpolation#how-text-and-attribute-bindings-work Interpolation
       *        guide} for more info.
       * @returns {function()} Returns a deregistration function for this observer.
       */
      $observe: function(key, fn) {
        var attrs = this,
            $$observers = (attrs.$$observers || (attrs.$$observers = createMap())),
            listeners = ($$observers[key] || ($$observers[key] = []));

        listeners.push(fn);
        $rootScope.$evalAsync(function() {
          if (!listeners.$$inter && attrs.hasOwnProperty(key) && !isUndefined(attrs[key])) {
            // no one registered attribute interpolation function, so lets call it manually
            fn(attrs[key]);
          }
        });

        return function() {
          arrayRemove(listeners, fn);
        };
      }
    };

    function setSpecialAttr(element, attrName, value) {
      // Attributes names that do not start with letters (such as `(click)`) cannot be set using `setAttribute`
      // so we have to jump through some hoops to get such an attribute
      // https://github.com/angular/angular.js/pull/13318
      specialAttrHolder.innerHTML = '<span ' + attrName + '>';
      var attributes = specialAttrHolder.firstChild.attributes;
      var attribute = attributes[0];
      // We have to remove the attribute from its container element before we can add it to the destination element
      attributes.removeNamedItem(attribute.name);
      attribute.value = value;
      element.attributes.setNamedItem(attribute);
    }

    function safeAddClass($element, className) {
      try {
        $element.addClass(className);
      } catch (e) {
        // ignore, since it means that we are trying to set class on
        // SVG element, where class name is read-only.
      }
    }


    var startSymbol = $interpolate.startSymbol(),
        endSymbol = $interpolate.endSymbol(),
        denormalizeTemplate = (startSymbol === '{{' && endSymbol  === '}}')
            ? identity
            : function denormalizeTemplate(template) {
              return template.replace(/\{\{/g, startSymbol).replace(/}}/g, endSymbol);
        },
        NG_ATTR_BINDING = /^ngAttr[A-Z]/;
    var MULTI_ELEMENT_DIR_RE = /^(.+)Start$/;

    compile.$$addBindingInfo = debugInfoEnabled ? function $$addBindingInfo($element, binding) {
      var bindings = $element.data('$binding') || [];

      if (isArray(binding)) {
        bindings = bindings.concat(binding);
      } else {
        bindings.push(binding);
      }

      $element.data('$binding', bindings);
    } : noop;

    compile.$$addBindingClass = debugInfoEnabled ? function $$addBindingClass($element) {
      safeAddClass($element, 'ng-binding');
    } : noop;

    compile.$$addScopeInfo = debugInfoEnabled ? function $$addScopeInfo($element, scope, isolated, noTemplate) {
      var dataName = isolated ? (noTemplate ? '$isolateScopeNoTemplate' : '$isolateScope') : '$scope';
      $element.data(dataName, scope);
    } : noop;

    compile.$$addScopeClass = debugInfoEnabled ? function $$addScopeClass($element, isolated) {
      safeAddClass($element, isolated ? 'ng-isolate-scope' : 'ng-scope');
    } : noop;

    compile.$$createComment = function(directiveName, comment) {
      var content = '';
      if (debugInfoEnabled) {
        content = ' ' + (directiveName || '') + ': ';
        if (comment) content += comment + ' ';
      }
      return window.document.createComment(content);
    };

    return compile;

    //================================

    function compile($compileNodes, transcludeFn, maxPriority, ignoreDirective,
                        previousCompileContext) {
      if (!($compileNodes instanceof jqLite)) {
        // jquery always rewraps, whereas we need to preserve the original selector so that we can
        // modify it.
        $compileNodes = jqLite($compileNodes);
      }
      var compositeLinkFn =
              compileNodes($compileNodes, transcludeFn, $compileNodes,
                           maxPriority, ignoreDirective, previousCompileContext);
      compile.$$addScopeClass($compileNodes);
      var namespace = null;
      return function publicLinkFn(scope, cloneConnectFn, options) {
        assertArg(scope, 'scope');

        if (previousCompileContext && previousCompileContext.needsNewScope) {
          // A parent directive did a replace and a directive on this element asked
          // for transclusion, which caused us to lose a layer of element on which
          // we could hold the new transclusion scope, so we will create it manually
          // here.
          scope = scope.$parent.$new();
        }

        options = options || {};
        var parentBoundTranscludeFn = options.parentBoundTranscludeFn,
          transcludeControllers = options.transcludeControllers,
          futureParentElement = options.futureParentElement;

        // When `parentBoundTranscludeFn` is passed, it is a
        // `controllersBoundTransclude` function (it was previously passed
        // as `transclude` to directive.link) so we must unwrap it to get
        // its `boundTranscludeFn`
        if (parentBoundTranscludeFn && parentBoundTranscludeFn.$$boundTransclude) {
          parentBoundTranscludeFn = parentBoundTranscludeFn.$$boundTransclude;
        }

        if (!namespace) {
          namespace = detectNamespaceForChildElements(futureParentElement);
        }
        var $linkNode;
        if (namespace !== 'html') {
          // When using a directive with replace:true and templateUrl the $compileNodes
          // (or a child element inside of them)
          // might change, so we need to recreate the namespace adapted compileNodes
          // for call to the link function.
          // Note: This will already clone the nodes...
          $linkNode = jqLite(
            wrapTemplate(namespace, jqLite('<div>').append($compileNodes).html())
          );
        } else if (cloneConnectFn) {
          // important!!: we must call our jqLite.clone() since the jQuery one is trying to be smart
          // and sometimes changes the structure of the DOM.
          $linkNode = JQLitePrototype.clone.call($compileNodes);
        } else {
          $linkNode = $compileNodes;
        }

        if (transcludeControllers) {
          for (var controllerName in transcludeControllers) {
            $linkNode.data('$' + controllerName + 'Controller', transcludeControllers[controllerName].instance);
          }
        }

        compile.$$addScopeInfo($linkNode, scope);

        if (cloneConnectFn) cloneConnectFn($linkNode, scope);
        if (compositeLinkFn) compositeLinkFn(scope, $linkNode, $linkNode, parentBoundTranscludeFn);
        return $linkNode;
      };
    }

    function detectNamespaceForChildElements(parentElement) {
      // TODO: Make this detect MathML as well...
      var node = parentElement && parentElement[0];
      if (!node) {
        return 'html';
      } else {
        return nodeName_(node) !== 'foreignobject' && toString.call(node).match(/SVG/) ? 'svg' : 'html';
      }
    }

    /**
     * Compile function matches each node in nodeList against the directives. Once all directives
     * for a particular node are collected their compile functions are executed. The compile
     * functions return values - the linking functions - are combined into a composite linking
     * function, which is the a linking function for the node.
     *
     * @param {NodeList} nodeList an array of nodes or NodeList to compile
     * @param {function(angular.Scope, cloneAttachFn=)} transcludeFn A linking function, where the
     *        scope argument is auto-generated to the new child of the transcluded parent scope.
     * @param {DOMElement=} $rootElement If the nodeList is the root of the compilation tree then
     *        the rootElement must be set the jqLite collection of the compile root. This is
     *        needed so that the jqLite collection items can be replaced with widgets.
     * @param {number=} maxPriority Max directive priority.
     * @returns {Function} A composite linking function of all of the matched directives or null.
     */
    function compileNodes(nodeList, transcludeFn, $rootElement, maxPriority, ignoreDirective,
                            previousCompileContext) {
      var linkFns = [],
          // `nodeList` can be either an element's `.childNodes` (live NodeList)
          // or a jqLite/jQuery collection or an array
          notLiveList = isArray(nodeList) || (nodeList instanceof jqLite),
          attrs, directives, nodeLinkFn, childNodes, childLinkFn, linkFnFound, nodeLinkFnFound;


      for (var i = 0; i < nodeList.length; i++) {
        attrs = new Attributes();

        // Workaround for #11781 and #14924
        if (msie === 11) {
          mergeConsecutiveTextNodes(nodeList, i, notLiveList);
        }

        // We must always refer to `nodeList[i]` hereafter,
        // since the nodes can be replaced underneath us.
        directives = collectDirectives(nodeList[i], [], attrs, i === 0 ? maxPriority : undefined,
                                        ignoreDirective);

        nodeLinkFn = (directives.length)
            ? applyDirectivesToNode(directives, nodeList[i], attrs, transcludeFn, $rootElement,
                                      null, [], [], previousCompileContext)
            : null;

        if (nodeLinkFn && nodeLinkFn.scope) {
          compile.$$addScopeClass(attrs.$$element);
        }

        childLinkFn = (nodeLinkFn && nodeLinkFn.terminal ||
                      !(childNodes = nodeList[i].childNodes) ||
                      !childNodes.length)
            ? null
            : compileNodes(childNodes,
                 nodeLinkFn ? (
                  (nodeLinkFn.transcludeOnThisElement || !nodeLinkFn.templateOnThisElement)
                     && nodeLinkFn.transclude) : transcludeFn);

        if (nodeLinkFn || childLinkFn) {
          linkFns.push(i, nodeLinkFn, childLinkFn);
          linkFnFound = true;
          nodeLinkFnFound = nodeLinkFnFound || nodeLinkFn;
        }

        //use the previous context only for the first element in the virtual group
        previousCompileContext = null;
      }

      // return a linking function if we have found anything, null otherwise
      return linkFnFound ? compositeLinkFn : null;

      function compositeLinkFn(scope, nodeList, $rootElement, parentBoundTranscludeFn) {
        var nodeLinkFn, childLinkFn, node, childScope, i, ii, idx, childBoundTranscludeFn;
        var stableNodeList;


        if (nodeLinkFnFound) {
          // copy nodeList so that if a nodeLinkFn removes or adds an element at this DOM level our
          // offsets don't get screwed up
          var nodeListLength = nodeList.length;
          stableNodeList = new Array(nodeListLength);

          // create a sparse array by only copying the elements which have a linkFn
          for (i = 0; i < linkFns.length; i += 3) {
            idx = linkFns[i];
            stableNodeList[idx] = nodeList[idx];
          }
        } else {
          stableNodeList = nodeList;
        }

        for (i = 0, ii = linkFns.length; i < ii;) {
          node = stableNodeList[linkFns[i++]];
          nodeLinkFn = linkFns[i++];
          childLinkFn = linkFns[i++];

          if (nodeLinkFn) {
            if (nodeLinkFn.scope) {
              childScope = scope.$new();
              compile.$$addScopeInfo(jqLite(node), childScope);
            } else {
              childScope = scope;
            }

            if (nodeLinkFn.transcludeOnThisElement) {
              childBoundTranscludeFn = createBoundTranscludeFn(
                  scope, nodeLinkFn.transclude, parentBoundTranscludeFn);

            } else if (!nodeLinkFn.templateOnThisElement && parentBoundTranscludeFn) {
              childBoundTranscludeFn = parentBoundTranscludeFn;

            } else if (!parentBoundTranscludeFn && transcludeFn) {
              childBoundTranscludeFn = createBoundTranscludeFn(scope, transcludeFn);

            } else {
              childBoundTranscludeFn = null;
            }

            nodeLinkFn(childLinkFn, childScope, node, $rootElement, childBoundTranscludeFn);

          } else if (childLinkFn) {
            childLinkFn(scope, node.childNodes, undefined, parentBoundTranscludeFn);
          }
        }
      }
    }

    function mergeConsecutiveTextNodes(nodeList, idx, notLiveList) {
      var node = nodeList[idx];
      var parent = node.parentNode;
      var sibling;

      if (node.nodeType !== NODE_TYPE_TEXT) {
        return;
      }

      while (true) {
        sibling = parent ? node.nextSibling : nodeList[idx + 1];
        if (!sibling || sibling.nodeType !== NODE_TYPE_TEXT) {
          break;
        }

        node.nodeValue = node.nodeValue + sibling.nodeValue;

        if (sibling.parentNode) {
          sibling.parentNode.removeChild(sibling);
        }
        if (notLiveList && sibling === nodeList[idx + 1]) {
          nodeList.splice(idx + 1, 1);
        }
      }
    }

    function createBoundTranscludeFn(scope, transcludeFn, previousBoundTranscludeFn) {
      function boundTranscludeFn(transcludedScope, cloneFn, controllers, futureParentElement, containingScope) {

        if (!transcludedScope) {
          transcludedScope = scope.$new(false, containingScope);
          transcludedScope.$$transcluded = true;
        }

        return transcludeFn(transcludedScope, cloneFn, {
          parentBoundTranscludeFn: previousBoundTranscludeFn,
          transcludeControllers: controllers,
          futureParentElement: futureParentElement
        });
      }

      // We need  to attach the transclusion slots onto the `boundTranscludeFn`
      // so that they are available inside the `controllersBoundTransclude` function
      var boundSlots = boundTranscludeFn.$$slots = createMap();
      for (var slotName in transcludeFn.$$slots) {
        if (transcludeFn.$$slots[slotName]) {
          boundSlots[slotName] = createBoundTranscludeFn(scope, transcludeFn.$$slots[slotName], previousBoundTranscludeFn);
        } else {
          boundSlots[slotName] = null;
        }
      }

      return boundTranscludeFn;
    }

    /**
     * Looks for directives on the given node and adds them to the directive collection which is
     * sorted.
     *
     * @param node Node to search.
     * @param directives An array to which the directives are added to. This array is sorted before
     *        the function returns.
     * @param attrs The shared attrs object which is used to populate the normalized attributes.
     * @param {number=} maxPriority Max directive priority.
     */
    function collectDirectives(node, directives, attrs, maxPriority, ignoreDirective) {
      var nodeType = node.nodeType,
          attrsMap = attrs.$attr,
          match,
          className;

      switch (nodeType) {
        case NODE_TYPE_ELEMENT: /* Element */
          // use the node name: <directive>
          addDirective(directives,
              directiveNormalize(nodeName_(node)), 'E', maxPriority, ignoreDirective);

          // iterate over the attributes
          for (var attr, name, nName, ngAttrName, value, isNgAttr, nAttrs = node.attributes,
                   j = 0, jj = nAttrs && nAttrs.length; j < jj; j++) {
            var attrStartName = false;
            var attrEndName = false;

            attr = nAttrs[j];
            name = attr.name;
            value = attr.value;

            // support ngAttr attribute binding
            ngAttrName = directiveNormalize(name);
            isNgAttr = NG_ATTR_BINDING.test(ngAttrName);
            if (isNgAttr) {
              name = name.replace(PREFIX_REGEXP, '')
                .substr(8).replace(/_(.)/g, function(match, letter) {
                  return letter.toUpperCase();
                });
            }

            var multiElementMatch = ngAttrName.match(MULTI_ELEMENT_DIR_RE);
            if (multiElementMatch && directiveIsMultiElement(multiElementMatch[1])) {
              attrStartName = name;
              attrEndName = name.substr(0, name.length - 5) + 'end';
              name = name.substr(0, name.length - 6);
            }

            nName = directiveNormalize(name.toLowerCase());
            attrsMap[nName] = name;
            if (isNgAttr || !attrs.hasOwnProperty(nName)) {
                attrs[nName] = value;
                if (getBooleanAttrName(node, nName)) {
                  attrs[nName] = true; // presence means true
                }
            }
            addAttrInterpolateDirective(node, directives, value, nName, isNgAttr);
            addDirective(directives, nName, 'A', maxPriority, ignoreDirective, attrStartName,
                          attrEndName);
          }

          // use class as directive
          if (!cssClassDirectivesEnabled) break;
          className = node.className;
          if (isObject(className)) {
              // Maybe SVGAnimatedString
              className = className.animVal;
          }
          if (isString(className) && className !== '') {
            while ((match = CLASS_DIRECTIVE_REGEXP.exec(className))) {
              nName = directiveNormalize(match[2]);
              if (addDirective(directives, nName, 'C', maxPriority, ignoreDirective)) {
                attrs[nName] = trim(match[3]);
              }
              className = className.substr(match.index + match[0].length);
            }
          }
          break;
        case NODE_TYPE_TEXT: /* Text Node */
          addTextInterpolateDirective(directives, node.nodeValue);
          break;
        case NODE_TYPE_COMMENT: /* Comment */
          if (!commentDirectivesEnabled) break;
          collectCommentDirectives(node, directives, attrs, maxPriority, ignoreDirective);
          break;
      }

      directives.sort(byPriority);
      return directives;
    }

    function collectCommentDirectives(node, directives, attrs, maxPriority, ignoreDirective) {
      // function created because of performance, try/catch disables
      // the optimization of the whole function #14848
      try {
        var match = COMMENT_DIRECTIVE_REGEXP.exec(node.nodeValue);
        if (match) {
          var nName = directiveNormalize(match[1]);
          if (addDirective(directives, nName, 'M', maxPriority, ignoreDirective)) {
            attrs[nName] = trim(match[2]);
          }
        }
      } catch (e) {
        // turns out that under some circumstances IE9 throws errors when one attempts to read
        // comment's node value.
        // Just ignore it and continue. (Can't seem to reproduce in test case.)
      }
    }

    /**
     * Given a node with an directive-start it collects all of the siblings until it finds
     * directive-end.
     * @param node
     * @param attrStart
     * @param attrEnd
     * @returns {*}
     */
    function groupScan(node, attrStart, attrEnd) {
      var nodes = [];
      var depth = 0;
      if (attrStart && node.hasAttribute && node.hasAttribute(attrStart)) {
        do {
          if (!node) {
            throw $compileMinErr('uterdir',
                      'Unterminated attribute, found \'{0}\' but no matching \'{1}\' found.',
                      attrStart, attrEnd);
          }
          if (node.nodeType === NODE_TYPE_ELEMENT) {
            if (node.hasAttribute(attrStart)) depth++;
            if (node.hasAttribute(attrEnd)) depth--;
          }
          nodes.push(node);
          node = node.nextSibling;
        } while (depth > 0);
      } else {
        nodes.push(node);
      }

      return jqLite(nodes);
    }

    /**
     * Wrapper for linking function which converts normal linking function into a grouped
     * linking function.
     * @param linkFn
     * @param attrStart
     * @param attrEnd
     * @returns {Function}
     */
    function groupElementsLinkFnWrapper(linkFn, attrStart, attrEnd) {
      return function groupedElementsLink(scope, element, attrs, controllers, transcludeFn) {
        element = groupScan(element[0], attrStart, attrEnd);
        return linkFn(scope, element, attrs, controllers, transcludeFn);
      };
    }

    /**
     * A function generator that is used to support both eager and lazy compilation
     * linking function.
     * @param eager
     * @param $compileNodes
     * @param transcludeFn
     * @param maxPriority
     * @param ignoreDirective
     * @param previousCompileContext
     * @returns {Function}
     */
    function compilationGenerator(eager, $compileNodes, transcludeFn, maxPriority, ignoreDirective, previousCompileContext) {
      var compiled;

      if (eager) {
        return compile($compileNodes, transcludeFn, maxPriority, ignoreDirective, previousCompileContext);
      }
      return /** @this */ function lazyCompilation() {
        if (!compiled) {
          compiled = compile($compileNodes, transcludeFn, maxPriority, ignoreDirective, previousCompileContext);

          // Null out all of these references in order to make them eligible for garbage collection
          // since this is a potentially long lived closure
          $compileNodes = transcludeFn = previousCompileContext = null;
        }
        return compiled.apply(this, arguments);
      };
    }

    /**
     * Once the directives have been collected, their compile functions are executed. This method
     * is responsible for inlining directive templates as well as terminating the application
     * of the directives if the terminal directive has been reached.
     *
     * @param {Array} directives Array of collected directives to execute their compile function.
     *        this needs to be pre-sorted by priority order.
     * @param {Node} compileNode The raw DOM node to apply the compile functions to
     * @param {Object} templateAttrs The shared attribute function
     * @param {function(angular.Scope, cloneAttachFn=)} transcludeFn A linking function, where the
     *                                                  scope argument is auto-generated to the new
     *                                                  child of the transcluded parent scope.
     * @param {JQLite} jqCollection If we are working on the root of the compile tree then this
     *                              argument has the root jqLite array so that we can replace nodes
     *                              on it.
     * @param {Object=} originalReplaceDirective An optional directive that will be ignored when
     *                                           compiling the transclusion.
     * @param {Array.<Function>} preLinkFns
     * @param {Array.<Function>} postLinkFns
     * @param {Object} previousCompileContext Context used for previous compilation of the current
     *                                        node
     * @returns {Function} linkFn
     */
    function applyDirectivesToNode(directives, compileNode, templateAttrs, transcludeFn,
                                   jqCollection, originalReplaceDirective, preLinkFns, postLinkFns,
                                   previousCompileContext) {
      previousCompileContext = previousCompileContext || {};

      var terminalPriority = -Number.MAX_VALUE,
          newScopeDirective = previousCompileContext.newScopeDirective,
          controllerDirectives = previousCompileContext.controllerDirectives,
          newIsolateScopeDirective = previousCompileContext.newIsolateScopeDirective,
          templateDirective = previousCompileContext.templateDirective,
          nonTlbTranscludeDirective = previousCompileContext.nonTlbTranscludeDirective,
          hasTranscludeDirective = false,
          hasTemplate = false,
          hasElementTranscludeDirective = previousCompileContext.hasElementTranscludeDirective,
          $compileNode = templateAttrs.$$element = jqLite(compileNode),
          directive,
          directiveName,
          $template,
          replaceDirective = originalReplaceDirective,
          childTranscludeFn = transcludeFn,
          linkFn,
          didScanForMultipleTransclusion = false,
          mightHaveMultipleTransclusionError = false,
          directiveValue;

      // executes all directives on the current element
      for (var i = 0, ii = directives.length; i < ii; i++) {
        directive = directives[i];
        var attrStart = directive.$$start;
        var attrEnd = directive.$$end;

        // collect multiblock sections
        if (attrStart) {
          $compileNode = groupScan(compileNode, attrStart, attrEnd);
        }
        $template = undefined;

        if (terminalPriority > directive.priority) {
          break; // prevent further processing of directives
        }

        directiveValue = directive.scope;

        if (directiveValue) {

          // skip the check for directives with async templates, we'll check the derived sync
          // directive when the template arrives
          if (!directive.templateUrl) {
            if (isObject(directiveValue)) {
              // This directive is trying to add an isolated scope.
              // Check that there is no scope of any kind already
              assertNoDuplicate('new/isolated scope', newIsolateScopeDirective || newScopeDirective,
                                directive, $compileNode);
              newIsolateScopeDirective = directive;
            } else {
              // This directive is trying to add a child scope.
              // Check that there is no isolated scope already
              assertNoDuplicate('new/isolated scope', newIsolateScopeDirective, directive,
                                $compileNode);
            }
          }

          newScopeDirective = newScopeDirective || directive;
        }

        directiveName = directive.name;

        // If we encounter a condition that can result in transclusion on the directive,
        // then scan ahead in the remaining directives for others that may cause a multiple
        // transclusion error to be thrown during the compilation process.  If a matching directive
        // is found, then we know that when we encounter a transcluded directive, we need to eagerly
        // compile the `transclude` function rather than doing it lazily in order to throw
        // exceptions at the correct time
        if (!didScanForMultipleTransclusion && ((directive.replace && (directive.templateUrl || directive.template))
            || (directive.transclude && !directive.$$tlb))) {
                var candidateDirective;

                for (var scanningIndex = i + 1; (candidateDirective = directives[scanningIndex++]);) {
                    if ((candidateDirective.transclude && !candidateDirective.$$tlb)
                        || (candidateDirective.replace && (candidateDirective.templateUrl || candidateDirective.template))) {
                        mightHaveMultipleTransclusionError = true;
                        break;
                    }
                }

                didScanForMultipleTransclusion = true;
        }

        if (!directive.templateUrl && directive.controller) {
          directiveValue = directive.controller;
          controllerDirectives = controllerDirectives || createMap();
          assertNoDuplicate('\'' + directiveName + '\' controller',
              controllerDirectives[directiveName], directive, $compileNode);
          controllerDirectives[directiveName] = directive;
        }

        directiveValue = directive.transclude;

        if (directiveValue) {
          hasTranscludeDirective = true;

          // Special case ngIf and ngRepeat so that we don't complain about duplicate transclusion.
          // This option should only be used by directives that know how to safely handle element transclusion,
          // where the transcluded nodes are added or replaced after linking.
          if (!directive.$$tlb) {
            assertNoDuplicate('transclusion', nonTlbTranscludeDirective, directive, $compileNode);
            nonTlbTranscludeDirective = directive;
          }

          if (directiveValue === 'element') {
            hasElementTranscludeDirective = true;
            terminalPriority = directive.priority;
            $template = $compileNode;
            $compileNode = templateAttrs.$$element =
                jqLite(compile.$$createComment(directiveName, templateAttrs[directiveName]));
            compileNode = $compileNode[0];
            replaceWith(jqCollection, sliceArgs($template), compileNode);

            // Support: Chrome < 50
            // https://github.com/angular/angular.js/issues/14041

            // In the versions of V8 prior to Chrome 50, the document fragment that is created
            // in the `replaceWith` function is improperly garbage collected despite still
            // being referenced by the `parentNode` property of all of the child nodes.  By adding
            // a reference to the fragment via a different property, we can avoid that incorrect
            // behavior.
            // TODO: remove this line after Chrome 50 has been released
            $template[0].$$parentNode = $template[0].parentNode;

            childTranscludeFn = compilationGenerator(mightHaveMultipleTransclusionError, $template, transcludeFn, terminalPriority,
                                        replaceDirective && replaceDirective.name, {
                                          // Don't pass in:
                                          // - controllerDirectives - otherwise we'll create duplicates controllers
                                          // - newIsolateScopeDirective or templateDirective - combining templates with
                                          //   element transclusion doesn't make sense.
                                          //
                                          // We need only nonTlbTranscludeDirective so that we prevent putting transclusion
                                          // on the same element more than once.
                                          nonTlbTranscludeDirective: nonTlbTranscludeDirective
                                        });
          } else {

            var slots = createMap();

            if (!isObject(directiveValue)) {
              $template = jqLite(jqLiteClone(compileNode)).contents();
            } else {

              // We have transclusion slots,
              // collect them up, compile them and store their transclusion functions
              $template = [];

              var slotMap = createMap();
              var filledSlots = createMap();

              // Parse the element selectors
              forEach(directiveValue, function(elementSelector, slotName) {
                // If an element selector starts with a ? then it is optional
                var optional = (elementSelector.charAt(0) === '?');
                elementSelector = optional ? elementSelector.substring(1) : elementSelector;

                slotMap[elementSelector] = slotName;

                // We explicitly assign `null` since this implies that a slot was defined but not filled.
                // Later when calling boundTransclusion functions with a slot name we only error if the
                // slot is `undefined`
                slots[slotName] = null;

                // filledSlots contains `true` for all slots that are either optional or have been
                // filled. This is used to check that we have not missed any required slots
                filledSlots[slotName] = optional;
              });

              // Add the matching elements into their slot
              forEach($compileNode.contents(), function(node) {
                var slotName = slotMap[directiveNormalize(nodeName_(node))];
                if (slotName) {
                  filledSlots[slotName] = true;
                  slots[slotName] = slots[slotName] || [];
                  slots[slotName].push(node);
                } else {
                  $template.push(node);
                }
              });

              // Check for required slots that were not filled
              forEach(filledSlots, function(filled, slotName) {
                if (!filled) {
                  throw $compileMinErr('reqslot', 'Required transclusion slot `{0}` was not filled.', slotName);
                }
              });

              for (var slotName in slots) {
                if (slots[slotName]) {
                  // Only define a transclusion function if the slot was filled
                  slots[slotName] = compilationGenerator(mightHaveMultipleTransclusionError, slots[slotName], transcludeFn);
                }
              }
            }

            $compileNode.empty(); // clear contents
            childTranscludeFn = compilationGenerator(mightHaveMultipleTransclusionError, $template, transcludeFn, undefined,
                undefined, { needsNewScope: directive.$$isolateScope || directive.$$newScope});
            childTranscludeFn.$$slots = slots;
          }
        }

        if (directive.template) {
          hasTemplate = true;
          assertNoDuplicate('template', templateDirective, directive, $compileNode);
          templateDirective = directive;

          directiveValue = (isFunction(directive.template))
              ? directive.template($compileNode, templateAttrs)
              : directive.template;

          directiveValue = denormalizeTemplate(directiveValue);

          if (directive.replace) {
            replaceDirective = directive;
            if (jqLiteIsTextNode(directiveValue)) {
              $template = [];
            } else {
              $template = removeComments(wrapTemplate(directive.templateNamespace, trim(directiveValue)));
            }
            compileNode = $template[0];

            if ($template.length !== 1 || compileNode.nodeType !== NODE_TYPE_ELEMENT) {
              throw $compileMinErr('tplrt',
                  'Template for directive \'{0}\' must have exactly one root element. {1}',
                  directiveName, '');
            }

            replaceWith(jqCollection, $compileNode, compileNode);

            var newTemplateAttrs = {$attr: {}};

            // combine directives from the original node and from the template:
            // - take the array of directives for this element
            // - split it into two parts, those that already applied (processed) and those that weren't (unprocessed)
            // - collect directives from the template and sort them by priority
            // - combine directives as: processed + template + unprocessed
            var templateDirectives = collectDirectives(compileNode, [], newTemplateAttrs);
            var unprocessedDirectives = directives.splice(i + 1, directives.length - (i + 1));

            if (newIsolateScopeDirective || newScopeDirective) {
              // The original directive caused the current element to be replaced but this element
              // also needs to have a new scope, so we need to tell the template directives
              // that they would need to get their scope from further up, if they require transclusion
              markDirectiveScope(templateDirectives, newIsolateScopeDirective, newScopeDirective);
            }
            directives = directives.concat(templateDirectives).concat(unprocessedDirectives);
            mergeTemplateAttributes(templateAttrs, newTemplateAttrs);

            ii = directives.length;
          } else {
            $compileNode.html(directiveValue);
          }
        }

        if (directive.templateUrl) {
          hasTemplate = true;
          assertNoDuplicate('template', templateDirective, directive, $compileNode);
          templateDirective = directive;

          if (directive.replace) {
            replaceDirective = directive;
          }

          // eslint-disable-next-line no-func-assign
          nodeLinkFn = compileTemplateUrl(directives.splice(i, directives.length - i), $compileNode,
              templateAttrs, jqCollection, hasTranscludeDirective && childTranscludeFn, preLinkFns, postLinkFns, {
                controllerDirectives: controllerDirectives,
                newScopeDirective: (newScopeDirective !== directive) && newScopeDirective,
                newIsolateScopeDirective: newIsolateScopeDirective,
                templateDirective: templateDirective,
                nonTlbTranscludeDirective: nonTlbTranscludeDirective
              });
          ii = directives.length;
        } else if (directive.compile) {
          try {
            linkFn = directive.compile($compileNode, templateAttrs, childTranscludeFn);
            var context = directive.$$originalDirective || directive;
            if (isFunction(linkFn)) {
              addLinkFns(null, bind(context, linkFn), attrStart, attrEnd);
            } else if (linkFn) {
              addLinkFns(bind(context, linkFn.pre), bind(context, linkFn.post), attrStart, attrEnd);
            }
          } catch (e) {
            $exceptionHandler(e, startingTag($compileNode));
          }
        }

        if (directive.terminal) {
          nodeLinkFn.terminal = true;
          terminalPriority = Math.max(terminalPriority, directive.priority);
        }

      }

      nodeLinkFn.scope = newScopeDirective && newScopeDirective.scope === true;
      nodeLinkFn.transcludeOnThisElement = hasTranscludeDirective;
      nodeLinkFn.templateOnThisElement = hasTemplate;
      nodeLinkFn.transclude = childTranscludeFn;

      previousCompileContext.hasElementTranscludeDirective = hasElementTranscludeDirective;

      // might be normal or delayed nodeLinkFn depending on if templateUrl is present
      return nodeLinkFn;

      ////////////////////

      function addLinkFns(pre, post, attrStart, attrEnd) {
        if (pre) {
          if (attrStart) pre = groupElementsLinkFnWrapper(pre, attrStart, attrEnd);
          pre.require = directive.require;
          pre.directiveName = directiveName;
          if (newIsolateScopeDirective === directive || directive.$$isolateScope) {
            pre = cloneAndAnnotateFn(pre, {isolateScope: true});
          }
          preLinkFns.push(pre);
        }
        if (post) {
          if (attrStart) post = groupElementsLinkFnWrapper(post, attrStart, attrEnd);
          post.require = directive.require;
          post.directiveName = directiveName;
          if (newIsolateScopeDirective === directive || directive.$$isolateScope) {
            post = cloneAndAnnotateFn(post, {isolateScope: true});
          }
          postLinkFns.push(post);
        }
      }

      function nodeLinkFn(childLinkFn, scope, linkNode, $rootElement, boundTranscludeFn) {
        var i, ii, linkFn, isolateScope, controllerScope, elementControllers, transcludeFn, $element,
            attrs, scopeBindingInfo;

        if (compileNode === linkNode) {
          attrs = templateAttrs;
          $element = templateAttrs.$$element;
        } else {
          $element = jqLite(linkNode);
          attrs = new Attributes($element, templateAttrs);
        }

        controllerScope = scope;
        if (newIsolateScopeDirective) {
          isolateScope = scope.$new(true);
        } else if (newScopeDirective) {
          controllerScope = scope.$parent;
        }

        if (boundTranscludeFn) {
          // track `boundTranscludeFn` so it can be unwrapped if `transcludeFn`
          // is later passed as `parentBoundTranscludeFn` to `publicLinkFn`
          transcludeFn = controllersBoundTransclude;
          transcludeFn.$$boundTransclude = boundTranscludeFn;
          // expose the slots on the `$transclude` function
          transcludeFn.isSlotFilled = function(slotName) {
            return !!boundTranscludeFn.$$slots[slotName];
          };
        }

        if (controllerDirectives) {
          elementControllers = setupControllers($element, attrs, transcludeFn, controllerDirectives, isolateScope, scope, newIsolateScopeDirective);
        }

        if (newIsolateScopeDirective) {
          // Initialize isolate scope bindings for new isolate scope directive.
          compile.$$addScopeInfo($element, isolateScope, true, !(templateDirective && (templateDirective === newIsolateScopeDirective ||
              templateDirective === newIsolateScopeDirective.$$originalDirective)));
          compile.$$addScopeClass($element, true);
          isolateScope.$$isolateBindings =
              newIsolateScopeDirective.$$isolateBindings;
          scopeBindingInfo = initializeDirectiveBindings(scope, attrs, isolateScope,
                                        isolateScope.$$isolateBindings,
                                        newIsolateScopeDirective);
          if (scopeBindingInfo.removeWatches) {
            isolateScope.$on('$destroy', scopeBindingInfo.removeWatches);
          }
        }

        // Initialize bindToController bindings
        for (var name in elementControllers) {
          var controllerDirective = controllerDirectives[name];
          var controller = elementControllers[name];
          var bindings = controllerDirective.$$bindings.bindToController;

          if (controller.identifier && bindings) {
            controller.bindingInfo =
              initializeDirectiveBindings(controllerScope, attrs, controller.instance, bindings, controllerDirective);
          } else {
            controller.bindingInfo = {};
          }

          var controllerResult = controller();
          if (controllerResult !== controller.instance) {
            // If the controller constructor has a return value, overwrite the instance
            // from setupControllers
            controller.instance = controllerResult;
            $element.data('$' + controllerDirective.name + 'Controller', controllerResult);
            if (controller.bindingInfo.removeWatches) {
              controller.bindingInfo.removeWatches();
            }
            controller.bindingInfo =
              initializeDirectiveBindings(controllerScope, attrs, controller.instance, bindings, controllerDirective);
          }
        }

        // Bind the required controllers to the controller, if `require` is an object and `bindToController` is truthy
        forEach(controllerDirectives, function(controllerDirective, name) {
          var require = controllerDirective.require;
          if (controllerDirective.bindToController && !isArray(require) && isObject(require)) {
            extend(elementControllers[name].instance, getControllers(name, require, $element, elementControllers));
          }
        });

        // Handle the init and destroy lifecycle hooks on all controllers that have them
        forEach(elementControllers, function(controller) {
          var controllerInstance = controller.instance;
          if (isFunction(controllerInstance.$onChanges)) {
            try {
              controllerInstance.$onChanges(controller.bindingInfo.initialChanges);
            } catch (e) {
              $exceptionHandler(e);
            }
          }
          if (isFunction(controllerInstance.$onInit)) {
            try {
              controllerInstance.$onInit();
            } catch (e) {
              $exceptionHandler(e);
            }
          }
          if (isFunction(controllerInstance.$doCheck)) {
            controllerScope.$watch(function() { controllerInstance.$doCheck(); });
            controllerInstance.$doCheck();
          }
          if (isFunction(controllerInstance.$onDestroy)) {
            controllerScope.$on('$destroy', function callOnDestroyHook() {
              controllerInstance.$onDestroy();
            });
          }
        });

        // PRELINKING
        for (i = 0, ii = preLinkFns.length; i < ii; i++) {
          linkFn = preLinkFns[i];
          invokeLinkFn(linkFn,
              linkFn.isolateScope ? isolateScope : scope,
              $element,
              attrs,
              linkFn.require && getControllers(linkFn.directiveName, linkFn.require, $element, elementControllers),
              transcludeFn
          );
        }

        // RECURSION
        // We only pass the isolate scope, if the isolate directive has a template,
        // otherwise the child elements do not belong to the isolate directive.
        var scopeToChild = scope;
        if (newIsolateScopeDirective && (newIsolateScopeDirective.template || newIsolateScopeDirective.templateUrl === null)) {
          scopeToChild = isolateScope;
        }
        if (childLinkFn) {
          childLinkFn(scopeToChild, linkNode.childNodes, undefined, boundTranscludeFn);
        }

        // POSTLINKING
        for (i = postLinkFns.length - 1; i >= 0; i--) {
          linkFn = postLinkFns[i];
          invokeLinkFn(linkFn,
              linkFn.isolateScope ? isolateScope : scope,
              $element,
              attrs,
              linkFn.require && getControllers(linkFn.directiveName, linkFn.require, $element, elementControllers),
              transcludeFn
          );
        }

        // Trigger $postLink lifecycle hooks
        forEach(elementControllers, function(controller) {
          var controllerInstance = controller.instance;
          if (isFunction(controllerInstance.$postLink)) {
            controllerInstance.$postLink();
          }
        });

        // This is the function that is injected as `$transclude`.
        // Note: all arguments are optional!
        function controllersBoundTransclude(scope, cloneAttachFn, futureParentElement, slotName) {
          var transcludeControllers;
          // No scope passed in:
          if (!isScope(scope)) {
            slotName = futureParentElement;
            futureParentElement = cloneAttachFn;
            cloneAttachFn = scope;
            scope = undefined;
          }

          if (hasElementTranscludeDirective) {
            transcludeControllers = elementControllers;
          }
          if (!futureParentElement) {
            futureParentElement = hasElementTranscludeDirective ? $element.parent() : $element;
          }
          if (slotName) {
            // slotTranscludeFn can be one of three things:
            //  * a transclude function - a filled slot
            //  * `null` - an optional slot that was not filled
            //  * `undefined` - a slot that was not declared (i.e. invalid)
            var slotTranscludeFn = boundTranscludeFn.$$slots[slotName];
            if (slotTranscludeFn) {
              return slotTranscludeFn(scope, cloneAttachFn, transcludeControllers, futureParentElement, scopeToChild);
            } else if (isUndefined(slotTranscludeFn)) {
              throw $compileMinErr('noslot',
               'No parent directive that requires a transclusion with slot name "{0}". ' +
               'Element: {1}',
               slotName, startingTag($element));
            }
          } else {
            return boundTranscludeFn(scope, cloneAttachFn, transcludeControllers, futureParentElement, scopeToChild);
          }
        }
      }
    }

    function getControllers(directiveName, require, $element, elementControllers) {
      var value;

      if (isString(require)) {
        var match = require.match(REQUIRE_PREFIX_REGEXP);
        var name = require.substring(match[0].length);
        var inheritType = match[1] || match[3];
        var optional = match[2] === '?';

        //If only parents then start at the parent element
        if (inheritType === '^^') {
          $element = $element.parent();
        //Otherwise attempt getting the controller from elementControllers in case
        //the element is transcluded (and has no data) and to avoid .data if possible
        } else {
          value = elementControllers && elementControllers[name];
          value = value && value.instance;
        }

        if (!value) {
          var dataName = '$' + name + 'Controller';
          value = inheritType ? $element.inheritedData(dataName) : $element.data(dataName);
        }

        if (!value && !optional) {
          throw $compileMinErr('ctreq',
              'Controller \'{0}\', required by directive \'{1}\', can\'t be found!',
              name, directiveName);
        }
      } else if (isArray(require)) {
        value = [];
        for (var i = 0, ii = require.length; i < ii; i++) {
          value[i] = getControllers(directiveName, require[i], $element, elementControllers);
        }
      } else if (isObject(require)) {
        value = {};
        forEach(require, function(controller, property) {
          value[property] = getControllers(directiveName, controller, $element, elementControllers);
        });
      }

      return value || null;
    }

    function setupControllers($element, attrs, transcludeFn, controllerDirectives, isolateScope, scope, newIsolateScopeDirective) {
      var elementControllers = createMap();
      for (var controllerKey in controllerDirectives) {
        var directive = controllerDirectives[controllerKey];
        var locals = {
          $scope: directive === newIsolateScopeDirective || directive.$$isolateScope ? isolateScope : scope,
          $element: $element,
          $attrs: attrs,
          $transclude: transcludeFn
        };

        var controller = directive.controller;
        if (controller === '@') {
          controller = attrs[directive.name];
        }

        var controllerInstance = $controller(controller, locals, true, directive.controllerAs);

        // For directives with element transclusion the element is a comment.
        // In this case .data will not attach any data.
        // Instead, we save the controllers for the element in a local hash and attach to .data
        // later, once we have the actual element.
        elementControllers[directive.name] = controllerInstance;
        $element.data('$' + directive.name + 'Controller', controllerInstance.instance);
      }
      return elementControllers;
    }

    // Depending upon the context in which a directive finds itself it might need to have a new isolated
    // or child scope created. For instance:
    // * if the directive has been pulled into a template because another directive with a higher priority
    // asked for element transclusion
    // * if the directive itself asks for transclusion but it is at the root of a template and the original
    // element was replaced. See https://github.com/angular/angular.js/issues/12936
    function markDirectiveScope(directives, isolateScope, newScope) {
      for (var j = 0, jj = directives.length; j < jj; j++) {
        directives[j] = inherit(directives[j], {$$isolateScope: isolateScope, $$newScope: newScope});
      }
    }

    /**
     * looks up the directive and decorates it with exception handling and proper parameters. We
     * call this the boundDirective.
     *
     * @param {string} name name of the directive to look up.
     * @param {string} location The directive must be found in specific format.
     *   String containing any of theses characters:
     *
     *   * `E`: element name
     *   * `A': attribute
     *   * `C`: class
     *   * `M`: comment
     * @returns {boolean} true if directive was added.
     */
    function addDirective(tDirectives, name, location, maxPriority, ignoreDirective, startAttrName,
                          endAttrName) {
      if (name === ignoreDirective) return null;
      var match = null;
      if (hasDirectives.hasOwnProperty(name)) {
        for (var directive, directives = $injector.get(name + Suffix),
            i = 0, ii = directives.length; i < ii; i++) {
          try {
            directive = directives[i];
            if ((isUndefined(maxPriority) || maxPriority > directive.priority) &&
                 directive.restrict.indexOf(location) !== -1) {
              if (startAttrName) {
                directive = inherit(directive, {$$start: startAttrName, $$end: endAttrName});
              }
              if (!directive.$$bindings) {
                var bindings = directive.$$bindings =
                    parseDirectiveBindings(directive, directive.name);
                if (isObject(bindings.isolateScope)) {
                  directive.$$isolateBindings = bindings.isolateScope;
                }
              }
              tDirectives.push(directive);
              match = directive;
            }
          } catch (e) { $exceptionHandler(e); }
        }
      }
      return match;
    }


    /**
     * looks up the directive and returns true if it is a multi-element directive,
     * and therefore requires DOM nodes between -start and -end markers to be grouped
     * together.
     *
     * @param {string} name name of the directive to look up.
     * @returns true if directive was registered as multi-element.
     */
    function directiveIsMultiElement(name) {
      if (hasDirectives.hasOwnProperty(name)) {
        for (var directive, directives = $injector.get(name + Suffix),
            i = 0, ii = directives.length; i < ii; i++) {
          directive = directives[i];
          if (directive.multiElement) {
            return true;
          }
        }
      }
      return false;
    }

    /**
     * When the element is replaced with HTML template then the new attributes
     * on the template need to be merged with the existing attributes in the DOM.
     * The desired effect is to have both of the attributes present.
     *
     * @param {object} dst destination attributes (original DOM)
     * @param {object} src source attributes (from the directive template)
     */
    function mergeTemplateAttributes(dst, src) {
      var srcAttr = src.$attr,
          dstAttr = dst.$attr;

      // reapply the old attributes to the new element
      forEach(dst, function(value, key) {
        if (key.charAt(0) !== '$') {
          if (src[key] && src[key] !== value) {
            if (value.length) {
              value += (key === 'style' ? ';' : ' ') + src[key];
            } else {
              value = src[key];
            }
          }
          dst.$set(key, value, true, srcAttr[key]);
        }
      });

      // copy the new attributes on the old attrs object
      forEach(src, function(value, key) {
        // Check if we already set this attribute in the loop above.
        // `dst` will never contain hasOwnProperty as DOM parser won't let it.
        // You will get an "InvalidCharacterError: DOM Exception 5" error if you
        // have an attribute like "has-own-property" or "data-has-own-property", etc.
        if (!dst.hasOwnProperty(key) && key.charAt(0) !== '$') {
          dst[key] = value;

          if (key !== 'class' && key !== 'style') {
            dstAttr[key] = srcAttr[key];
          }
        }
      });
    }


    function compileTemplateUrl(directives, $compileNode, tAttrs,
        $rootElement, childTranscludeFn, preLinkFns, postLinkFns, previousCompileContext) {
      var linkQueue = [],
          afterTemplateNodeLinkFn,
          afterTemplateChildLinkFn,
          beforeTemplateCompileNode = $compileNode[0],
          origAsyncDirective = directives.shift(),
          derivedSyncDirective = inherit(origAsyncDirective, {
            templateUrl: null, transclude: null, replace: null, $$originalDirective: origAsyncDirective
          }),
          templateUrl = (isFunction(origAsyncDirective.templateUrl))
              ? origAsyncDirective.templateUrl($compileNode, tAttrs)
              : origAsyncDirective.templateUrl,
          templateNamespace = origAsyncDirective.templateNamespace;

      $compileNode.empty();

      $templateRequest(templateUrl)
        .then(function(content) {
          var compileNode, tempTemplateAttrs, $template, childBoundTranscludeFn;

          content = denormalizeTemplate(content);

          if (origAsyncDirective.replace) {
            if (jqLiteIsTextNode(content)) {
              $template = [];
            } else {
              $template = removeComments(wrapTemplate(templateNamespace, trim(content)));
            }
            compileNode = $template[0];

            if ($template.length !== 1 || compileNode.nodeType !== NODE_TYPE_ELEMENT) {
              throw $compileMinErr('tplrt',
                  'Template for directive \'{0}\' must have exactly one root element. {1}',
                  origAsyncDirective.name, templateUrl);
            }

            tempTemplateAttrs = {$attr: {}};
            replaceWith($rootElement, $compileNode, compileNode);
            var templateDirectives = collectDirectives(compileNode, [], tempTemplateAttrs);

            if (isObject(origAsyncDirective.scope)) {
              // the original directive that caused the template to be loaded async required
              // an isolate scope
              markDirectiveScope(templateDirectives, true);
            }
            directives = templateDirectives.concat(directives);
            mergeTemplateAttributes(tAttrs, tempTemplateAttrs);
          } else {
            compileNode = beforeTemplateCompileNode;
            $compileNode.html(content);
          }

          directives.unshift(derivedSyncDirective);

          afterTemplateNodeLinkFn = applyDirectivesToNode(directives, compileNode, tAttrs,
              childTranscludeFn, $compileNode, origAsyncDirective, preLinkFns, postLinkFns,
              previousCompileContext);
          forEach($rootElement, function(node, i) {
            if (node === compileNode) {
              $rootElement[i] = $compileNode[0];
            }
          });
          afterTemplateChildLinkFn = compileNodes($compileNode[0].childNodes, childTranscludeFn);

          while (linkQueue.length) {
            var scope = linkQueue.shift(),
                beforeTemplateLinkNode = linkQueue.shift(),
                linkRootElement = linkQueue.shift(),
                boundTranscludeFn = linkQueue.shift(),
                linkNode = $compileNode[0];

            if (scope.$$destroyed) continue;

            if (beforeTemplateLinkNode !== beforeTemplateCompileNode) {
              var oldClasses = beforeTemplateLinkNode.className;

              if (!(previousCompileContext.hasElementTranscludeDirective &&
                  origAsyncDirective.replace)) {
                // it was cloned therefore we have to clone as well.
                linkNode = jqLiteClone(compileNode);
              }
              replaceWith(linkRootElement, jqLite(beforeTemplateLinkNode), linkNode);

              // Copy in CSS classes from original node
              safeAddClass(jqLite(linkNode), oldClasses);
            }
            if (afterTemplateNodeLinkFn.transcludeOnThisElement) {
              childBoundTranscludeFn = createBoundTranscludeFn(scope, afterTemplateNodeLinkFn.transclude, boundTranscludeFn);
            } else {
              childBoundTranscludeFn = boundTranscludeFn;
            }
            afterTemplateNodeLinkFn(afterTemplateChildLinkFn, scope, linkNode, $rootElement,
              childBoundTranscludeFn);
          }
          linkQueue = null;
        }).catch(noop);

      return function delayedNodeLinkFn(ignoreChildLinkFn, scope, node, rootElement, boundTranscludeFn) {
        var childBoundTranscludeFn = boundTranscludeFn;
        if (scope.$$destroyed) return;
        if (linkQueue) {
          linkQueue.push(scope,
                         node,
                         rootElement,
                         childBoundTranscludeFn);
        } else {
          if (afterTemplateNodeLinkFn.transcludeOnThisElement) {
            childBoundTranscludeFn = createBoundTranscludeFn(scope, afterTemplateNodeLinkFn.transclude, boundTranscludeFn);
          }
          afterTemplateNodeLinkFn(afterTemplateChildLinkFn, scope, node, rootElement, childBoundTranscludeFn);
        }
      };
    }


    /**
     * Sorting function for bound directives.
     */
    function byPriority(a, b) {
      var diff = b.priority - a.priority;
      if (diff !== 0) return diff;
      if (a.name !== b.name) return (a.name < b.name) ? -1 : 1;
      return a.index - b.index;
    }

    function assertNoDuplicate(what, previousDirective, directive, element) {

      function wrapModuleNameIfDefined(moduleName) {
        return moduleName ?
          (' (module: ' + moduleName + ')') :
          '';
      }

      if (previousDirective) {
        throw $compileMinErr('multidir', 'Multiple directives [{0}{1}, {2}{3}] asking for {4} on: {5}',
            previousDirective.name, wrapModuleNameIfDefined(previousDirective.$$moduleName),
            directive.name, wrapModuleNameIfDefined(directive.$$moduleName), what, startingTag(element));
      }
    }


    function addTextInterpolateDirective(directives, text) {
      var interpolateFn = $interpolate(text, true);
      if (interpolateFn) {
        directives.push({
          priority: 0,
          compile: function textInterpolateCompileFn(templateNode) {
            var templateNodeParent = templateNode.parent(),
                hasCompileParent = !!templateNodeParent.length;

            // When transcluding a template that has bindings in the root
            // we don't have a parent and thus need to add the class during linking fn.
            if (hasCompileParent) compile.$$addBindingClass(templateNodeParent);

            return function textInterpolateLinkFn(scope, node) {
              var parent = node.parent();
              if (!hasCompileParent) compile.$$addBindingClass(parent);
              compile.$$addBindingInfo(parent, interpolateFn.expressions);
              scope.$watch(interpolateFn, function interpolateFnWatchAction(value) {
                node[0].nodeValue = value;
              });
            };
          }
        });
      }
    }


    function wrapTemplate(type, template) {
      type = lowercase(type || 'html');
      switch (type) {
      case 'svg':
      case 'math':
        var wrapper = window.document.createElement('div');
        wrapper.innerHTML = '<' + type + '>' + template + '</' + type + '>';
        return wrapper.childNodes[0].childNodes;
      default:
        return template;
      }
    }


    function getTrustedContext(node, attrNormalizedName) {
      if (attrNormalizedName === 'srcdoc') {
        return $sce.HTML;
      }
      var tag = nodeName_(node);
      // All tags with src attributes require a RESOURCE_URL value, except for
      // img and various html5 media tags.
      if (attrNormalizedName === 'src' || attrNormalizedName === 'ngSrc') {
        if (['img', 'video', 'audio', 'source', 'track'].indexOf(tag) === -1) {
          return $sce.RESOURCE_URL;
        }
      // maction[xlink:href] can source SVG.  It's not limited to <maction>.
      } else if (attrNormalizedName === 'xlinkHref' ||
          (tag === 'form' && attrNormalizedName === 'action') ||
          // links can be stylesheets or imports, which can run script in the current origin
          (tag === 'link' && attrNormalizedName === 'href')
      ) {
        return $sce.RESOURCE_URL;
      } else if ((tag === "img" || tag === "audio" || tag === "video" ||
                  tag === "track" || tag === "source") &&
                                 (attrNormalizedName === "src" ||
                                  attrNormalizedName === "ngSrc") ||
          tag === "a" && (attrNormalizedName === "href" ||
                         attrNormalizedName === "xlinkHref" ||
                         attrNormalizedName === "ngHref")) {
        return $sce.URL;
      }
    }


    function addAttrInterpolateDirective(node, directives, value, name, allOrNothing) {
      var trustedContext = getTrustedContext(node, name);
      allOrNothing = ALL_OR_NOTHING_ATTRS[name] || allOrNothing;

      var interpolateFn = $interpolate(value, true, trustedContext, allOrNothing);

      // no interpolation found -> ignore
      if (!interpolateFn) return;


      if (name === 'multiple' && nodeName_(node) === 'select') {
        throw $compileMinErr('selmulti',
            'Binding to the \'multiple\' attribute is not supported. Element: {0}',
            startingTag(node));
      }

      if (EVENT_HANDLER_ATTR_REGEXP.test(name)) {
        throw $compileMinErr('nodomevents',
            'Interpolations for HTML DOM event attributes are disallowed.  Please use the ' +
                'ng- versions (such as ng-click instead of onclick) instead.');
      }

      directives.push({
        priority: 100,
        compile: function() {
            return {
              pre: function attrInterpolatePreLinkFn(scope, element, attr) {
                var $$observers = (attr.$$observers || (attr.$$observers = createMap()));

                // If the attribute has changed since last $interpolate()ed
                var newValue = attr[name];
                if (newValue !== value) {
                  // we need to interpolate again since the attribute value has been updated
                  // (e.g. by another directive's compile function)
                  // ensure unset/empty values make interpolateFn falsy
                  interpolateFn = newValue && $interpolate(newValue, true, trustedContext, allOrNothing);
                  value = newValue;
                }

                // if attribute was updated so that there is no interpolation going on we don't want to
                // register any observers
                if (!interpolateFn) return;

                // initialize attr object so that it's ready in case we need the value for isolate
                // scope initialization, otherwise the value would not be available from isolate
                // directive's linking fn during linking phase
                attr[name] = interpolateFn(scope);

                ($$observers[name] || ($$observers[name] = [])).$$inter = true;
                (attr.$$observers && attr.$$observers[name].$$scope || scope).
                  $watch(interpolateFn, function interpolateFnWatchAction(newValue, oldValue) {
                    //special case for class attribute addition + removal
                    //so that class changes can tap into the animation
                    //hooks provided by the $animate service. Be sure to
                    //skip animations when the first digest occurs (when
                    //both the new and the old values are the same) since
                    //the CSS classes are the non-interpolated values
                    if (name === 'class' && newValue !== oldValue) {
                      attr.$updateClass(newValue, oldValue);
                    } else {
                      attr.$set(name, newValue);
                    }
                  });
              }
            };
          }
      });
    }


    /**
     * This is a special jqLite.replaceWith, which can replace items which
     * have no parents, provided that the containing jqLite collection is provided.
     *
     * @param {JqLite=} $rootElement The root of the compile tree. Used so that we can replace nodes
     *                               in the root of the tree.
     * @param {JqLite} elementsToRemove The jqLite element which we are going to replace. We keep
     *                                  the shell, but replace its DOM node reference.
     * @param {Node} newNode The new DOM node.
     */
    function replaceWith($rootElement, elementsToRemove, newNode) {
      var firstElementToRemove = elementsToRemove[0],
          removeCount = elementsToRemove.length,
          parent = firstElementToRemove.parentNode,
          i, ii;

      if ($rootElement) {
        for (i = 0, ii = $rootElement.length; i < ii; i++) {
          if ($rootElement[i] === firstElementToRemove) {
            $rootElement[i++] = newNode;
            for (var j = i, j2 = j + removeCount - 1,
                     jj = $rootElement.length;
                 j < jj; j++, j2++) {
              if (j2 < jj) {
                $rootElement[j] = $rootElement[j2];
              } else {
                delete $rootElement[j];
              }
            }
            $rootElement.length -= removeCount - 1;

            // If the replaced element is also the jQuery .context then replace it
            // .context is a deprecated jQuery api, so we should set it only when jQuery set it
            // http://api.jquery.com/context/
            if ($rootElement.context === firstElementToRemove) {
              $rootElement.context = newNode;
            }
            break;
          }
        }
      }

      if (parent) {
        parent.replaceChild(newNode, firstElementToRemove);
      }

      // Append all the `elementsToRemove` to a fragment. This will...
      // - remove them from the DOM
      // - allow them to still be traversed with .nextSibling
      // - allow a single fragment.qSA to fetch all elements being removed
      var fragment = window.document.createDocumentFragment();
      for (i = 0; i < removeCount; i++) {
        fragment.appendChild(elementsToRemove[i]);
      }

      if (jqLite.hasData(firstElementToRemove)) {
        // Copy over user data (that includes Angular's $scope etc.). Don't copy private
        // data here because there's no public interface in jQuery to do that and copying over
        // event listeners (which is the main use of private data) wouldn't work anyway.
        jqLite.data(newNode, jqLite.data(firstElementToRemove));

        // Remove $destroy event listeners from `firstElementToRemove`
        jqLite(firstElementToRemove).off('$destroy');
      }

      // Cleanup any data/listeners on the elements and children.
      // This includes invoking the $destroy event on any elements with listeners.
      jqLite.cleanData(fragment.querySelectorAll('*'));

      // Update the jqLite collection to only contain the `newNode`
      for (i = 1; i < removeCount; i++) {
        delete elementsToRemove[i];
      }
      elementsToRemove[0] = newNode;
      elementsToRemove.length = 1;
    }


    function cloneAndAnnotateFn(fn, annotation) {
      return extend(function() { return fn.apply(null, arguments); }, fn, annotation);
    }


    function invokeLinkFn(linkFn, scope, $element, attrs, controllers, transcludeFn) {
      try {
        linkFn(scope, $element, attrs, controllers, transcludeFn);
      } catch (e) {
        $exceptionHandler(e, startingTag($element));
      }
    }


    // Set up $watches for isolate scope and controller bindings. This process
    // only occurs for isolate scopes and new scopes with controllerAs.
    function initializeDirectiveBindings(scope, attrs, destination, bindings, directive) {
      var removeWatchCollection = [];
      var initialChanges = {};
      var changes;
      forEach(bindings, function initializeBinding(definition, scopeName) {
        var attrName = definition.attrName,
        optional = definition.optional,
        mode = definition.mode, // @, =, <, or &
        lastValue,
        parentGet, parentSet, compare, removeWatch;

        switch (mode) {

          case '@':
            if (!optional && !hasOwnProperty.call(attrs, attrName)) {
              destination[scopeName] = attrs[attrName] = undefined;
            }
            attrs.$observe(attrName, function(value) {
              if (isString(value) || isBoolean(value)) {
                var oldValue = destination[scopeName];
                recordChanges(scopeName, value, oldValue);
                destination[scopeName] = value;
              }
            });
            attrs.$$observers[attrName].$$scope = scope;
            lastValue = attrs[attrName];
            if (isString(lastValue)) {
              // If the attribute has been provided then we trigger an interpolation to ensure
              // the value is there for use in the link fn
              destination[scopeName] = $interpolate(lastValue)(scope);
            } else if (isBoolean(lastValue)) {
              // If the attributes is one of the BOOLEAN_ATTR then Angular will have converted
              // the value to boolean rather than a string, so we special case this situation
              destination[scopeName] = lastValue;
            }
            initialChanges[scopeName] = new SimpleChange(_UNINITIALIZED_VALUE, destination[scopeName]);
            break;

          case '=':
            if (!hasOwnProperty.call(attrs, attrName)) {
              if (optional) break;
              attrs[attrName] = undefined;
            }
            if (optional && !attrs[attrName]) break;

            parentGet = $parse(attrs[attrName]);
            if (parentGet.literal) {
              compare = equals;
            } else {
              // eslint-disable-next-line no-self-compare
              compare = function simpleCompare(a, b) { return a === b || (a !== a && b !== b); };
            }
            parentSet = parentGet.assign || function() {
              // reset the change, or we will throw this exception on every $digest
              lastValue = destination[scopeName] = parentGet(scope);
              throw $compileMinErr('nonassign',
                  'Expression \'{0}\' in attribute \'{1}\' used with directive \'{2}\' is non-assignable!',
                  attrs[attrName], attrName, directive.name);
            };
            lastValue = destination[scopeName] = parentGet(scope);
            var parentValueWatch = function parentValueWatch(parentValue) {
              if (!compare(parentValue, destination[scopeName])) {
                // we are out of sync and need to copy
                if (!compare(parentValue, lastValue)) {
                  // parent changed and it has precedence
                  destination[scopeName] = parentValue;
                } else {
                  // if the parent can be assigned then do so
                  parentSet(scope, parentValue = destination[scopeName]);
                }
              }
              lastValue = parentValue;
              return lastValue;
            };
            parentValueWatch.$stateful = true;
            if (definition.collection) {
              removeWatch = scope.$watchCollection(attrs[attrName], parentValueWatch);
            } else {
              removeWatch = scope.$watch($parse(attrs[attrName], parentValueWatch), null, parentGet.literal);
            }
            removeWatchCollection.push(removeWatch);
            break;

          case '<':
            if (!hasOwnProperty.call(attrs, attrName)) {
              if (optional) break;
              attrs[attrName] = undefined;
            }
            if (optional && !attrs[attrName]) break;

            parentGet = $parse(attrs[attrName]);

            var initialValue = destination[scopeName] = parentGet(scope);
            initialChanges[scopeName] = new SimpleChange(_UNINITIALIZED_VALUE, destination[scopeName]);

            removeWatch = scope.$watch(parentGet, function parentValueWatchAction(newValue, oldValue) {
              if (oldValue === newValue) {
                if (oldValue === initialValue) return;
                oldValue = initialValue;
              }
              recordChanges(scopeName, newValue, oldValue);
              destination[scopeName] = newValue;
            }, parentGet.literal);

            removeWatchCollection.push(removeWatch);
            break;

          case '&':
            // Don't assign Object.prototype method to scope
            parentGet = attrs.hasOwnProperty(attrName) ? $parse(attrs[attrName]) : noop;

            // Don't assign noop to destination if expression is not valid
            if (parentGet === noop && optional) break;

            destination[scopeName] = function(locals) {
              return parentGet(scope, locals);
            };
            break;
        }
      });

      function recordChanges(key, currentValue, previousValue) {
        if (isFunction(destination.$onChanges) && currentValue !== previousValue) {
          // If we have not already scheduled the top level onChangesQueue handler then do so now
          if (!onChangesQueue) {
            scope.$$postDigest(flushOnChangesQueue);
            onChangesQueue = [];
          }
          // If we have not already queued a trigger of onChanges for this controller then do so now
          if (!changes) {
            changes = {};
            onChangesQueue.push(triggerOnChangesHook);
          }
          // If the has been a change on this property already then we need to reuse the previous value
          if (changes[key]) {
            previousValue = changes[key].previousValue;
          }
          // Store this change
          changes[key] = new SimpleChange(previousValue, currentValue);
        }
      }

      function triggerOnChangesHook() {
        destination.$onChanges(changes);
        // Now clear the changes so that we schedule onChanges when more changes arrive
        changes = undefined;
      }

      return {
        initialChanges: initialChanges,
        removeWatches: removeWatchCollection.length && function removeWatches() {
          for (var i = 0, ii = removeWatchCollection.length; i < ii; ++i) {
            removeWatchCollection[i]();
          }
        }
      };
    }
  }];
}

function SimpleChange(previous, current) {
  this.previousValue = previous;
  this.currentValue = current;
}
SimpleChange.prototype.isFirstChange = function() { return this.previousValue === _UNINITIALIZED_VALUE; };


var PREFIX_REGEXP = /^((?:x|data)[:\-_])/i;
/**
 * Converts all accepted directives format into proper directive name.
 * @param name Name to normalize
 */
function directiveNormalize(name) {
  return camelCase(name.replace(PREFIX_REGEXP, ''));
}

/**
 * @ngdoc type
 * @name $compile.directive.Attributes
 *
 * @description
 * A shared object between directive compile / linking functions which contains normalized DOM
 * element attributes. The values reflect current binding state `{{ }}`. The normalization is
 * needed since all of these are treated as equivalent in Angular:
 *
 * ```
 *    <span ng:bind="a" ng-bind="a" data-ng-bind="a" x-ng-bind="a">
 * ```
 */

/**
 * @ngdoc property
 * @name $compile.directive.Attributes#$attr
 *
 * @description
 * A map of DOM element attribute names to the normalized name. This is
 * needed to do reverse lookup from normalized name back to actual name.
 */


/**
 * @ngdoc method
 * @name $compile.directive.Attributes#$set
 * @kind function
 *
 * @description
 * Set DOM element attribute value.
 *
 *
 * @param {string} name Normalized element attribute name of the property to modify. The name is
 *          reverse-translated using the {@link ng.$compile.directive.Attributes#$attr $attr}
 *          property to the original name.
 * @param {string} value Value to set the attribute to. The value can be an interpolated string.
 */



/**
 * Closure compiler type information
 */

function nodesetLinkingFn(
  /* angular.Scope */ scope,
  /* NodeList */ nodeList,
  /* Element */ rootElement,
  /* function(Function) */ boundTranscludeFn
) {}

function directiveLinkingFn(
  /* nodesetLinkingFn */ nodesetLinkingFn,
  /* angular.Scope */ scope,
  /* Node */ node,
  /* Element */ rootElement,
  /* function(Function) */ boundTranscludeFn
) {}

function tokenDifference(str1, str2) {
  var values = '',
      tokens1 = str1.split(/\s+/),
      tokens2 = str2.split(/\s+/);

  outer:
  for (var i = 0; i < tokens1.length; i++) {
    var token = tokens1[i];
    for (var j = 0; j < tokens2.length; j++) {
      if (token === tokens2[j]) continue outer;
    }
    values += (values.length > 0 ? ' ' : '') + token;
  }
  return values;
}

function removeComments(jqNodes) {
  jqNodes = jqLite(jqNodes);
  var i = jqNodes.length;

  if (i <= 1) {
    return jqNodes;
  }

  while (i--) {
    var node = jqNodes[i];
    if (node.nodeType === NODE_TYPE_COMMENT) {
      splice.call(jqNodes, i, 1);
    }
  }
  return jqNodes;
}<|MERGE_RESOLUTION|>--- conflicted
+++ resolved
@@ -1626,11 +1626,7 @@
             // sanitize the uri
             result += $sce.getTrustedUrl(trim(rawUris[innerIdx]));
             // add the descriptor
-<<<<<<< HEAD
-            result += " " + trim(rawUris[innerIdx + 1]);
-=======
             result += (' ' + trim(rawUris[innerIdx + 1]));
->>>>>>> 53a3bf66
           }
 
           // split the last item into uri and descriptor
@@ -3163,6 +3159,8 @@
       if (attrNormalizedName === 'src' || attrNormalizedName === 'ngSrc') {
         if (['img', 'video', 'audio', 'source', 'track'].indexOf(tag) === -1) {
           return $sce.RESOURCE_URL;
+        } else {
+          return $sce.URL;
         }
       // maction[xlink:href] can source SVG.  It's not limited to <maction>.
       } else if (attrNormalizedName === 'xlinkHref' ||
@@ -3171,13 +3169,9 @@
           (tag === 'link' && attrNormalizedName === 'href')
       ) {
         return $sce.RESOURCE_URL;
-      } else if ((tag === "img" || tag === "audio" || tag === "video" ||
-                  tag === "track" || tag === "source") &&
-                                 (attrNormalizedName === "src" ||
-                                  attrNormalizedName === "ngSrc") ||
-          tag === "a" && (attrNormalizedName === "href" ||
-                         attrNormalizedName === "xlinkHref" ||
-                         attrNormalizedName === "ngHref")) {
+      } else if (tag === 'a' && (attrNormalizedName === 'href' ||
+                                 attrNormalizedName === 'xlinkHref' ||
+                                 attrNormalizedName === 'ngHref')) {
         return $sce.URL;
       }
     }

--- conflicted
+++ resolved
@@ -55,10 +55,7 @@
           handleRequestFn.totalPendingRequests--;
         })
         .then(function(response) {
-<<<<<<< HEAD
-=======
           $templateCache.put(tpl, response.data);
->>>>>>> d518a64d
           return response.data;
         }, handleError);
 

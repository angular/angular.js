'use strict';

var $interpolateMinErr = angular.$interpolateMinErr = minErr('$interpolate');
$interpolateMinErr.throwNoconcat = function(text) {
  throw $interpolateMinErr('noconcat',
<<<<<<< HEAD
      "Error while interpolating: {0}\nStrict Contextual Escaping disallows " +
      "interpolations that concatenate multiple expressions in some secure contexts. " +
      "See http://docs.angularjs.org/api/ng.$sce", text);
=======
      'Error while interpolating: {0}\nStrict Contextual Escaping disallows ' +
      'interpolations that concatenate multiple expressions when a trusted value is ' +
      'required.  See http://docs.angularjs.org/api/ng.$sce', text);
>>>>>>> 53a3bf66
};

$interpolateMinErr.interr = function(text, err) {
  return $interpolateMinErr('interr', 'Can\'t interpolate: {0}\n{1}', text, err.toString());
};

/**
 * @ngdoc provider
 * @name $interpolateProvider
 * @this
 *
 * @description
 *
 * Used for configuring the interpolation markup. Defaults to `{{` and `}}`.
 *
 * <div class="alert alert-danger">
 * This feature is sometimes used to mix different markup languages, e.g. to wrap an Angular
 * template within a Python Jinja template (or any other template language). Mixing templating
 * languages is **very dangerous**. The embedding template language will not safely escape Angular
 * expressions, so any user-controlled values in the template will cause Cross Site Scripting (XSS)
 * security bugs!
 * </div>
 *
 * @example
<example name="custom-interpolation-markup" module="customInterpolationApp">
<file name="index.html">
<script>
  var customInterpolationApp = angular.module('customInterpolationApp', []);

  customInterpolationApp.config(function($interpolateProvider) {
    $interpolateProvider.startSymbol('//');
    $interpolateProvider.endSymbol('//');
  });


  customInterpolationApp.controller('DemoController', function() {
      this.label = "This binding is brought you by // interpolation symbols.";
  });
</script>
<div ng-controller="DemoController as demo">
    //demo.label//
</div>
</file>
<file name="protractor.js" type="protractor">
  it('should interpolate binding with custom symbols', function() {
    expect(element(by.binding('demo.label')).getText()).toBe('This binding is brought you by // interpolation symbols.');
  });
</file>
</example>
 */
function $InterpolateProvider() {
  var startSymbol = '{{';
  var endSymbol = '}}';

  /**
   * @ngdoc method
   * @name $interpolateProvider#startSymbol
   * @description
   * Symbol to denote start of expression in the interpolated string. Defaults to `{{`.
   *
   * @param {string=} value new value to set the starting symbol to.
   * @returns {string|self} Returns the symbol when used as getter and self if used as setter.
   */
  this.startSymbol = function(value) {
    if (value) {
      startSymbol = value;
      return this;
    } else {
      return startSymbol;
    }
  };

  /**
   * @ngdoc method
   * @name $interpolateProvider#endSymbol
   * @description
   * Symbol to denote the end of expression in the interpolated string. Defaults to `}}`.
   *
   * @param {string=} value new value to set the ending symbol to.
   * @returns {string|self} Returns the symbol when used as getter and self if used as setter.
   */
  this.endSymbol = function(value) {
    if (value) {
      endSymbol = value;
      return this;
    } else {
      return endSymbol;
    }
  };


  this.$get = ['$parse', '$exceptionHandler', '$sce', function($parse, $exceptionHandler, $sce) {
    var startSymbolLength = startSymbol.length,
        endSymbolLength = endSymbol.length,
        escapedStartRegexp = new RegExp(startSymbol.replace(/./g, escape), 'g'),
        escapedEndRegexp = new RegExp(endSymbol.replace(/./g, escape), 'g');

    function escape(ch) {
      return '\\\\\\' + ch;
    }

    function unescapeText(text) {
      return text.replace(escapedStartRegexp, startSymbol).
        replace(escapedEndRegexp, endSymbol);
    }

    // TODO: this is the same as the constantWatchDelegate in parse.js
    function constantWatchDelegate(scope, listener, objectEquality, constantInterp) {
      var unwatch = scope.$watch(function constantInterpolateWatch(scope) {
        unwatch();
        return constantInterp(scope);
      }, listener, objectEquality);
      return unwatch;
    }

    function isConcatenationAllowed(context) {
        return context === $sce.URL;
    }

    /**
     * @ngdoc service
     * @name $interpolate
     * @kind function
     *
     * @requires $parse
     * @requires $sce
     *
     * @description
     *
     * Compiles a string with markup into an interpolation function. This service is used by the
     * HTML {@link ng.$compile $compile} service for data binding. See
     * {@link ng.$interpolateProvider $interpolateProvider} for configuring the
     * interpolation markup.
     *
     *
     * ```js
     *   var $interpolate = ...; // injected
     *   var exp = $interpolate('Hello {{name | uppercase}}!');
     *   expect(exp({name:'Angular'})).toEqual('Hello ANGULAR!');
     * ```
     *
     * `$interpolate` takes an optional fourth argument, `allOrNothing`. If `allOrNothing` is
     * `true`, the interpolation function will return `undefined` unless all embedded expressions
     * evaluate to a value other than `undefined`.
     *
     * ```js
     *   var $interpolate = ...; // injected
     *   var context = {greeting: 'Hello', name: undefined };
     *
     *   // default "forgiving" mode
     *   var exp = $interpolate('{{greeting}} {{name}}!');
     *   expect(exp(context)).toEqual('Hello !');
     *
     *   // "allOrNothing" mode
     *   exp = $interpolate('{{greeting}} {{name}}!', false, null, true);
     *   expect(exp(context)).toBeUndefined();
     *   context.name = 'Angular';
     *   expect(exp(context)).toEqual('Hello Angular!');
     * ```
     *
     * `allOrNothing` is useful for interpolating URLs. `ngSrc` and `ngSrcset` use this behavior.
     *
     * #### Escaped Interpolation
     * $interpolate provides a mechanism for escaping interpolation markers. Start and end markers
     * can be escaped by preceding each of their characters with a REVERSE SOLIDUS U+005C (backslash).
     * It will be rendered as a regular start/end marker, and will not be interpreted as an expression
     * or binding.
     *
     * This enables web-servers to prevent script injection attacks and defacing attacks, to some
     * degree, while also enabling code examples to work without relying on the
     * {@link ng.directive:ngNonBindable ngNonBindable} directive.
     *
     * **For security purposes, it is strongly encouraged that web servers escape user-supplied data,
     * replacing angle brackets (&lt;, &gt;) with &amp;lt; and &amp;gt; respectively, and replacing all
     * interpolation start/end markers with their escaped counterparts.**
     *
     * Escaped interpolation markers are only replaced with the actual interpolation markers in rendered
     * output when the $interpolate service processes the text. So, for HTML elements interpolated
     * by {@link ng.$compile $compile}, or otherwise interpolated with the `mustHaveExpression` parameter
     * set to `true`, the interpolated text must contain an unescaped interpolation expression. As such,
     * this is typically useful only when user-data is used in rendering a template from the server, or
     * when otherwise untrusted data is used by a directive.
     *
     * <example name="interpolation">
     *  <file name="index.html">
     *    <div ng-init="username='A user'">
     *      <p ng-init="apptitle='Escaping demo'">{{apptitle}}: \{\{ username = "defaced value"; \}\}
     *        </p>
     *      <p><strong>{{username}}</strong> attempts to inject code which will deface the
     *        application, but fails to accomplish their task, because the server has correctly
     *        escaped the interpolation start/end markers with REVERSE SOLIDUS U+005C (backslash)
     *        characters.</p>
     *      <p>Instead, the result of the attempted script injection is visible, and can be removed
     *        from the database by an administrator.</p>
     *    </div>
     *  </file>
     * </example>
     *
     * @knownIssue
     * It is currently not possible for an interpolated expression to contain the interpolation end
     * symbol. For example, `{{ '}}' }}` will be incorrectly interpreted as `{{ ' }}` + `' }}`, i.e.
     * an interpolated expression consisting of a single-quote (`'`) and the `' }}` string.
     *
     * @knownIssue
     * All directives and components must use the standard `{{` `}}` interpolation symbols
     * in their templates. If you change the application interpolation symbols the {@link $compile}
     * service will attempt to denormalize the standard symbols to the custom symbols.
     * The denormalization process is not clever enough to know not to replace instances of the standard
     * symbols where they would not normally be treated as interpolation symbols. For example in the following
     * code snippet the closing braces of the literal object will get incorrectly denormalized:
     *
     * ```
     * <div data-context='{"context":{"id":3,"type":"page"}}">
     * ```
     *
     * The workaround is to ensure that such instances are separated by whitespace:
     * ```
     * <div data-context='{"context":{"id":3,"type":"page"} }">
     * ```
     *
     * See https://github.com/angular/angular.js/pull/14610#issuecomment-219401099 for more information.
     *
     * @param {string} text The text with markup to interpolate.
     * @param {boolean=} mustHaveExpression if set to true then the interpolation string must have
     *    embedded expression in order to return an interpolation function. Strings with no
     *    embedded expression will return null for the interpolation function.
     * @param {string=} trustedContext when provided, the returned function passes the interpolated
     *    result through {@link ng.$sce#getTrusted $sce.getTrusted(interpolatedResult,
     *    trustedContext)} before returning it.  Refer to the {@link ng.$sce $sce} service that
     *    provides Strict Contextual Escaping for details.
     * @param {boolean=} allOrNothing if `true`, then the returned function returns undefined
     *    unless all embedded expressions evaluate to a value other than `undefined`.
     * @returns {function(context)} an interpolation function which is used to compute the
     *    interpolated string. The function has these parameters:
     *
     * - `context`: evaluation context for all expressions embedded in the interpolated text
     */
    function $interpolate(text, mustHaveExpression, trustedContext, allOrNothing) {
      // Provide a quick exit and simplified result function for text with no interpolation
      if (!text.length || text.indexOf(startSymbol) === -1) {
        var constantInterp;
        if (!mustHaveExpression) {
          var unescapedText = unescapeText(text);
          constantInterp = valueFn(unescapedText);
          constantInterp.exp = text;
          constantInterp.expressions = [];
          constantInterp.$$watchDelegate = constantWatchDelegate;
        }
        return constantInterp;
      }

      allOrNothing = !!allOrNothing;
      var startIndex,
          endIndex,
          index = 0,
          expressions = [],
          parseFns = [],
          textLength = text.length,
          exp,
          concat = [],
          expressionPositions = [],
          singleExpression = false,
          contextAllowsConcatenation = isConcatenationAllowed(trustedContext);

      while (index < textLength) {
        if (((startIndex = text.indexOf(startSymbol, index)) !== -1) &&
             ((endIndex = text.indexOf(endSymbol, startIndex + startSymbolLength)) !== -1)) {
          if (index !== startIndex) {
            concat.push(unescapeText(text.substring(index, startIndex)));
          }
          exp = text.substring(startIndex + startSymbolLength, endIndex);
          expressions.push(exp);
          parseFns.push($parse(exp, parseStringifyInterceptor));
          index = endIndex + endSymbolLength;
          expressionPositions.push(concat.length);
          concat.push(''); // Placeholder that will get replaced with the evaluated expression.
        } else {
          // we did not find an interpolation, so we have to add the remainder to the separators array
          if (index !== textLength) {
            concat.push(unescapeText(text.substring(index)));
          }
          break;
        }
      }

      if (concat.length === 1 && expressionPositions.length === 1) {
        singleExpression = true;
      }

      // Concatenating expressions makes it hard to reason about whether some combination of
      // concatenated values are unsafe to use and could easily lead to XSS.  By requiring that a
      // single expression be used for some $sce-managed secure contexts (RESOURCE_URLs mostly),
      // we ensure that the value that's used is assigned or constructed by some JS code somewhere
      // that is more testable or make it obvious that you bound the value to some user controlled
      // value.  This helps reduce the load when auditing for XSS issues.
      // Note that URL-context is dispensed of this, since its getTrusted method can sanitize.
      // In that context, .getTrusted will be called on either the single expression or on the
      // overall concatenated string (losing trusted types used in the mix, by design). Both these
      // methods will sanitize plain strings. Also, HTML could be included, but since it's only used
      // in srcdoc attributes, this would not be very useful.

      if (!mustHaveExpression || expressions.length) {
        var compute = function(values) {
          for (var i = 0, ii = expressions.length; i < ii; i++) {
            if (allOrNothing && isUndefined(values[i])) return;
            concat[expressionPositions[i]] = values[i];
          }

          if (contextAllowsConcatenation) {
            if (singleExpression) {
              // The raw value was left as-is by parseStringifyInterceptor
              return $sce.getTrusted(trustedContext, concat[0]);
            } else {
              return $sce.getTrusted(trustedContext, concat.join(''));
            }
          } else if (trustedContext) {
            if (concat.length > 1) {
              // there's at least two parts, so expr + string or exp + exp, and this context
              // doesn't allow that.
              $interpolateMinErr.throwNoconcat(text);
            } else {
              return concat.join('');
            }
          } else { // In an unprivileged context, just concatenate and return.
            return concat.join('');
          }
        };

        var getValue = function(value) {
          // In concatenable contexts, getTrusted comes at the end, to avoid sanitizing individual
          // parts of a full URL. We don't care about losing the trustedness here, that's handled in
          // parseStringifyInterceptor below.
          return (trustedContext && !contextAllowsConcatenation) ?
            $sce.getTrusted(trustedContext, value) :
            $sce.valueOf(value);
        };

        return extend(function interpolationFn(context) {
            var i = 0;
            var ii = expressions.length;
            var values = new Array(ii);

            try {
              for (; i < ii; i++) {
                values[i] = parseFns[i](context);
              }

              return compute(values);
            } catch (err) {
              $exceptionHandler($interpolateMinErr.interr(text, err));
            }

          }, {
          // all of these properties are undocumented for now
          exp: text, //just for compatibility with regular watchers created via $watch
          expressions: expressions,
          $$watchDelegate: function(scope, listener) {
            var lastValue;
            return scope.$watchGroup(parseFns, /** @this */ function interpolateFnWatcher(values, oldValues) {
              var currValue = compute(values);
              if (isFunction(listener)) {
                listener.call(this, currValue, values !== oldValues ? lastValue : currValue, scope);
              }
              lastValue = currValue;
            });
          }
        });
      }

      function parseStringifyInterceptor(value) {
        try {
          if (contextAllowsConcatenation && singleExpression) {
            // No stringification in this case, to keep the trusted value until unwrapping.
            return value;
          } else {
            value = getValue(value);
            return allOrNothing && !isDefined(value) ? value : stringify(value);
          }
        } catch (err) {
          $exceptionHandler($interpolateMinErr.interr(text, err));
        }
      }
    }


    /**
     * @ngdoc method
     * @name $interpolate#startSymbol
     * @description
     * Symbol to denote the start of expression in the interpolated string. Defaults to `{{`.
     *
     * Use {@link ng.$interpolateProvider#startSymbol `$interpolateProvider.startSymbol`} to change
     * the symbol.
     *
     * @returns {string} start symbol.
     */
    $interpolate.startSymbol = function() {
      return startSymbol;
    };


    /**
     * @ngdoc method
     * @name $interpolate#endSymbol
     * @description
     * Symbol to denote the end of expression in the interpolated string. Defaults to `}}`.
     *
     * Use {@link ng.$interpolateProvider#endSymbol `$interpolateProvider.endSymbol`} to change
     * the symbol.
     *
     * @returns {string} end symbol.
     */
    $interpolate.endSymbol = function() {
      return endSymbol;
    };

    return $interpolate;
  }];
}
<|MERGE_RESOLUTION|>--- conflicted
+++ resolved
@@ -3,15 +3,9 @@
 var $interpolateMinErr = angular.$interpolateMinErr = minErr('$interpolate');
 $interpolateMinErr.throwNoconcat = function(text) {
   throw $interpolateMinErr('noconcat',
-<<<<<<< HEAD
-      "Error while interpolating: {0}\nStrict Contextual Escaping disallows " +
-      "interpolations that concatenate multiple expressions in some secure contexts. " +
-      "See http://docs.angularjs.org/api/ng.$sce", text);
-=======
       'Error while interpolating: {0}\nStrict Contextual Escaping disallows ' +
       'interpolations that concatenate multiple expressions when a trusted value is ' +
       'required.  See http://docs.angularjs.org/api/ng.$sce', text);
->>>>>>> 53a3bf66
 };
 
 $interpolateMinErr.interr = function(text, err) {

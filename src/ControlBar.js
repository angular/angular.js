<<<<<<< HEAD
// Copyright (C) 2008,2009 BRAT Tech LLC

nglr.ControlBar = function (document, serverUrl, database) {
  this.document = document;
  this.serverUrl = serverUrl;
  this.database = database;
  this.window = window;
=======
function ControlBar(document, serverUrl) {
  this._document = document;
  this.serverUrl = serverUrl;
  this._window = window;
>>>>>>> 473e57e2
  this.callbacks = [];
};

ControlBar.HTML =
  '<div>' +
    '<div class="ui-widget-overlay"></div>' +
    '<div id="ng-login" ng-non-bindable="true">' +
      '<div class="ng-login-container"></div>' +
    '</div>' +
  '</div>';

<<<<<<< HEAD
nglr.ControlBar.prototype.login = function (loginSubmitFn) {
  this.callbacks.push(loginSubmitFn);
  if (this.callbacks.length == 1) {
    this.doTemplate("/user_session/new.mini?database="+encodeURIComponent(this.database)+"&return_url=" + encodeURIComponent(this.urlWithoutAnchor()));
  }
};

nglr.ControlBar.prototype.logout = function (loginSubmitFn) {
  this.callbacks.push(loginSubmitFn);
  if (this.callbacks.length == 1) {
    this.doTemplate("/user_session/do_destroy.mini");
  }
};

nglr.ControlBar.prototype.urlWithoutAnchor = function (path) {
  return this.window.location.href.split("#")[0];
};

nglr.ControlBar.prototype.doTemplate = function (path) {
  var self = this;
  var id = new Date().getTime();
  var url = this.urlWithoutAnchor();
  url += "#$iframe_notify=" + id;
  var iframeHeight = 330;
  var loginView = jQuery('<div style="overflow:hidden; padding:2px 0 0 0;"><iframe name="'+ url +'" src="'+this.serverUrl + path + '" width="500" height="'+ iframeHeight +'"/></div>');
  this.document.append(loginView);
  loginView.dialog({
    height:iframeHeight + 33, width:500,
    resizable: false, modal:true,
    title: 'Authentication: <a href="http://www.getangular.com"><tt>&lt;angular/&gt;</tt></a>'
  });
  nglr["_iframe_notify_" + id] = function() {
    loginView.dialog("destroy");
    loginView.remove();
    jQuery.each(self.callbacks, function(i, callback){
      callback();
    });
    self.callbacks = [];
  };
};

nglr.ControlBar.FORBIDEN =
=======
ControlBar.FORBIDEN =
>>>>>>> 473e57e2
  '<div ng-non-bindable="true" title="Permission Error:">' +
    'Sorry, you do not have permission for this!'+
  '</div>';



ControlBar.prototype = {
  bind: function () {
  },
  
  login: function (loginSubmitFn) {
    this.callbacks.push(loginSubmitFn);
    if (this.callbacks.length == 1) {
      this.doTemplate("/user_session/new.mini?return_url=" + encodeURIComponent(this.urlWithoutAnchor()));
    }
  },
  
  logout: function (loginSubmitFn) {
    this.callbacks.push(loginSubmitFn);
    if (this.callbacks.length == 1) {
      this.doTemplate("/user_session/do_destroy.mini");
    }
  },
  
  urlWithoutAnchor: function (path) {
    return this._window['location']['href'].split("#")[0];
  },
  
  doTemplate: function (path) {
    var self = this;
    var id = new Date().getTime();
    var url = this.urlWithoutAnchor() + "#$iframe_notify=" + id;
    var iframeHeight = 330;
    var loginView = jQuery('<div style="overflow:hidden; padding:2px 0 0 0;"><iframe name="'+ url +'" src="'+this.serverUrl + path + '" width="500" height="'+ iframeHeight +'"/></div>');
    this._document.append(loginView);
    loginView['dialog']({
      'height':iframeHeight + 33, 'width':500,
      'resizable': false, 'modal':true,
      'title': 'Authentication: <a href="http://www.getangular.com"><tt>&lt;angular/&gt;</tt></a>'
    });
    angularCallbacks["_iframe_notify_" + id] = function() {
      loginView['dialog']("destroy");
      loginView['remove']();
      foreach(self.callbacks, function(callback){
        callback();
      });
      self.callbacks = [];
    };
  },
  
  notAuthorized: function () {
    if (this.forbidenView) return;
    this.forbidenView = jQuery(ControlBar.FORBIDEN);
    this.forbidenView.dialog({bgiframe:true, height:70, modal:true});
  }
};<|MERGE_RESOLUTION|>--- conflicted
+++ resolved
@@ -1,17 +1,7 @@
-<<<<<<< HEAD
-// Copyright (C) 2008,2009 BRAT Tech LLC
-
-nglr.ControlBar = function (document, serverUrl, database) {
-  this.document = document;
-  this.serverUrl = serverUrl;
-  this.database = database;
-  this.window = window;
-=======
 function ControlBar(document, serverUrl) {
   this._document = document;
   this.serverUrl = serverUrl;
   this._window = window;
->>>>>>> 473e57e2
   this.callbacks = [];
 };
 
@@ -23,57 +13,11 @@
     '</div>' +
   '</div>';
 
-<<<<<<< HEAD
-nglr.ControlBar.prototype.login = function (loginSubmitFn) {
-  this.callbacks.push(loginSubmitFn);
-  if (this.callbacks.length == 1) {
-    this.doTemplate("/user_session/new.mini?database="+encodeURIComponent(this.database)+"&return_url=" + encodeURIComponent(this.urlWithoutAnchor()));
-  }
-};
 
-nglr.ControlBar.prototype.logout = function (loginSubmitFn) {
-  this.callbacks.push(loginSubmitFn);
-  if (this.callbacks.length == 1) {
-    this.doTemplate("/user_session/do_destroy.mini");
-  }
-};
-
-nglr.ControlBar.prototype.urlWithoutAnchor = function (path) {
-  return this.window.location.href.split("#")[0];
-};
-
-nglr.ControlBar.prototype.doTemplate = function (path) {
-  var self = this;
-  var id = new Date().getTime();
-  var url = this.urlWithoutAnchor();
-  url += "#$iframe_notify=" + id;
-  var iframeHeight = 330;
-  var loginView = jQuery('<div style="overflow:hidden; padding:2px 0 0 0;"><iframe name="'+ url +'" src="'+this.serverUrl + path + '" width="500" height="'+ iframeHeight +'"/></div>');
-  this.document.append(loginView);
-  loginView.dialog({
-    height:iframeHeight + 33, width:500,
-    resizable: false, modal:true,
-    title: 'Authentication: <a href="http://www.getangular.com"><tt>&lt;angular/&gt;</tt></a>'
-  });
-  nglr["_iframe_notify_" + id] = function() {
-    loginView.dialog("destroy");
-    loginView.remove();
-    jQuery.each(self.callbacks, function(i, callback){
-      callback();
-    });
-    self.callbacks = [];
-  };
-};
-
-nglr.ControlBar.FORBIDEN =
-=======
 ControlBar.FORBIDEN =
->>>>>>> 473e57e2
   '<div ng-non-bindable="true" title="Permission Error:">' +
     'Sorry, you do not have permission for this!'+
   '</div>';
-
-
 
 ControlBar.prototype = {
   bind: function () {

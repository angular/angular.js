'use strict';

var $sanitizeMinErr = angular.$$minErr('$sanitize');

/**
 * @ngdoc module
 * @name ngSanitize
 * @description
 *
 * # ngSanitize
 *
 * The `ngSanitize` module provides functionality to sanitize HTML.
 *
 *
 * <div doc-module-components="ngSanitize"></div>
 *
 * See {@link ngSanitize.$sanitize `$sanitize`} for usage.
 */

/*
 * HTML Parser By Misko Hevery (misko@hevery.com)
 * based on:  HTML Parser By John Resig (ejohn.org)
 * Original code by Erik Arvidsson, Mozilla Public License
 * http://erik.eae.net/simplehtmlparser/simplehtmlparser.js
 *
 * // Use like so:
 * htmlParser(htmlString, {
 *     start: function(tag, attrs, unary) {},
 *     end: function(tag) {},
 *     chars: function(text) {},
 *     comment: function(text) {}
 * });
 *
 */


/**
 * @ngdoc service
 * @name $sanitize
 * @kind function
 *
 * @description
 *   The input is sanitized by parsing the html into tokens. All safe tokens (from a whitelist) are
 *   then serialized back to properly escaped html string. This means that no unsafe input can make
 *   it into the returned string, however, since our parser is more strict than a typical browser
 *   parser, it's possible that some obscure input, which would be recognized as valid HTML by a
 *   browser, won't make it through the sanitizer.
 *   The whitelist is configured using the functions `aHrefSanitizationWhitelist` and
 *   `imgSrcSanitizationWhitelist` of {@link ng.$compileProvider `$compileProvider`}.
 *
 * @param {string} html Html input.
 * @returns {string} Sanitized html.
 *
 * @example
   <example module="sanitizeExample" deps="angular-sanitize.js">
   <file name="index.html">
     <script>
         angular.module('sanitizeExample', ['ngSanitize'])
           .controller('ExampleController', ['$scope', '$sce', function($scope, $sce) {
             $scope.snippet =
               '<p style="color:blue">an html\n' +
               '<em onmouseover="this.textContent=\'PWN3D!\'">click here</em>\n' +
               'snippet</p>';
             $scope.deliberatelyTrustDangerousSnippet = function() {
               return $sce.trustAsHtml($scope.snippet);
             };
           }]);
     </script>
     <div ng-controller="ExampleController">
        Snippet: <textarea ng-model="snippet" cols="60" rows="3"></textarea>
       <table>
         <tr>
           <td>Directive</td>
           <td>How</td>
           <td>Source</td>
           <td>Rendered</td>
         </tr>
         <tr id="bind-html-with-sanitize">
           <td>ng-bind-html</td>
           <td>Automatically uses $sanitize</td>
           <td><pre>&lt;div ng-bind-html="snippet"&gt;<br/>&lt;/div&gt;</pre></td>
           <td><div ng-bind-html="snippet"></div></td>
         </tr>
         <tr id="bind-html-with-trust">
           <td>ng-bind-html</td>
           <td>Bypass $sanitize by explicitly trusting the dangerous value</td>
           <td>
           <pre>&lt;div ng-bind-html="deliberatelyTrustDangerousSnippet()"&gt;
&lt;/div&gt;</pre>
           </td>
           <td><div ng-bind-html="deliberatelyTrustDangerousSnippet()"></div></td>
         </tr>
         <tr id="bind-default">
           <td>ng-bind</td>
           <td>Automatically escapes</td>
           <td><pre>&lt;div ng-bind="snippet"&gt;<br/>&lt;/div&gt;</pre></td>
           <td><div ng-bind="snippet"></div></td>
         </tr>
       </table>
       </div>
   </file>
   <file name="protractor.js" type="protractor">
     it('should sanitize the html snippet by default', function() {
       expect(element(by.css('#bind-html-with-sanitize div')).getInnerHtml()).
         toBe('<p>an html\n<em>click here</em>\nsnippet</p>');
     });

     it('should inline raw snippet if bound to a trusted value', function() {
       expect(element(by.css('#bind-html-with-trust div')).getInnerHtml()).
         toBe("<p style=\"color:blue\">an html\n" +
              "<em onmouseover=\"this.textContent='PWN3D!'\">click here</em>\n" +
              "snippet</p>");
     });

     it('should escape snippet without any filter', function() {
       expect(element(by.css('#bind-default div')).getInnerHtml()).
         toBe("&lt;p style=\"color:blue\"&gt;an html\n" +
              "&lt;em onmouseover=\"this.textContent='PWN3D!'\"&gt;click here&lt;/em&gt;\n" +
              "snippet&lt;/p&gt;");
     });

     it('should update', function() {
       element(by.model('snippet')).clear();
       element(by.model('snippet')).sendKeys('new <b onclick="alert(1)">text</b>');
       expect(element(by.css('#bind-html-with-sanitize div')).getInnerHtml()).
         toBe('new <b>text</b>');
       expect(element(by.css('#bind-html-with-trust div')).getInnerHtml()).toBe(
         'new <b onclick="alert(1)">text</b>');
       expect(element(by.css('#bind-default div')).getInnerHtml()).toBe(
         "new &lt;b onclick=\"alert(1)\"&gt;text&lt;/b&gt;");
     });
   </file>
   </example>
 */
function $SanitizeProvider() {
  this.$get = ['$$sanitizeUri', function($$sanitizeUri) {
    return function(html) {
      var buf = [];
      htmlParser(html, htmlSanitizeWriter(buf, function(uri, isImage) {
        return !/^unsafe/.test($$sanitizeUri(uri, isImage));
      }));
      return buf.join('');
    };
  }];
}

function sanitizeText(chars) {
  var buf = [];
  var writer = htmlSanitizeWriter(buf, angular.noop);
  writer.chars(chars);
  return buf.join('');
}


// Regular Expressions for parsing tags and attributes
var START_TAG_REGEXP =
       /^<((?:[a-zA-Z])[\w:-]*)((?:\s+[\w:-]+(?:\s*=\s*(?:(?:"[^"]*")|(?:'[^']*')|[^>\s]+))?)*)\s*(\/?)\s*(>?)/,
  END_TAG_REGEXP = /^<\/\s*([\w:-]+)[^>]*>/,
  ATTR_REGEXP = /([\w:-]+)(?:\s*=\s*(?:(?:"((?:[^"])*)")|(?:'((?:[^'])*)')|([^>\s]+)))?/g,
  BEGIN_TAG_REGEXP = /^</,
  BEGING_END_TAGE_REGEXP = /^<\//,
  COMMENT_REGEXP = /<!--(.*?)-->/g,
  DOCTYPE_REGEXP = /<!DOCTYPE([^>]*?)>/i,
  CDATA_REGEXP = /<!\[CDATA\[(.*?)]]>/g,
  SURROGATE_PAIR_REGEXP = /[\uD800-\uDBFF][\uDC00-\uDFFF]/g,
  // Match everything outside of normal chars and " (quote character)
  NON_ALPHANUMERIC_REGEXP = /([^\#-~| |!])/g;


// Good source of info about elements and attributes
// http://dev.w3.org/html5/spec/Overview.html#semantics
// http://simon.html5.org/html-elements

// Safe Void Elements - HTML5
// http://dev.w3.org/html5/spec/Overview.html#void-elements
var voidElements = makeMap("area,br,col,hr,img,wbr");

// Elements that you can, intentionally, leave open (and which close themselves)
// http://dev.w3.org/html5/spec/Overview.html#optional-tags
var optionalEndTagBlockElements = makeMap("colgroup,dd,dt,li,p,tbody,td,tfoot,th,thead,tr"),
    optionalEndTagInlineElements = makeMap("rp,rt"),
    optionalEndTagElements = angular.extend({},
                                            optionalEndTagInlineElements,
                                            optionalEndTagBlockElements);

// Safe Block Elements - HTML5
var blockElements = angular.extend({}, optionalEndTagBlockElements, makeMap("address,article," +
        "aside,blockquote,caption,center,del,dir,div,dl,figure,figcaption,footer,h1,h2,h3,h4,h5," +
        "h6,header,hgroup,hr,ins,map,menu,nav,ol,pre,script,section,table,ul"));

// Inline Elements - HTML5
var inlineElements = angular.extend({}, optionalEndTagInlineElements, makeMap("a,abbr,acronym,b," +
        "bdi,bdo,big,br,cite,code,del,dfn,em,font,i,img,ins,kbd,label,map,mark,q,ruby,rp,rt,s," +
        "samp,small,span,strike,strong,sub,sup,time,tt,u,var"));


// Special Elements (can contain anything)
var specialElements = makeMap("script,style");

var validElements = angular.extend({},
                                   voidElements,
                                   blockElements,
                                   inlineElements,
                                   optionalEndTagElements);

//Attributes that have href and hence need to be sanitized
var uriAttrs = makeMap("background,cite,href,longdesc,src,usemap");
var validAttrs = angular.extend({}, uriAttrs, makeMap(
    'abbr,align,alt,axis,bgcolor,border,cellpadding,cellspacing,class,clear,'+
    'color,cols,colspan,compact,coords,dir,face,headers,height,hreflang,hspace,'+
    'ismap,lang,language,nohref,nowrap,rel,rev,rows,rowspan,rules,'+
    'scope,scrolling,shape,size,span,start,summary,target,title,type,'+
    'valign,value,vspace,width'));

function makeMap(str) {
  var obj = {}, items = str.split(','), i;
  for (i = 0; i < items.length; i++) obj[items[i]] = true;
  return obj;
}


/**
 * @example
 * htmlParser(htmlString, {
 *     start: function(tag, attrs, unary) {},
 *     end: function(tag) {},
 *     chars: function(text) {},
 *     comment: function(text) {}
 * });
 *
 * @param {string} html string
 * @param {object} handler
 */
function htmlParser( html, handler ) {
<<<<<<< HEAD
  var index, chars, match, stack = [], last = html;
  var getLast = function () { return stack[stack.length - 1]; };
=======
  var index, chars, match, stack = [], last = html, text;
  stack.last = function() { return stack[ stack.length - 1 ]; };
>>>>>>> eb2bab40

  while ( html ) {
    text = '';
    chars = true;

    // Make sure we're not in a script or style element
    if ( !getLast(stack) || !specialElements[ getLast(stack) ] ) {

      // Comment
      if ( html.indexOf("<!--") === 0 ) {
        // comments containing -- are not allowed unless they terminate the comment
        index = html.indexOf("--", 4);

        if ( index >= 0 && html.lastIndexOf("-->", index) === index) {
          if (handler.comment) handler.comment( html.substring( 4, index ) );
          html = html.substring( index + 3 );
          chars = false;
        }
      // DOCTYPE
      } else if ( DOCTYPE_REGEXP.test(html) ) {
        match = html.match( DOCTYPE_REGEXP );

        if ( match ) {
          html = html.replace( match[0], '');
          chars = false;
        }
      // end tag
      } else if ( BEGING_END_TAGE_REGEXP.test(html) ) {
        match = html.match( END_TAG_REGEXP );

        if ( match ) {
          html = html.substring( match[0].length );
          match[0].replace( END_TAG_REGEXP, parseEndTag );
          chars = false;
        }

      // start tag
      } else if ( BEGIN_TAG_REGEXP.test(html) ) {
        match = html.match( START_TAG_REGEXP );

        if ( match ) {
          // We only have a valid start-tag if there is a '>'.
          if ( match[4] ) {
            html = html.substring( match[0].length );
            match[0].replace( START_TAG_REGEXP, parseStartTag );
          }
          chars = false;
        } else {
          // no ending tag found --- this piece should be encoded as an entity.
          text += '<';
          html = html.substring(1);
        }
      }

      if ( chars ) {
        index = html.indexOf("<");

        text += index < 0 ? html : html.substring( 0, index );
        html = index < 0 ? "" : html.substring( index );

        if (handler.chars) handler.chars( decodeEntities(text) );
      }

    } else {
<<<<<<< HEAD
      html = html.replace(new RegExp("(.*)<\\s*\\/\\s*" + getLast(stack) + "[^>]*>", 'i'), function(all, text){
        text = text.
          replace(COMMENT_REGEXP, "$1").
          replace(CDATA_REGEXP, "$1");
=======
      html = html.replace(new RegExp("(.*)<\\s*\\/\\s*" + stack.last() + "[^>]*>", 'i'),
        function(all, text){
          text = text.replace(COMMENT_REGEXP, "$1").replace(CDATA_REGEXP, "$1");
>>>>>>> eb2bab40

          if (handler.chars) handler.chars( decodeEntities(text) );

          return "";
      });

      parseEndTag( "", getLast(stack) );
    }

    if ( html == last ) {
      throw $sanitizeMinErr('badparse', "The sanitizer was unable to parse the following block " +
                                        "of html: {0}", html);
    }
    last = html;
  }

  // Clean up any remaining tags
  parseEndTag();

  function parseStartTag( tag, tagName, rest, unary ) {
    tagName = angular.lowercase(tagName);
    if ( blockElements[ tagName ] ) {
      while ( getLast(stack) && inlineElements[ getLast(stack) ] ) {
        parseEndTag( "", getLast(stack) );
      }
    }

    if ( optionalEndTagElements[ tagName ] && getLast(stack) == tagName ) {
      parseEndTag( "", tagName );
    }

    unary = voidElements[ tagName ] || !!unary;

    if ( !unary )
      stack.push( tagName );

    var attrs = {};

    rest.replace(ATTR_REGEXP,
      function(match, name, doubleQuotedValue, singleQuotedValue, unquotedValue) {
        var value = doubleQuotedValue
          || singleQuotedValue
          || unquotedValue
          || '';

        attrs[name] = decodeEntities(value);
    });
    if (handler.start) handler.start( tagName, attrs, unary );
  }

  function parseEndTag( tag, tagName ) {
    var pos = 0, i;
    tagName = angular.lowercase(tagName);
    if ( tagName )
      // Find the closest opened tag of the same type
      for ( pos = stack.length - 1; pos >= 0; pos-- )
        if ( stack[ pos ] == tagName )
          break;

    if ( pos >= 0 ) {
      // Close all the open elements, up the stack
      for ( i = stack.length - 1; i >= pos; i-- )
        if (handler.end) handler.end( stack[ i ] );

      // Remove the open elements from the stack
      stack.length = pos;
    }
  }
}

var hiddenPre=document.createElement("pre");
var spaceRe = /^(\s*)([\s\S]*?)(\s*)$/;
/**
 * decodes all entities into regular string
 * @param value
 * @returns {string} A string with decoded entities.
 */
function decodeEntities(value) {
  if (!value) { return ''; }

  // Note: IE8 does not preserve spaces at the start/end of innerHTML
  // so we must capture them and reattach them afterward
  var parts = spaceRe.exec(value);
  var spaceBefore = parts[1];
  var spaceAfter = parts[3];
  var content = parts[2];
  if (content) {
    hiddenPre.innerHTML=content.replace(/</g,"&lt;");
    // innerText depends on styling as it doesn't display hidden elements.
    // Therefore, it's better to use textContent not to cause unnecessary
    // reflows. However, IE<9 don't support textContent so the innerText
    // fallback is necessary.
    content = 'textContent' in hiddenPre ?
      hiddenPre.textContent : hiddenPre.innerText;
  }
  return spaceBefore + content + spaceAfter;
}

/**
 * Escapes all potentially dangerous characters, so that the
 * resulting string can be safely inserted into attribute or
 * element text.
 * @param value
 * @returns {string} escaped text
 */
function encodeEntities(value) {
  return value.
    replace(/&/g, '&amp;').
    replace(SURROGATE_PAIR_REGEXP, function (value) {
      var hi = value.charCodeAt(0);
      var low = value.charCodeAt(1);
      return '&#' + (((hi - 0xD800) * 0x400) + (low - 0xDC00) + 0x10000) + ';';
    }).
    replace(NON_ALPHANUMERIC_REGEXP, function(value){
      return '&#' + value.charCodeAt(0) + ';';
    }).
    replace(/</g, '&lt;').
    replace(/>/g, '&gt;');
}

/**
 * create an HTML/XML writer which writes to buffer
 * @param {Array} buf use buf.jain('') to get out sanitized html string
 * @returns {object} in the form of {
 *     start: function(tag, attrs, unary) {},
 *     end: function(tag) {},
 *     chars: function(text) {},
 *     comment: function(text) {}
 * }
 */
function htmlSanitizeWriter(buf, uriValidator){
  var ignore = false;
  var out = angular.bind(buf, buf.push);
  return {
    start: function(tag, attrs, unary){
      tag = angular.lowercase(tag);
      if (!ignore && specialElements[tag]) {
        ignore = tag;
      }
      if (!ignore && validElements[tag] === true) {
        out('<');
        out(tag);
        angular.forEach(attrs, function(value, key){
          var lkey=angular.lowercase(key);
          var isImage = (tag === 'img' && lkey === 'src') || (lkey === 'background');
          if (validAttrs[lkey] === true &&
            (uriAttrs[lkey] !== true || uriValidator(value, isImage))) {
            out(' ');
            out(key);
            out('="');
            out(encodeEntities(value));
            out('"');
          }
        });
        out(unary ? '/>' : '>');
      }
    },
    end: function(tag){
        tag = angular.lowercase(tag);
        if (!ignore && validElements[tag] === true) {
          out('</');
          out(tag);
          out('>');
        }
        if (tag == ignore) {
          ignore = false;
        }
      },
    chars: function(chars){
        if (!ignore) {
          out(encodeEntities(chars));
        }
      }
  };
}


// define ngSanitize module and register $sanitize service
angular.module('ngSanitize', []).provider('$sanitize', $SanitizeProvider);<|MERGE_RESOLUTION|>--- conflicted
+++ resolved
@@ -232,13 +232,8 @@
  * @param {object} handler
  */
 function htmlParser( html, handler ) {
-<<<<<<< HEAD
-  var index, chars, match, stack = [], last = html;
-  var getLast = function () { return stack[stack.length - 1]; };
-=======
   var index, chars, match, stack = [], last = html, text;
   stack.last = function() { return stack[ stack.length - 1 ]; };
->>>>>>> eb2bab40
 
   while ( html ) {
     text = '';
@@ -303,16 +298,9 @@
       }
 
     } else {
-<<<<<<< HEAD
-      html = html.replace(new RegExp("(.*)<\\s*\\/\\s*" + getLast(stack) + "[^>]*>", 'i'), function(all, text){
-        text = text.
-          replace(COMMENT_REGEXP, "$1").
-          replace(CDATA_REGEXP, "$1");
-=======
       html = html.replace(new RegExp("(.*)<\\s*\\/\\s*" + stack.last() + "[^>]*>", 'i'),
         function(all, text){
           text = text.replace(COMMENT_REGEXP, "$1").replace(CDATA_REGEXP, "$1");
->>>>>>> eb2bab40
 
           if (handler.chars) handler.chars( decodeEntities(text) );
 

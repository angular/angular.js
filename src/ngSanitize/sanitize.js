--- conflicted
+++ resolved
@@ -409,16 +409,10 @@
     tagName = angular.lowercase(tagName);
     if (tagName) {
       // Find the closest opened tag of the same type
-<<<<<<< HEAD
-      for (pos = stack.length - 1; pos >= 0; pos--)
-        if (stack[pos] == tagName)
-          break;
-=======
       for (pos = stack.length - 1; pos >= 0; pos--) {
         if (stack[pos] == tagName) break;
       }
     }
->>>>>>> d518a64d
 
     if (pos >= 0) {
       // Close all the open elements, up the stack

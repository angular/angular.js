--- conflicted
+++ resolved
@@ -104,11 +104,7 @@
  */
 angular.module('ngSanitize').filter('linky', ['$sanitize', function($sanitize) {
   var LINKY_URL_REGEXP =
-<<<<<<< HEAD
-        /((ftp|https?):\/\/|(www\.)|(mailto:)?[A-Za-z0-9._%+-]+@)\S*[^\s.;,(){}<>"]/,
-=======
-        /((ftp|https?):\/\/|(mailto:)?[A-Za-z0-9._%+-]+@)\S*[^\s.;,(){}<>"”’]/,
->>>>>>> 7c6be43e
+        /((ftp|https?):\/\/|(www\.)|(mailto:)?[A-Za-z0-9._%+-]+@)\S*[^\s.;,(){}<>"”’]/,
       MAILTO_REGEXP = /^mailto:/;
 
   return function(text, target) {

--- conflicted
+++ resolved
@@ -163,11 +163,8 @@
     behavior.$root = instance;
     behavior.$parent = instance;
   }
-<<<<<<< HEAD
+
   (parent.$onEval || noop)(instance.$eval);
-=======
-
->>>>>>> 861bac1d
   Class.apply(instance, slice.call(arguments, 2, arguments.length));
 
   return instance;

'use strict';
angular.module("ngLocale", [], ["$provide", function($provide) {
var PLURAL_CATEGORY = {ZERO: "zero", ONE: "one", TWO: "two", FEW: "few", MANY: "many", OTHER: "other"};
function getDecimals(n) {
  n = n + '';
  var i = n.indexOf('.');
  return (i == -1) ? 0 : n.length - i - 1;
}

function getVF(n, opt_precision) {
  var v = opt_precision;

  if (undefined === v) {
    v = Math.min(getDecimals(n), 3);
  }

  var base = Math.pow(10, v);
  var f = ((n * base) | 0) % base;
  return {v: v, f: f};
}

$provide.value("$locale", {
  "DATETIME_FORMATS": {
    "AMPMS": [
      "dopoludnia",
      "odpoludnia"
    ],
    "DAY": [
      "nede\u013ea",
      "pondelok",
      "utorok",
      "streda",
      "\u0161tvrtok",
      "piatok",
      "sobota"
    ],
    "ERANAMES": [
      "pred Kristom",
      "po Kristovi"
    ],
    "ERAS": [
      "pred Kr.",
      "po Kr."
    ],
<<<<<<< HEAD
=======
    "FIRSTDAYOFWEEK": 0,
>>>>>>> d518a64d
    "MONTH": [
      "janu\u00e1ra",
      "febru\u00e1ra",
      "marca",
      "apr\u00edla",
      "m\u00e1ja",
      "j\u00fana",
      "j\u00fala",
      "augusta",
      "septembra",
      "okt\u00f3bra",
      "novembra",
      "decembra"
    ],
    "SHORTDAY": [
      "ne",
      "po",
      "ut",
      "st",
      "\u0161t",
      "pi",
      "so"
    ],
    "SHORTMONTH": [
      "jan",
      "feb",
      "mar",
      "apr",
      "m\u00e1j",
      "j\u00fan",
      "j\u00fal",
      "aug",
      "sep",
      "okt",
      "nov",
      "dec"
    ],
    "WEEKENDRANGE": [
      5,
      6
    ],
    "fullDate": "EEEE, d. MMMM y",
    "longDate": "d. MMMM y",
    "medium": "d. M. y H:mm:ss",
    "mediumDate": "d. M. y",
    "mediumTime": "H:mm:ss",
    "short": "dd.MM.yy H:mm",
    "shortDate": "dd.MM.yy",
    "shortTime": "H:mm"
  },
  "NUMBER_FORMATS": {
    "CURRENCY_SYM": "\u20ac",
    "DECIMAL_SEP": ",",
    "GROUP_SEP": "\u00a0",
    "PATTERNS": [
      {
        "gSize": 3,
        "lgSize": 3,
        "maxFrac": 3,
        "minFrac": 0,
        "minInt": 1,
        "negPre": "-",
        "negSuf": "",
        "posPre": "",
        "posSuf": ""
      },
      {
        "gSize": 3,
        "lgSize": 3,
        "maxFrac": 2,
        "minFrac": 2,
        "minInt": 1,
        "negPre": "-",
        "negSuf": "\u00a0\u00a4",
        "posPre": "",
        "posSuf": "\u00a0\u00a4"
      }
    ]
  },
  "id": "sk",
  "pluralCat": function(n, opt_precision) {  var i = n | 0;  var vf = getVF(n, opt_precision);  if (i == 1 && vf.v == 0) {    return PLURAL_CATEGORY.ONE;  }  if (i >= 2 && i <= 4 && vf.v == 0) {    return PLURAL_CATEGORY.FEW;  }  if (vf.v != 0) {    return PLURAL_CATEGORY.MANY;  }  return PLURAL_CATEGORY.OTHER;}
});
}]);<|MERGE_RESOLUTION|>--- conflicted
+++ resolved
@@ -42,10 +42,7 @@
       "pred Kr.",
       "po Kr."
     ],
-<<<<<<< HEAD
-=======
     "FIRSTDAYOFWEEK": 0,
->>>>>>> d518a64d
     "MONTH": [
       "janu\u00e1ra",
       "febru\u00e1ra",

--- conflicted
+++ resolved
@@ -24,10 +24,7 @@
       "\u0c15\u0c4d\u0c30\u0c40\u0c2a\u0c42",
       "\u0c15\u0c4d\u0c30\u0c40\u0c36"
     ],
-<<<<<<< HEAD
-=======
     "FIRSTDAYOFWEEK": 6,
->>>>>>> d518a64d
     "MONTH": [
       "\u0c1c\u0c28\u0c35\u0c30\u0c3f",
       "\u0c2b\u0c3f\u0c2c\u0c4d\u0c30\u0c35\u0c30\u0c3f",

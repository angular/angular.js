--- conflicted
+++ resolved
@@ -42,10 +42,7 @@
       "IJ",
       "IZ"
     ],
-<<<<<<< HEAD
-=======
     "FIRSTDAYOFWEEK": 0,
->>>>>>> d518a64d
     "MONTH": [
       "\u017danwiye",
       "Feewiriye",

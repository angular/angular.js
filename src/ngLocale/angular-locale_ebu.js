'use strict';
angular.module("ngLocale", [], ["$provide", function($provide) {
var PLURAL_CATEGORY = {ZERO: "zero", ONE: "one", TWO: "two", FEW: "few", MANY: "many", OTHER: "other"};
function getDecimals(n) {
  n = n + '';
  var i = n.indexOf('.');
  return (i == -1) ? 0 : n.length - i - 1;
}

function getVF(n, opt_precision) {
  var v = opt_precision;

  if (undefined === v) {
    v = Math.min(getDecimals(n), 3);
  }

  var base = Math.pow(10, v);
  var f = ((n * base) | 0) % base;
  return {v: v, f: f};
}

$provide.value("$locale", {
  "DATETIME_FORMATS": {
    "AMPMS": [
      "KI",
      "UT"
    ],
    "DAY": [
      "Kiumia",
      "Njumatatu",
      "Njumaine",
      "Njumatano",
      "Aramithi",
      "Njumaa",
      "NJumamothii"
    ],
    "ERANAMES": [
      "Mbere ya Kristo",
      "Thutha wa Kristo"
    ],
    "ERAS": [
      "MK",
      "TK"
    ],
<<<<<<< HEAD
=======
    "FIRSTDAYOFWEEK": 0,
>>>>>>> d518a64d
    "MONTH": [
      "Mweri wa mbere",
      "Mweri wa ka\u0129ri",
      "Mweri wa kathat\u0169",
      "Mweri wa kana",
      "Mweri wa gatano",
      "Mweri wa gatantat\u0169",
      "Mweri wa m\u0169gwanja",
      "Mweri wa kanana",
      "Mweri wa kenda",
      "Mweri wa ik\u0169mi",
      "Mweri wa ik\u0169mi na \u0169mwe",
      "Mweri wa ik\u0169mi na Ka\u0129r\u0129"
    ],
    "SHORTDAY": [
      "Kma",
      "Tat",
      "Ine",
      "Tan",
      "Arm",
      "Maa",
      "NMM"
    ],
    "SHORTMONTH": [
      "Mbe",
      "Kai",
      "Kat",
      "Kan",
      "Gat",
      "Gan",
      "Mug",
      "Knn",
      "Ken",
      "Iku",
      "Imw",
      "Igi"
    ],
    "WEEKENDRANGE": [
      5,
      6
    ],
    "fullDate": "EEEE, d MMMM y",
    "longDate": "d MMMM y",
    "medium": "d MMM y h:mm:ss a",
    "mediumDate": "d MMM y",
    "mediumTime": "h:mm:ss a",
    "short": "dd/MM/y h:mm a",
    "shortDate": "dd/MM/y",
    "shortTime": "h:mm a"
  },
  "NUMBER_FORMATS": {
    "CURRENCY_SYM": "Ksh",
    "DECIMAL_SEP": ".",
    "GROUP_SEP": ",",
    "PATTERNS": [
      {
        "gSize": 3,
        "lgSize": 3,
        "maxFrac": 3,
        "minFrac": 0,
        "minInt": 1,
        "negPre": "-",
        "negSuf": "",
        "posPre": "",
        "posSuf": ""
      },
      {
        "gSize": 3,
        "lgSize": 3,
        "maxFrac": 2,
        "minFrac": 2,
        "minInt": 1,
        "negPre": "\u00a4-",
        "negSuf": "",
        "posPre": "\u00a4",
        "posSuf": ""
      }
    ]
  },
  "id": "ebu",
  "pluralCat": function(n, opt_precision) {  var i = n | 0;  var vf = getVF(n, opt_precision);  if (i == 1 && vf.v == 0) {    return PLURAL_CATEGORY.ONE;  }  return PLURAL_CATEGORY.OTHER;}
});
}]);<|MERGE_RESOLUTION|>--- conflicted
+++ resolved
@@ -42,10 +42,7 @@
       "MK",
       "TK"
     ],
-<<<<<<< HEAD
-=======
     "FIRSTDAYOFWEEK": 0,
->>>>>>> d518a64d
     "MONTH": [
       "Mweri wa mbere",
       "Mweri wa ka\u0129ri",

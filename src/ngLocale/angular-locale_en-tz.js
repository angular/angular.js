'use strict';
angular.module("ngLocale", [], ["$provide", function($provide) {
var PLURAL_CATEGORY = {ZERO: "zero", ONE: "one", TWO: "two", FEW: "few", MANY: "many", OTHER: "other"};
function getDecimals(n) {
  n = n + '';
  var i = n.indexOf('.');
  return (i == -1) ? 0 : n.length - i - 1;
}

function getVF(n, opt_precision) {
  var v = opt_precision;

  if (undefined === v) {
    v = Math.min(getDecimals(n), 3);
  }

  var base = Math.pow(10, v);
  var f = ((n * base) | 0) % base;
  return {v: v, f: f};
}

$provide.value("$locale", {
  "DATETIME_FORMATS": {
    "AMPMS": [
      "AM",
      "PM"
    ],
    "DAY": [
      "Sunday",
      "Monday",
      "Tuesday",
      "Wednesday",
      "Thursday",
      "Friday",
      "Saturday"
    ],
    "ERANAMES": [
      "Before Christ",
      "Anno Domini"
    ],
    "ERAS": [
      "BC",
      "AD"
    ],
<<<<<<< HEAD
=======
    "FIRSTDAYOFWEEK": 0,
>>>>>>> d518a64d
    "MONTH": [
      "January",
      "February",
      "March",
      "April",
      "May",
      "June",
      "July",
      "August",
      "September",
      "October",
      "November",
      "December"
    ],
    "SHORTDAY": [
      "Sun",
      "Mon",
      "Tue",
      "Wed",
      "Thu",
      "Fri",
      "Sat"
    ],
    "SHORTMONTH": [
      "Jan",
      "Feb",
      "Mar",
      "Apr",
      "May",
      "Jun",
      "Jul",
      "Aug",
      "Sep",
      "Oct",
      "Nov",
      "Dec"
    ],
    "WEEKENDRANGE": [
      5,
      6
    ],
    "fullDate": "EEEE, MMMM d, y",
    "longDate": "MMMM d, y",
    "medium": "MMM d, y h:mm:ss a",
    "mediumDate": "MMM d, y",
    "mediumTime": "h:mm:ss a",
    "short": "M/d/yy h:mm a",
    "shortDate": "M/d/yy",
    "shortTime": "h:mm a"
  },
  "NUMBER_FORMATS": {
    "CURRENCY_SYM": "TSh",
    "DECIMAL_SEP": ".",
    "GROUP_SEP": ",",
    "PATTERNS": [
      {
        "gSize": 3,
        "lgSize": 3,
        "maxFrac": 3,
        "minFrac": 0,
        "minInt": 1,
        "negPre": "-",
        "negSuf": "",
        "posPre": "",
        "posSuf": ""
      },
      {
        "gSize": 3,
        "lgSize": 3,
        "maxFrac": 2,
        "minFrac": 2,
        "minInt": 1,
        "negPre": "\u00a4-",
        "negSuf": "",
        "posPre": "\u00a4",
        "posSuf": ""
      }
    ]
  },
  "id": "en-tz",
  "pluralCat": function(n, opt_precision) {  var i = n | 0;  var vf = getVF(n, opt_precision);  if (i == 1 && vf.v == 0) {    return PLURAL_CATEGORY.ONE;  }  return PLURAL_CATEGORY.OTHER;}
});
}]);<|MERGE_RESOLUTION|>--- conflicted
+++ resolved
@@ -42,10 +42,7 @@
       "BC",
       "AD"
     ],
-<<<<<<< HEAD
-=======
     "FIRSTDAYOFWEEK": 0,
->>>>>>> d518a64d
     "MONTH": [
       "January",
       "February",

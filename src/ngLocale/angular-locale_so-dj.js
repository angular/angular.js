'use strict';
angular.module("ngLocale", [], ["$provide", function($provide) {
var PLURAL_CATEGORY = {ZERO: "zero", ONE: "one", TWO: "two", FEW: "few", MANY: "many", OTHER: "other"};
function getDecimals(n) {
  n = n + '';
  var i = n.indexOf('.');
  return (i == -1) ? 0 : n.length - i - 1;
}

function getVF(n, opt_precision) {
  var v = opt_precision;

  if (undefined === v) {
    v = Math.min(getDecimals(n), 3);
  }

  var base = Math.pow(10, v);
  var f = ((n * base) | 0) % base;
  return {v: v, f: f};
}

$provide.value("$locale", {
  "DATETIME_FORMATS": {
    "AMPMS": [
      "sn.",
      "gn."
    ],
    "DAY": [
      "Axad",
      "Isniin",
      "Talaado",
      "Arbaco",
      "Khamiis",
      "Jimco",
      "Sabti"
    ],
    "ERANAMES": [
      "Ciise ka hor (CS)",
      "Ciise ka dib (CS)"
    ],
    "ERAS": [
      "CK",
      "CD"
    ],
<<<<<<< HEAD
=======
    "FIRSTDAYOFWEEK": 0,
>>>>>>> d518a64d
    "MONTH": [
      "Bisha Koobaad",
      "Bisha Labaad",
      "Bisha Saddexaad",
      "Bisha Afraad",
      "Bisha Shanaad",
      "Bisha Lixaad",
      "Bisha Todobaad",
      "Bisha Sideedaad",
      "Bisha Sagaalaad",
      "Bisha Tobnaad",
      "Bisha Kow iyo Tobnaad",
      "Bisha Laba iyo Tobnaad"
    ],
    "SHORTDAY": [
      "Axd",
      "Isn",
      "Tal",
      "Arb",
      "Kha",
      "Jim",
      "Sab"
    ],
    "SHORTMONTH": [
      "Kob",
      "Lab",
      "Sad",
      "Afr",
      "Sha",
      "Lix",
      "Tod",
      "Sid",
      "Sag",
      "Tob",
      "KIT",
      "LIT"
    ],
    "WEEKENDRANGE": [
      5,
      6
    ],
    "fullDate": "EEEE, MMMM dd, y",
    "longDate": "dd MMMM y",
    "medium": "dd-MMM-y h:mm:ss a",
    "mediumDate": "dd-MMM-y",
    "mediumTime": "h:mm:ss a",
    "short": "dd/MM/yy h:mm a",
    "shortDate": "dd/MM/yy",
    "shortTime": "h:mm a"
  },
  "NUMBER_FORMATS": {
    "CURRENCY_SYM": "Fdj",
    "DECIMAL_SEP": ".",
    "GROUP_SEP": ",",
    "PATTERNS": [
      {
        "gSize": 3,
        "lgSize": 3,
        "maxFrac": 3,
        "minFrac": 0,
        "minInt": 1,
        "negPre": "-",
        "negSuf": "",
        "posPre": "",
        "posSuf": ""
      },
      {
        "gSize": 3,
        "lgSize": 3,
        "maxFrac": 2,
        "minFrac": 2,
        "minInt": 1,
        "negPre": "\u00a4-",
        "negSuf": "",
        "posPre": "\u00a4",
        "posSuf": ""
      }
    ]
  },
  "id": "so-dj",
  "pluralCat": function(n, opt_precision) {  var i = n | 0;  var vf = getVF(n, opt_precision);  if (i == 1 && vf.v == 0) {    return PLURAL_CATEGORY.ONE;  }  return PLURAL_CATEGORY.OTHER;}
});
}]);<|MERGE_RESOLUTION|>--- conflicted
+++ resolved
@@ -42,10 +42,7 @@
       "CK",
       "CD"
     ],
-<<<<<<< HEAD
-=======
     "FIRSTDAYOFWEEK": 0,
->>>>>>> d518a64d
     "MONTH": [
       "Bisha Koobaad",
       "Bisha Labaad",

--- conflicted
+++ resolved
@@ -42,10 +42,7 @@
       "e.m.a.",
       "m.a.j."
     ],
-<<<<<<< HEAD
-=======
     "FIRSTDAYOFWEEK": 0,
->>>>>>> d518a64d
     "MONTH": [
       "jaanuar",
       "veebruar",

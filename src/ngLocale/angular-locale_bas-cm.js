'use strict';
angular.module("ngLocale", [], ["$provide", function($provide) {
var PLURAL_CATEGORY = {ZERO: "zero", ONE: "one", TWO: "two", FEW: "few", MANY: "many", OTHER: "other"};
function getDecimals(n) {
  n = n + '';
  var i = n.indexOf('.');
  return (i == -1) ? 0 : n.length - i - 1;
}

function getVF(n, opt_precision) {
  var v = opt_precision;

  if (undefined === v) {
    v = Math.min(getDecimals(n), 3);
  }

  var base = Math.pow(10, v);
  var f = ((n * base) | 0) % base;
  return {v: v, f: f};
}

$provide.value("$locale", {
  "DATETIME_FORMATS": {
    "AMPMS": [
      "I bik\u025b\u0302gl\u00e0",
      "I \u0253ugaj\u0254p"
    ],
    "DAY": [
      "\u014bgw\u00e0 n\u0254\u0302y",
      "\u014bgw\u00e0 nja\u014bgumba",
      "\u014bgw\u00e0 \u00fbm",
      "\u014bgw\u00e0 \u014bg\u00ea",
      "\u014bgw\u00e0 mb\u0254k",
      "\u014bgw\u00e0 k\u0254\u0254",
      "\u014bgw\u00e0 j\u00f4n"
    ],
    "ERANAMES": [
      "bis\u016b bi Yes\u00f9 Kr\u01d0st\u00f2",
      "i mb\u016bs Yes\u00f9 Kr\u01d0st\u00f2"
    ],
    "ERAS": [
      "b.Y.K",
      "m.Y.K"
    ],
<<<<<<< HEAD
=======
    "FIRSTDAYOFWEEK": 0,
>>>>>>> d518a64d
    "MONTH": [
      "K\u0254nd\u0254\u014b",
      "M\u00e0c\u025b\u0302l",
      "M\u00e0t\u00f9mb",
      "M\u00e0top",
      "M\u0300puy\u025b",
      "H\u00ecl\u00f2nd\u025b\u0300",
      "Nj\u00e8b\u00e0",
      "H\u00ecka\u014b",
      "D\u00ecp\u0254\u0300s",
      "B\u00ec\u00f2\u00f4m",
      "M\u00e0y\u025bs\u00e8p",
      "L\u00ecbuy li \u0144y\u00e8e"
    ],
    "SHORTDAY": [
      "n\u0254y",
      "nja",
      "uum",
      "\u014bge",
      "mb\u0254",
      "k\u0254\u0254",
      "jon"
    ],
    "SHORTMONTH": [
      "k\u0254n",
      "mac",
      "mat",
      "mto",
      "mpu",
      "hil",
      "nje",
      "hik",
      "dip",
      "bio",
      "may",
      "li\u0253"
    ],
    "WEEKENDRANGE": [
      5,
      6
    ],
    "fullDate": "EEEE d MMMM y",
    "longDate": "d MMMM y",
    "medium": "d MMM, y HH:mm:ss",
    "mediumDate": "d MMM, y",
    "mediumTime": "HH:mm:ss",
    "short": "d/M/y HH:mm",
    "shortDate": "d/M/y",
    "shortTime": "HH:mm"
  },
  "NUMBER_FORMATS": {
    "CURRENCY_SYM": "FCFA",
    "DECIMAL_SEP": ",",
    "GROUP_SEP": "\u00a0",
    "PATTERNS": [
      {
        "gSize": 3,
        "lgSize": 3,
        "maxFrac": 3,
        "minFrac": 0,
        "minInt": 1,
        "negPre": "-",
        "negSuf": "",
        "posPre": "",
        "posSuf": ""
      },
      {
        "gSize": 3,
        "lgSize": 3,
        "maxFrac": 2,
        "minFrac": 2,
        "minInt": 1,
        "negPre": "-",
        "negSuf": "\u00a0\u00a4",
        "posPre": "",
        "posSuf": "\u00a0\u00a4"
      }
    ]
  },
  "id": "bas-cm",
  "pluralCat": function(n, opt_precision) {  var i = n | 0;  var vf = getVF(n, opt_precision);  if (i == 1 && vf.v == 0) {    return PLURAL_CATEGORY.ONE;  }  return PLURAL_CATEGORY.OTHER;}
});
}]);<|MERGE_RESOLUTION|>--- conflicted
+++ resolved
@@ -42,10 +42,7 @@
       "b.Y.K",
       "m.Y.K"
     ],
-<<<<<<< HEAD
-=======
     "FIRSTDAYOFWEEK": 0,
->>>>>>> d518a64d
     "MONTH": [
       "K\u0254nd\u0254\u014b",
       "M\u00e0c\u025b\u0302l",

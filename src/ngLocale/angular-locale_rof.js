--- conflicted
+++ resolved
@@ -42,10 +42,7 @@
       "KM",
       "BM"
     ],
-<<<<<<< HEAD
-=======
     "FIRSTDAYOFWEEK": 0,
->>>>>>> d518a64d
     "MONTH": [
       "Mweri wa kwanza",
       "Mweri wa kaili",

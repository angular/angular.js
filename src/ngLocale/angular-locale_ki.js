'use strict';
angular.module("ngLocale", [], ["$provide", function($provide) {
var PLURAL_CATEGORY = {ZERO: "zero", ONE: "one", TWO: "two", FEW: "few", MANY: "many", OTHER: "other"};
function getDecimals(n) {
  n = n + '';
  var i = n.indexOf('.');
  return (i == -1) ? 0 : n.length - i - 1;
}

function getVF(n, opt_precision) {
  var v = opt_precision;

  if (undefined === v) {
    v = Math.min(getDecimals(n), 3);
  }

  var base = Math.pow(10, v);
  var f = ((n * base) | 0) % base;
  return {v: v, f: f};
}

$provide.value("$locale", {
  "DATETIME_FORMATS": {
    "AMPMS": [
      "Kiroko",
      "Hwa\u0129-in\u0129"
    ],
    "DAY": [
      "Kiumia",
      "Njumatat\u0169",
      "Njumaine",
      "Njumatana",
      "Aramithi",
      "Njumaa",
      "Njumamothi"
    ],
    "ERANAMES": [
      "Mbere ya Kristo",
      "Thutha wa Kristo"
    ],
    "ERAS": [
      "MK",
      "TK"
    ],
<<<<<<< HEAD
=======
    "FIRSTDAYOFWEEK": 0,
>>>>>>> d518a64d
    "MONTH": [
      "Njenuar\u0129",
      "Mwere wa ker\u0129",
      "Mwere wa gatat\u0169",
      "Mwere wa kana",
      "Mwere wa gatano",
      "Mwere wa gatandat\u0169",
      "Mwere wa m\u0169gwanja",
      "Mwere wa kanana",
      "Mwere wa kenda",
      "Mwere wa ik\u0169mi",
      "Mwere wa ik\u0169mi na \u0169mwe",
      "Ndithemba"
    ],
    "SHORTDAY": [
      "KMA",
      "NTT",
      "NMN",
      "NMT",
      "ART",
      "NMA",
      "NMM"
    ],
    "SHORTMONTH": [
      "JEN",
      "WKR",
      "WGT",
      "WKN",
      "WTN",
      "WTD",
      "WMJ",
      "WNN",
      "WKD",
      "WIK",
      "WMW",
      "DIT"
    ],
    "WEEKENDRANGE": [
      5,
      6
    ],
    "fullDate": "EEEE, d MMMM y",
    "longDate": "d MMMM y",
    "medium": "d MMM y h:mm:ss a",
    "mediumDate": "d MMM y",
    "mediumTime": "h:mm:ss a",
    "short": "dd/MM/y h:mm a",
    "shortDate": "dd/MM/y",
    "shortTime": "h:mm a"
  },
  "NUMBER_FORMATS": {
    "CURRENCY_SYM": "Ksh",
    "DECIMAL_SEP": ".",
    "GROUP_SEP": ",",
    "PATTERNS": [
      {
        "gSize": 3,
        "lgSize": 3,
        "maxFrac": 3,
        "minFrac": 0,
        "minInt": 1,
        "negPre": "-",
        "negSuf": "",
        "posPre": "",
        "posSuf": ""
      },
      {
        "gSize": 3,
        "lgSize": 3,
        "maxFrac": 2,
        "minFrac": 2,
        "minInt": 1,
        "negPre": "\u00a4-",
        "negSuf": "",
        "posPre": "\u00a4",
        "posSuf": ""
      }
    ]
  },
  "id": "ki",
  "pluralCat": function(n, opt_precision) {  var i = n | 0;  var vf = getVF(n, opt_precision);  if (i == 1 && vf.v == 0) {    return PLURAL_CATEGORY.ONE;  }  return PLURAL_CATEGORY.OTHER;}
});
}]);<|MERGE_RESOLUTION|>--- conflicted
+++ resolved
@@ -42,10 +42,7 @@
       "MK",
       "TK"
     ],
-<<<<<<< HEAD
-=======
     "FIRSTDAYOFWEEK": 0,
->>>>>>> d518a64d
     "MONTH": [
       "Njenuar\u0129",
       "Mwere wa ker\u0129",

--- conflicted
+++ resolved
@@ -42,10 +42,7 @@
       "AZ",
       "AF"
     ],
-<<<<<<< HEAD
-=======
     "FIRSTDAYOFWEEK": 0,
->>>>>>> d518a64d
     "MONTH": [
       "Janwaliyo",
       "Febwaliyo",

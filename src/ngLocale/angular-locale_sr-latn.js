--- conflicted
+++ resolved
@@ -42,10 +42,7 @@
       "p. n. e.",
       "n. e."
     ],
-<<<<<<< HEAD
-=======
     "FIRSTDAYOFWEEK": 0,
->>>>>>> d518a64d
     "MONTH": [
       "januar",
       "februar",

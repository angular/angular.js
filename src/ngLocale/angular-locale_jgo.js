'use strict';
angular.module("ngLocale", [], ["$provide", function($provide) {
var PLURAL_CATEGORY = {ZERO: "zero", ONE: "one", TWO: "two", FEW: "few", MANY: "many", OTHER: "other"};
function getDecimals(n) {
  n = n + '';
  var i = n.indexOf('.');
  return (i == -1) ? 0 : n.length - i - 1;
}

function getVF(n, opt_precision) {
  var v = opt_precision;

  if (undefined === v) {
    v = Math.min(getDecimals(n), 3);
  }

  var base = Math.pow(10, v);
  var f = ((n * base) | 0) % base;
  return {v: v, f: f};
}

$provide.value("$locale", {
  "DATETIME_FORMATS": {
    "AMPMS": [
      "mba\ua78cmba\ua78c",
      "\u014bka mb\u0254\u0301t nji"
    ],
    "DAY": [
      "S\u0254\u0301ndi",
      "M\u0254\u0301ndi",
      "\u00c1pta M\u0254\u0301ndi",
      "W\u025b\u0301n\u025bs\u025bd\u025b",
      "T\u0254\u0301s\u025bd\u025b",
      "F\u025bl\u00e2y\u025bd\u025b",
      "S\u00e1sid\u025b"
    ],
    "ERANAMES": [
      "ts\u025btts\u025bt m\u025b\u014bgu\ua78c mi \u025b\u0301 l\u025b\u025bn\u025b K\u025bl\u00eds\u025bt\u0254 g\u0254 \u0144\u0254\u0301",
      "ts\u025btts\u025bt m\u025b\u014bgu\ua78c mi \u025b\u0301 f\u00fan\u025b K\u025bl\u00eds\u025bt\u0254 t\u0254\u0301 m\u0254\u0301"
    ],
    "ERAS": [
      "ts\u025btts\u025bt m\u025b\u014bgu\ua78c mi \u025b\u0301 l\u025b\u025bn\u025b K\u025bl\u00eds\u025bt\u0254 g\u0254 \u0144\u0254\u0301",
      "ts\u025btts\u025bt m\u025b\u014bgu\ua78c mi \u025b\u0301 f\u00fan\u025b K\u025bl\u00eds\u025bt\u0254 t\u0254\u0301 m\u0254\u0301"
    ],
<<<<<<< HEAD
=======
    "FIRSTDAYOFWEEK": 0,
>>>>>>> d518a64d
    "MONTH": [
      "Ndu\u014bmbi Sa\u014b",
      "P\u025bsa\u014b P\u025b\u0301p\u00e1",
      "P\u025bsa\u014b P\u025b\u0301t\u00e1t",
      "P\u025bsa\u014b P\u025b\u0301n\u025b\u0301kwa",
      "P\u025bsa\u014b Pataa",
      "P\u025bsa\u014b P\u025b\u0301n\u025b\u0301nt\u00fak\u00fa",
      "P\u025bsa\u014b Saamb\u00e1",
      "P\u025bsa\u014b P\u025b\u0301n\u025b\u0301f\u0254m",
      "P\u025bsa\u014b P\u025b\u0301n\u025b\u0301pf\u00fa\ua78b\u00fa",
      "P\u025bsa\u014b N\u025bg\u025b\u0301m",
      "P\u025bsa\u014b Nts\u0254\u030cpm\u0254\u0301",
      "P\u025bsa\u014b Nts\u0254\u030cpp\u00e1"
    ],
    "SHORTDAY": [
      "S\u0254\u0301ndi",
      "M\u0254\u0301ndi",
      "\u00c1pta M\u0254\u0301ndi",
      "W\u025b\u0301n\u025bs\u025bd\u025b",
      "T\u0254\u0301s\u025bd\u025b",
      "F\u025bl\u00e2y\u025bd\u025b",
      "S\u00e1sid\u025b"
    ],
    "SHORTMONTH": [
      "Ndu\u014bmbi Sa\u014b",
      "P\u025bsa\u014b P\u025b\u0301p\u00e1",
      "P\u025bsa\u014b P\u025b\u0301t\u00e1t",
      "P\u025bsa\u014b P\u025b\u0301n\u025b\u0301kwa",
      "P\u025bsa\u014b Pataa",
      "P\u025bsa\u014b P\u025b\u0301n\u025b\u0301nt\u00fak\u00fa",
      "P\u025bsa\u014b Saamb\u00e1",
      "P\u025bsa\u014b P\u025b\u0301n\u025b\u0301f\u0254m",
      "P\u025bsa\u014b P\u025b\u0301n\u025b\u0301pf\u00fa\ua78b\u00fa",
      "P\u025bsa\u014b N\u025bg\u025b\u0301m",
      "P\u025bsa\u014b Nts\u0254\u030cpm\u0254\u0301",
      "P\u025bsa\u014b Nts\u0254\u030cpp\u00e1"
    ],
    "WEEKENDRANGE": [
      5,
      6
    ],
    "fullDate": "EEEE, y MMMM dd",
    "longDate": "y MMMM d",
    "medium": "y MMM d HH:mm:ss",
    "mediumDate": "y MMM d",
    "mediumTime": "HH:mm:ss",
    "short": "y-MM-dd HH:mm",
    "shortDate": "y-MM-dd",
    "shortTime": "HH:mm"
  },
  "NUMBER_FORMATS": {
    "CURRENCY_SYM": "FCFA",
    "DECIMAL_SEP": ",",
    "GROUP_SEP": ".",
    "PATTERNS": [
      {
        "gSize": 3,
        "lgSize": 3,
        "maxFrac": 3,
        "minFrac": 0,
        "minInt": 1,
        "negPre": "-",
        "negSuf": "",
        "posPre": "",
        "posSuf": ""
      },
      {
        "gSize": 3,
        "lgSize": 3,
        "maxFrac": 2,
        "minFrac": 2,
        "minInt": 1,
        "negPre": "\u00a4\u00a0-",
        "negSuf": "",
        "posPre": "\u00a4\u00a0",
        "posSuf": ""
      }
    ]
  },
  "id": "jgo",
  "pluralCat": function(n, opt_precision) {  var i = n | 0;  var vf = getVF(n, opt_precision);  if (i == 1 && vf.v == 0) {    return PLURAL_CATEGORY.ONE;  }  return PLURAL_CATEGORY.OTHER;}
});
}]);<|MERGE_RESOLUTION|>--- conflicted
+++ resolved
@@ -42,10 +42,7 @@
       "ts\u025btts\u025bt m\u025b\u014bgu\ua78c mi \u025b\u0301 l\u025b\u025bn\u025b K\u025bl\u00eds\u025bt\u0254 g\u0254 \u0144\u0254\u0301",
       "ts\u025btts\u025bt m\u025b\u014bgu\ua78c mi \u025b\u0301 f\u00fan\u025b K\u025bl\u00eds\u025bt\u0254 t\u0254\u0301 m\u0254\u0301"
     ],
-<<<<<<< HEAD
-=======
     "FIRSTDAYOFWEEK": 0,
->>>>>>> d518a64d
     "MONTH": [
       "Ndu\u014bmbi Sa\u014b",
       "P\u025bsa\u014b P\u025b\u0301p\u00e1",

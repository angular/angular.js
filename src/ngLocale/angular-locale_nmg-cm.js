'use strict';
angular.module("ngLocale", [], ["$provide", function($provide) {
var PLURAL_CATEGORY = {ZERO: "zero", ONE: "one", TWO: "two", FEW: "few", MANY: "many", OTHER: "other"};
function getDecimals(n) {
  n = n + '';
  var i = n.indexOf('.');
  return (i == -1) ? 0 : n.length - i - 1;
}

function getVF(n, opt_precision) {
  var v = opt_precision;

  if (undefined === v) {
    v = Math.min(getDecimals(n), 3);
  }

  var base = Math.pow(10, v);
  var f = ((n * base) | 0) % base;
  return {v: v, f: f};
}

$provide.value("$locale", {
  "DATETIME_FORMATS": {
    "AMPMS": [
      "man\u00e1",
      "kug\u00fa"
    ],
    "DAY": [
      "s\u0254\u0301nd\u0254",
      "m\u0254\u0301nd\u0254",
      "s\u0254\u0301nd\u0254 maf\u00fa m\u00e1ba",
      "s\u0254\u0301nd\u0254 maf\u00fa m\u00e1lal",
      "s\u0254\u0301nd\u0254 maf\u00fa m\u00e1na",
      "mab\u00e1g\u00e1 m\u00e1 sukul",
      "s\u00e1sadi"
    ],
    "ERANAMES": [
      "B\u00f3 Lahl\u025b\u0304",
      "Pfi\u025b Bur\u012b"
    ],
    "ERAS": [
      "BL",
      "PB"
    ],
<<<<<<< HEAD
=======
    "FIRSTDAYOFWEEK": 0,
>>>>>>> d518a64d
    "MONTH": [
      "ngw\u025bn mat\u00e1hra",
      "ngw\u025bn \u0144mba",
      "ngw\u025bn \u0144lal",
      "ngw\u025bn \u0144na",
      "ngw\u025bn \u0144tan",
      "ngw\u025bn \u0144tu\u00f3",
      "ngw\u025bn h\u025bmbu\u025br\u00ed",
      "ngw\u025bn l\u0254mbi",
      "ngw\u025bn r\u025bbvu\u00e2",
      "ngw\u025bn wum",
      "ngw\u025bn wum nav\u01d4r",
      "kr\u00edsimin"
    ],
    "SHORTDAY": [
      "s\u0254\u0301n",
      "m\u0254\u0301n",
      "smb",
      "sml",
      "smn",
      "mbs",
      "sas"
    ],
    "SHORTMONTH": [
      "ng1",
      "ng2",
      "ng3",
      "ng4",
      "ng5",
      "ng6",
      "ng7",
      "ng8",
      "ng9",
      "ng10",
      "ng11",
      "kris"
    ],
    "WEEKENDRANGE": [
      5,
      6
    ],
    "fullDate": "EEEE d MMMM y",
    "longDate": "d MMMM y",
    "medium": "d MMM y HH:mm:ss",
    "mediumDate": "d MMM y",
    "mediumTime": "HH:mm:ss",
    "short": "d/M/y HH:mm",
    "shortDate": "d/M/y",
    "shortTime": "HH:mm"
  },
  "NUMBER_FORMATS": {
    "CURRENCY_SYM": "FCFA",
    "DECIMAL_SEP": ",",
    "GROUP_SEP": "\u00a0",
    "PATTERNS": [
      {
        "gSize": 3,
        "lgSize": 3,
        "maxFrac": 3,
        "minFrac": 0,
        "minInt": 1,
        "negPre": "-",
        "negSuf": "",
        "posPre": "",
        "posSuf": ""
      },
      {
        "gSize": 3,
        "lgSize": 3,
        "maxFrac": 2,
        "minFrac": 2,
        "minInt": 1,
        "negPre": "-",
        "negSuf": "\u00a0\u00a4",
        "posPre": "",
        "posSuf": "\u00a0\u00a4"
      }
    ]
  },
  "id": "nmg-cm",
  "pluralCat": function(n, opt_precision) {  var i = n | 0;  var vf = getVF(n, opt_precision);  if (i == 1 && vf.v == 0) {    return PLURAL_CATEGORY.ONE;  }  return PLURAL_CATEGORY.OTHER;}
});
}]);<|MERGE_RESOLUTION|>--- conflicted
+++ resolved
@@ -42,10 +42,7 @@
       "BL",
       "PB"
     ],
-<<<<<<< HEAD
-=======
     "FIRSTDAYOFWEEK": 0,
->>>>>>> d518a64d
     "MONTH": [
       "ngw\u025bn mat\u00e1hra",
       "ngw\u025bn \u0144mba",

--- conflicted
+++ resolved
@@ -42,10 +42,7 @@
       "J.-C. \u0272\u025b",
       "ni J.-C."
     ],
-<<<<<<< HEAD
-=======
     "FIRSTDAYOFWEEK": 0,
->>>>>>> d518a64d
     "MONTH": [
       "zanwuye",
       "feburuye",

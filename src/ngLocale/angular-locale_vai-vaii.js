'use strict';
angular.module("ngLocale", [], ["$provide", function($provide) {
var PLURAL_CATEGORY = {ZERO: "zero", ONE: "one", TWO: "two", FEW: "few", MANY: "many", OTHER: "other"};
function getDecimals(n) {
  n = n + '';
  var i = n.indexOf('.');
  return (i == -1) ? 0 : n.length - i - 1;
}

function getVF(n, opt_precision) {
  var v = opt_precision;

  if (undefined === v) {
    v = Math.min(getDecimals(n), 3);
  }

  var base = Math.pow(10, v);
  var f = ((n * base) | 0) % base;
  return {v: v, f: f};
}

$provide.value("$locale", {
  "DATETIME_FORMATS": {
    "AMPMS": [
      "AM",
      "PM"
    ],
    "DAY": [
      "\ua55e\ua54c\ua535",
      "\ua5f3\ua5e1\ua609",
      "\ua55a\ua55e\ua55a",
      "\ua549\ua55e\ua552",
      "\ua549\ua524\ua546\ua562",
      "\ua549\ua524\ua540\ua56e",
      "\ua53b\ua52c\ua533"
    ],
    "ERANAMES": [
      "BCE",
      "CE"
    ],
    "ERAS": [
      "BCE",
      "CE"
    ],
<<<<<<< HEAD
=======
    "FIRSTDAYOFWEEK": 0,
>>>>>>> d518a64d
    "MONTH": [
      "\ua5a8\ua56a\ua583 \ua51e\ua56e",
      "\ua552\ua561\ua59d\ua595",
      "\ua57e\ua5ba",
      "\ua5a2\ua595",
      "\ua591\ua571",
      "6",
      "7",
      "\ua5db\ua515",
      "\ua562\ua54c",
      "\ua56d\ua583",
      "\ua51e\ua60b\ua554\ua57f \ua578\ua583\ua5cf",
      "\ua5a8\ua56a\ua571 \ua5cf\ua56e"
    ],
    "SHORTDAY": [
      "\ua55e\ua54c\ua535",
      "\ua5f3\ua5e1\ua609",
      "\ua55a\ua55e\ua55a",
      "\ua549\ua55e\ua552",
      "\ua549\ua524\ua546\ua562",
      "\ua549\ua524\ua540\ua56e",
      "\ua53b\ua52c\ua533"
    ],
    "SHORTMONTH": [
      "\ua5a8\ua56a\ua583 \ua51e\ua56e",
      "\ua552\ua561\ua59d\ua595",
      "\ua57e\ua5ba",
      "\ua5a2\ua595",
      "\ua591\ua571",
      "6",
      "7",
      "\ua5db\ua515",
      "\ua562\ua54c",
      "\ua56d\ua583",
      "\ua51e\ua60b\ua554\ua57f \ua578\ua583\ua5cf",
      "\ua5a8\ua56a\ua571 \ua5cf\ua56e"
    ],
    "WEEKENDRANGE": [
      5,
      6
    ],
    "fullDate": "EEEE, d MMMM y",
    "longDate": "d MMMM y",
    "medium": "d MMM y h:mm:ss a",
    "mediumDate": "d MMM y",
    "mediumTime": "h:mm:ss a",
    "short": "dd/MM/y h:mm a",
    "shortDate": "dd/MM/y",
    "shortTime": "h:mm a"
  },
  "NUMBER_FORMATS": {
    "CURRENCY_SYM": "\u20ac",
    "DECIMAL_SEP": ".",
    "GROUP_SEP": ",",
    "PATTERNS": [
      {
        "gSize": 3,
        "lgSize": 3,
        "maxFrac": 3,
        "minFrac": 0,
        "minInt": 1,
        "negPre": "-",
        "negSuf": "",
        "posPre": "",
        "posSuf": ""
      },
      {
        "gSize": 3,
        "lgSize": 3,
        "maxFrac": 2,
        "minFrac": 2,
        "minInt": 1,
        "negPre": "\u00a4-",
        "negSuf": "",
        "posPre": "\u00a4",
        "posSuf": ""
      }
    ]
  },
  "id": "vai-vaii",
  "pluralCat": function(n, opt_precision) {  var i = n | 0;  var vf = getVF(n, opt_precision);  if (i == 1 && vf.v == 0) {    return PLURAL_CATEGORY.ONE;  }  return PLURAL_CATEGORY.OTHER;}
});
}]);<|MERGE_RESOLUTION|>--- conflicted
+++ resolved
@@ -42,10 +42,7 @@
       "BCE",
       "CE"
     ],
-<<<<<<< HEAD
-=======
     "FIRSTDAYOFWEEK": 0,
->>>>>>> d518a64d
     "MONTH": [
       "\ua5a8\ua56a\ua583 \ua51e\ua56e",
       "\ua552\ua561\ua59d\ua595",

--- conflicted
+++ resolved
@@ -42,10 +42,7 @@
       "T.K.",
       "A.K."
     ],
-<<<<<<< HEAD
-=======
     "FIRSTDAYOFWEEK": 0,
->>>>>>> d518a64d
     "MONTH": [
       "Jen\u1ee5war\u1ecb",
       "Febr\u1ee5war\u1ecb",

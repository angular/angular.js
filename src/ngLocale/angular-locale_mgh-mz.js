'use strict';
angular.module("ngLocale", [], ["$provide", function($provide) {
var PLURAL_CATEGORY = {ZERO: "zero", ONE: "one", TWO: "two", FEW: "few", MANY: "many", OTHER: "other"};
function getDecimals(n) {
  n = n + '';
  var i = n.indexOf('.');
  return (i == -1) ? 0 : n.length - i - 1;
}

function getVF(n, opt_precision) {
  var v = opt_precision;

  if (undefined === v) {
    v = Math.min(getDecimals(n), 3);
  }

  var base = Math.pow(10, v);
  var f = ((n * base) | 0) % base;
  return {v: v, f: f};
}

$provide.value("$locale", {
  "DATETIME_FORMATS": {
    "AMPMS": [
      "wichishu",
      "mchochil\u2019l"
    ],
    "DAY": [
      "Sabato",
      "Jumatatu",
      "Jumanne",
      "Jumatano",
      "Arahamisi",
      "Ijumaa",
      "Jumamosi"
    ],
    "ERANAMES": [
      "Hinapiya yesu",
      "Yopia yesu"
    ],
    "ERAS": [
      "HY",
      "YY"
    ],
<<<<<<< HEAD
=======
    "FIRSTDAYOFWEEK": 0,
>>>>>>> d518a64d
    "MONTH": [
      "Mweri wo kwanza",
      "Mweri wo unayeli",
      "Mweri wo uneraru",
      "Mweri wo unecheshe",
      "Mweri wo unethanu",
      "Mweri wo thanu na mocha",
      "Mweri wo saba",
      "Mweri wo nane",
      "Mweri wo tisa",
      "Mweri wo kumi",
      "Mweri wo kumi na moja",
      "Mweri wo kumi na yel\u2019li"
    ],
    "SHORTDAY": [
      "Sab",
      "Jtt",
      "Jnn",
      "Jtn",
      "Ara",
      "Iju",
      "Jmo"
    ],
    "SHORTMONTH": [
      "Kwa",
      "Una",
      "Rar",
      "Che",
      "Tha",
      "Moc",
      "Sab",
      "Nan",
      "Tis",
      "Kum",
      "Moj",
      "Yel"
    ],
    "WEEKENDRANGE": [
      5,
      6
    ],
    "fullDate": "EEEE, d MMMM y",
    "longDate": "d MMMM y",
    "medium": "d MMM y h:mm:ss a",
    "mediumDate": "d MMM y",
    "mediumTime": "h:mm:ss a",
    "short": "dd/MM/y h:mm a",
    "shortDate": "dd/MM/y",
    "shortTime": "h:mm a"
  },
  "NUMBER_FORMATS": {
    "CURRENCY_SYM": "MTn",
    "DECIMAL_SEP": ",",
    "GROUP_SEP": ".",
    "PATTERNS": [
      {
        "gSize": 3,
        "lgSize": 3,
        "maxFrac": 3,
        "minFrac": 0,
        "minInt": 1,
        "negPre": "-",
        "negSuf": "",
        "posPre": "",
        "posSuf": ""
      },
      {
        "gSize": 3,
        "lgSize": 3,
        "maxFrac": 2,
        "minFrac": 2,
        "minInt": 1,
        "negPre": "\u00a4\u00a0-",
        "negSuf": "",
        "posPre": "\u00a4\u00a0",
        "posSuf": ""
      }
    ]
  },
  "id": "mgh-mz",
  "pluralCat": function(n, opt_precision) {  var i = n | 0;  var vf = getVF(n, opt_precision);  if (i == 1 && vf.v == 0) {    return PLURAL_CATEGORY.ONE;  }  return PLURAL_CATEGORY.OTHER;}
});
}]);<|MERGE_RESOLUTION|>--- conflicted
+++ resolved
@@ -42,10 +42,7 @@
       "HY",
       "YY"
     ],
-<<<<<<< HEAD
-=======
     "FIRSTDAYOFWEEK": 0,
->>>>>>> d518a64d
     "MONTH": [
       "Mweri wo kwanza",
       "Mweri wo unayeli",

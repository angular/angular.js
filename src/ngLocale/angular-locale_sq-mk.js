--- conflicted
+++ resolved
@@ -24,10 +24,7 @@
       "p.e.r.",
       "e.r."
     ],
-<<<<<<< HEAD
-=======
     "FIRSTDAYOFWEEK": 0,
->>>>>>> d518a64d
     "MONTH": [
       "janar",
       "shkurt",

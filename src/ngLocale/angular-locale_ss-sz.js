--- conflicted
+++ resolved
@@ -42,10 +42,7 @@
       "BCE",
       "CE"
     ],
-<<<<<<< HEAD
-=======
     "FIRSTDAYOFWEEK": 6,
->>>>>>> d518a64d
     "MONTH": [
       "Bhimbidvwane",
       "iNdlovana",

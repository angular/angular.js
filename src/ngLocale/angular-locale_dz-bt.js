--- conflicted
+++ resolved
@@ -42,10 +42,7 @@
       "BCE",
       "CE"
     ],
-<<<<<<< HEAD
-=======
     "FIRSTDAYOFWEEK": 6,
->>>>>>> d518a64d
     "MONTH": [
       "\u0f5f\u0fb3\u0f0b\u0f51\u0f44\u0f54\u0f0b",
       "\u0f5f\u0fb3\u0f0b\u0f42\u0f49\u0f72\u0f66\u0f0b\u0f54\u0f0b",

--- conflicted
+++ resolved
@@ -42,10 +42,7 @@
       "BC",
       "AD"
     ],
-<<<<<<< HEAD
-=======
     "FIRSTDAYOFWEEK": 0,
->>>>>>> d518a64d
     "MONTH": [
       "\u01c3Khanni",
       "\u01c3Khan\u01c0g\u00f4ab",

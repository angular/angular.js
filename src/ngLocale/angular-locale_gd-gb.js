--- conflicted
+++ resolved
@@ -42,10 +42,7 @@
       "RC",
       "AD"
     ],
-<<<<<<< HEAD
-=======
     "FIRSTDAYOFWEEK": 0,
->>>>>>> d518a64d
     "MONTH": [
       "dhen Fhaoilleach",
       "dhen Ghearran",

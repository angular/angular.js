--- conflicted
+++ resolved
@@ -24,10 +24,7 @@
       "K.a.",
       "K.o."
     ],
-<<<<<<< HEAD
-=======
     "FIRSTDAYOFWEEK": 0,
->>>>>>> d518a64d
     "MONTH": [
       "urtarrilak",
       "otsailak",

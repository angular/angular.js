--- conflicted
+++ resolved
@@ -24,10 +24,7 @@
       "BCE",
       "CE"
     ],
-<<<<<<< HEAD
-=======
     "FIRSTDAYOFWEEK": 0,
->>>>>>> d518a64d
     "MONTH": [
       "Genver",
       "C\u02bchwevrer",

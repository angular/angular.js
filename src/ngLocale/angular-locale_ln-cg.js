'use strict';
angular.module("ngLocale", [], ["$provide", function($provide) {
var PLURAL_CATEGORY = {ZERO: "zero", ONE: "one", TWO: "two", FEW: "few", MANY: "many", OTHER: "other"};
$provide.value("$locale", {
  "DATETIME_FORMATS": {
    "AMPMS": [
      "nt\u0254\u0301ng\u0254\u0301",
      "mp\u00f3kwa"
    ],
    "DAY": [
      "eyenga",
      "mok\u0254l\u0254 mwa yambo",
      "mok\u0254l\u0254 mwa m\u00edbal\u00e9",
      "mok\u0254l\u0254 mwa m\u00eds\u00e1to",
      "mok\u0254l\u0254 ya m\u00edn\u00e9i",
      "mok\u0254l\u0254 ya m\u00edt\u00e1no",
      "mp\u0254\u0301s\u0254"
    ],
    "ERANAMES": [
      "Yambo ya Y\u00e9zu Kr\u00eds",
      "Nsima ya Y\u00e9zu Kr\u00eds"
    ],
    "ERAS": [
      "lib\u00f3so ya",
      "nsima ya Y"
    ],
<<<<<<< HEAD
=======
    "FIRSTDAYOFWEEK": 0,
>>>>>>> d518a64d
    "MONTH": [
      "s\u00e1nz\u00e1 ya yambo",
      "s\u00e1nz\u00e1 ya m\u00edbal\u00e9",
      "s\u00e1nz\u00e1 ya m\u00eds\u00e1to",
      "s\u00e1nz\u00e1 ya m\u00ednei",
      "s\u00e1nz\u00e1 ya m\u00edt\u00e1no",
      "s\u00e1nz\u00e1 ya mot\u00f3b\u00e1",
      "s\u00e1nz\u00e1 ya nsambo",
      "s\u00e1nz\u00e1 ya mwambe",
      "s\u00e1nz\u00e1 ya libwa",
      "s\u00e1nz\u00e1 ya z\u00f3mi",
      "s\u00e1nz\u00e1 ya z\u00f3mi na m\u0254\u030ck\u0254\u0301",
      "s\u00e1nz\u00e1 ya z\u00f3mi na m\u00edbal\u00e9"
    ],
    "SHORTDAY": [
      "eye",
      "ybo",
      "mbl",
      "mst",
      "min",
      "mtn",
      "mps"
    ],
    "SHORTMONTH": [
      "yan",
      "fbl",
      "msi",
      "apl",
      "mai",
      "yun",
      "yul",
      "agt",
      "stb",
      "\u0254tb",
      "nvb",
      "dsb"
    ],
    "WEEKENDRANGE": [
      5,
      6
    ],
    "fullDate": "EEEE d MMMM y",
    "longDate": "d MMMM y",
    "medium": "d MMM y HH:mm:ss",
    "mediumDate": "d MMM y",
    "mediumTime": "HH:mm:ss",
    "short": "d/M/y HH:mm",
    "shortDate": "d/M/y",
    "shortTime": "HH:mm"
  },
  "NUMBER_FORMATS": {
    "CURRENCY_SYM": "FCFA",
    "DECIMAL_SEP": ",",
    "GROUP_SEP": ".",
    "PATTERNS": [
      {
        "gSize": 3,
        "lgSize": 3,
        "maxFrac": 3,
        "minFrac": 0,
        "minInt": 1,
        "negPre": "-",
        "negSuf": "",
        "posPre": "",
        "posSuf": ""
      },
      {
        "gSize": 3,
        "lgSize": 3,
        "maxFrac": 2,
        "minFrac": 2,
        "minInt": 1,
        "negPre": "-",
        "negSuf": "\u00a0\u00a4",
        "posPre": "",
        "posSuf": "\u00a0\u00a4"
      }
    ]
  },
  "id": "ln-cg",
  "pluralCat": function(n, opt_precision) {  if (n >= 0 && n <= 1) {    return PLURAL_CATEGORY.ONE;  }  return PLURAL_CATEGORY.OTHER;}
});
}]);<|MERGE_RESOLUTION|>--- conflicted
+++ resolved
@@ -24,10 +24,7 @@
       "lib\u00f3so ya",
       "nsima ya Y"
     ],
-<<<<<<< HEAD
-=======
     "FIRSTDAYOFWEEK": 0,
->>>>>>> d518a64d
     "MONTH": [
       "s\u00e1nz\u00e1 ya yambo",
       "s\u00e1nz\u00e1 ya m\u00edbal\u00e9",

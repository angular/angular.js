'use strict';
angular.module("ngLocale", [], ["$provide", function($provide) {
var PLURAL_CATEGORY = {ZERO: "zero", ONE: "one", TWO: "two", FEW: "few", MANY: "many", OTHER: "other"};
$provide.value("$locale", {
  "DATETIME_FORMATS": {
    "AMPMS": [
      "PG",
      "PTG"
    ],
    "DAY": [
      "Ahad",
      "Isnin",
      "Selasa",
      "Rabu",
      "Khamis",
      "Jumaat",
      "Sabtu"
    ],
    "ERANAMES": [
      "S.M.",
      "TM"
    ],
    "ERAS": [
      "S.M.",
      "TM"
    ],
<<<<<<< HEAD
=======
    "FIRSTDAYOFWEEK": 0,
>>>>>>> d518a64d
    "MONTH": [
      "Januari",
      "Februari",
      "Mac",
      "April",
      "Mei",
      "Jun",
      "Julai",
      "Ogos",
      "September",
      "Oktober",
      "November",
      "Disember"
    ],
    "SHORTDAY": [
      "Ahd",
      "Isn",
      "Sel",
      "Rab",
      "Kha",
      "Jum",
      "Sab"
    ],
    "SHORTMONTH": [
      "Jan",
      "Feb",
      "Mac",
      "Apr",
      "Mei",
      "Jun",
      "Jul",
      "Ogo",
      "Sep",
      "Okt",
      "Nov",
      "Dis"
    ],
    "WEEKENDRANGE": [
      5,
      6
    ],
    "fullDate": "EEEE, d MMMM y",
    "longDate": "d MMMM y",
    "medium": "d MMM y h:mm:ss a",
    "mediumDate": "d MMM y",
    "mediumTime": "h:mm:ss a",
    "short": "d/MM/yy h:mm a",
    "shortDate": "d/MM/yy",
    "shortTime": "h:mm a"
  },
  "NUMBER_FORMATS": {
    "CURRENCY_SYM": "RM",
    "DECIMAL_SEP": ".",
    "GROUP_SEP": ",",
    "PATTERNS": [
      {
        "gSize": 3,
        "lgSize": 3,
        "maxFrac": 3,
        "minFrac": 0,
        "minInt": 1,
        "negPre": "-",
        "negSuf": "",
        "posPre": "",
        "posSuf": ""
      },
      {
        "gSize": 3,
        "lgSize": 3,
        "maxFrac": 2,
        "minFrac": 2,
        "minInt": 1,
        "negPre": "\u00a4-",
        "negSuf": "",
        "posPre": "\u00a4",
        "posSuf": ""
      }
    ]
  },
  "id": "ms-latn-my",
  "pluralCat": function(n, opt_precision) {  return PLURAL_CATEGORY.OTHER;}
});
}]);<|MERGE_RESOLUTION|>--- conflicted
+++ resolved
@@ -24,10 +24,7 @@
       "S.M.",
       "TM"
     ],
-<<<<<<< HEAD
-=======
     "FIRSTDAYOFWEEK": 0,
->>>>>>> d518a64d
     "MONTH": [
       "Januari",
       "Februari",

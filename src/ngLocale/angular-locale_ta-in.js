'use strict';
angular.module("ngLocale", [], ["$provide", function($provide) {
var PLURAL_CATEGORY = {ZERO: "zero", ONE: "one", TWO: "two", FEW: "few", MANY: "many", OTHER: "other"};
$provide.value("$locale", {
  "DATETIME_FORMATS": {
    "AMPMS": [
      "\u0bae\u0bc1\u0bb1\u0bcd\u0baa\u0b95\u0bb2\u0bcd",
      "\u0baa\u0bbf\u0bb1\u0bcd\u0baa\u0b95\u0bb2\u0bcd"
    ],
    "DAY": [
      "\u0b9e\u0bbe\u0baf\u0bbf\u0bb1\u0bc1",
      "\u0ba4\u0bbf\u0b99\u0bcd\u0b95\u0bb3\u0bcd",
      "\u0b9a\u0bc6\u0bb5\u0bcd\u0bb5\u0bbe\u0baf\u0bcd",
      "\u0baa\u0bc1\u0ba4\u0ba9\u0bcd",
      "\u0bb5\u0bbf\u0baf\u0bbe\u0bb4\u0ba9\u0bcd",
      "\u0bb5\u0bc6\u0bb3\u0bcd\u0bb3\u0bbf",
      "\u0b9a\u0ba9\u0bbf"
    ],
    "ERANAMES": [
      "\u0b95\u0bbf\u0bb1\u0bbf\u0bb8\u0bcd\u0ba4\u0bc1\u0bb5\u0bc1\u0b95\u0bcd\u0b95\u0bc1 \u0bae\u0bc1\u0ba9\u0bcd",
      "\u0b85\u0ba9\u0bcb \u0b9f\u0bcb\u0bae\u0bbf\u0ba9\u0bbf"
    ],
    "ERAS": [
      "\u0b95\u0bbf.\u0bae\u0bc1.",
      "\u0b95\u0bbf.\u0baa\u0bbf."
    ],
<<<<<<< HEAD
=======
    "FIRSTDAYOFWEEK": 6,
>>>>>>> d518a64d
    "MONTH": [
      "\u0b9c\u0ba9\u0bb5\u0bb0\u0bbf",
      "\u0baa\u0bbf\u0baa\u0bcd\u0bb0\u0bb5\u0bb0\u0bbf",
      "\u0bae\u0bbe\u0bb0\u0bcd\u0b9a\u0bcd",
      "\u0b8f\u0baa\u0bcd\u0bb0\u0bb2\u0bcd",
      "\u0bae\u0bc7",
      "\u0b9c\u0bc2\u0ba9\u0bcd",
      "\u0b9c\u0bc2\u0bb2\u0bc8",
      "\u0b86\u0b95\u0bb8\u0bcd\u0b9f\u0bcd",
      "\u0b9a\u0bc6\u0baa\u0bcd\u0b9f\u0bae\u0bcd\u0baa\u0bb0\u0bcd",
      "\u0b85\u0b95\u0bcd\u0b9f\u0bcb\u0baa\u0bb0\u0bcd",
      "\u0ba8\u0bb5\u0bae\u0bcd\u0baa\u0bb0\u0bcd",
      "\u0b9f\u0bbf\u0b9a\u0bae\u0bcd\u0baa\u0bb0\u0bcd"
    ],
    "SHORTDAY": [
      "\u0b9e\u0bbe",
      "\u0ba4\u0bbf",
      "\u0b9a\u0bc6",
      "\u0baa\u0bc1",
      "\u0bb5\u0bbf",
      "\u0bb5\u0bc6",
      "\u0b9a"
    ],
    "SHORTMONTH": [
      "\u0b9c\u0ba9.",
      "\u0baa\u0bbf\u0baa\u0bcd.",
      "\u0bae\u0bbe\u0bb0\u0bcd.",
      "\u0b8f\u0baa\u0bcd.",
      "\u0bae\u0bc7",
      "\u0b9c\u0bc2\u0ba9\u0bcd",
      "\u0b9c\u0bc2\u0bb2\u0bc8",
      "\u0b86\u0b95.",
      "\u0b9a\u0bc6\u0baa\u0bcd.",
      "\u0b85\u0b95\u0bcd.",
      "\u0ba8\u0bb5.",
      "\u0b9f\u0bbf\u0b9a."
    ],
    "WEEKENDRANGE": [
      6,
      6
    ],
    "fullDate": "EEEE, d MMMM, y",
    "longDate": "d MMMM, y",
    "medium": "d MMM, y h:mm:ss a",
    "mediumDate": "d MMM, y",
    "mediumTime": "h:mm:ss a",
    "short": "d-M-yy h:mm a",
    "shortDate": "d-M-yy",
    "shortTime": "h:mm a"
  },
  "NUMBER_FORMATS": {
    "CURRENCY_SYM": "\u20b9",
    "DECIMAL_SEP": ".",
    "GROUP_SEP": ",",
    "PATTERNS": [
      {
        "gSize": 2,
        "lgSize": 3,
        "maxFrac": 3,
        "minFrac": 0,
        "minInt": 1,
        "negPre": "-",
        "negSuf": "",
        "posPre": "",
        "posSuf": ""
      },
      {
        "gSize": 2,
        "lgSize": 3,
        "maxFrac": 2,
        "minFrac": 2,
        "minInt": 1,
        "negPre": "\u00a4\u00a0-",
        "negSuf": "",
        "posPre": "\u00a4\u00a0",
        "posSuf": ""
      }
    ]
  },
  "id": "ta-in",
  "pluralCat": function(n, opt_precision) {  if (n == 1) {    return PLURAL_CATEGORY.ONE;  }  return PLURAL_CATEGORY.OTHER;}
});
}]);<|MERGE_RESOLUTION|>--- conflicted
+++ resolved
@@ -24,10 +24,7 @@
       "\u0b95\u0bbf.\u0bae\u0bc1.",
       "\u0b95\u0bbf.\u0baa\u0bbf."
     ],
-<<<<<<< HEAD
-=======
     "FIRSTDAYOFWEEK": 6,
->>>>>>> d518a64d
     "MONTH": [
       "\u0b9c\u0ba9\u0bb5\u0bb0\u0bbf",
       "\u0baa\u0bbf\u0baa\u0bcd\u0bb0\u0bb5\u0bb0\u0bbf",

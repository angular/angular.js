--- conflicted
+++ resolved
@@ -42,10 +42,7 @@
       "AY",
       "\u0190Y"
     ],
-<<<<<<< HEAD
-=======
     "FIRSTDAYOFWEEK": 0,
->>>>>>> d518a64d
     "MONTH": [
       "Tiop thar p\u025bt",
       "P\u025bt",

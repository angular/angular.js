--- conflicted
+++ resolved
@@ -42,10 +42,7 @@
       "hY",
       "Y\u014b"
     ],
-<<<<<<< HEAD
-=======
     "FIRSTDAYOFWEEK": 0,
->>>>>>> d518a64d
     "MONTH": [
       "dzove",
       "dzodze",

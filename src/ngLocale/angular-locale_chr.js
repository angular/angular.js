'use strict';
angular.module("ngLocale", [], ["$provide", function($provide) {
var PLURAL_CATEGORY = {ZERO: "zero", ONE: "one", TWO: "two", FEW: "few", MANY: "many", OTHER: "other"};
$provide.value("$locale", {
  "DATETIME_FORMATS": {
    "AMPMS": [
      "\u13cc\u13be\u13b4",
      "\u13d2\u13af\u13f1\u13a2\u13d7\u13e2"
    ],
    "DAY": [
      "\u13a4\u13be\u13d9\u13d3\u13c6\u13cd\u13ac",
      "\u13a4\u13be\u13d9\u13d3\u13c9\u13c5\u13af",
      "\u13d4\u13b5\u13c1\u13a2\u13a6",
      "\u13e6\u13a2\u13c1\u13a2\u13a6",
      "\u13c5\u13a9\u13c1\u13a2\u13a6",
      "\u13e7\u13be\u13a9\u13b6\u13cd\u13d7",
      "\u13a4\u13be\u13d9\u13d3\u13c8\u13d5\u13be"
    ],
    "ERANAMES": [
      "\u13cf \u13e5\u13cc \u13be\u13d5\u13b2\u13cd\u13ac\u13be",
      "\u13a0\u13a9\u13c3\u13ae\u13b5\u13d3\u13cd\u13d7\u13f1 \u13a0\u13d5\u13d8\u13f1\u13cd\u13ac \u13f1\u13b0\u13e9 \u13e7\u13d3\u13c2\u13b8\u13a2\u13cd\u13d7"
    ],
    "ERAS": [
      "\u13a4\u13d3\u13b7\u13b8",
      "\u13a4\u13b6\u13d0\u13c5"
    ],
<<<<<<< HEAD
=======
    "FIRSTDAYOFWEEK": 0,
>>>>>>> d518a64d
    "MONTH": [
      "\u13a4\u13c3\u13b8\u13d4\u13c5",
      "\u13a7\u13a6\u13b5",
      "\u13a0\u13c5\u13f1",
      "\u13a7\u13ec\u13c2",
      "\u13a0\u13c2\u13cd\u13ac\u13d8",
      "\u13d5\u13ad\u13b7\u13f1",
      "\u13ab\u13f0\u13c9\u13c2",
      "\u13a6\u13b6\u13c2",
      "\u13da\u13b5\u13cd\u13d7",
      "\u13da\u13c2\u13c5\u13d7",
      "\u13c5\u13d3\u13d5\u13c6",
      "\u13a5\u13cd\u13a9\u13f1"
    ],
    "SHORTDAY": [
      "\u13c6\u13cd\u13ac",
      "\u13c9\u13c5\u13af",
      "\u13d4\u13b5\u13c1",
      "\u13e6\u13a2\u13c1",
      "\u13c5\u13a9\u13c1",
      "\u13e7\u13be\u13a9",
      "\u13c8\u13d5\u13be"
    ],
    "SHORTMONTH": [
      "\u13a4\u13c3",
      "\u13a7\u13a6",
      "\u13a0\u13c5",
      "\u13a7\u13ec",
      "\u13a0\u13c2",
      "\u13d5\u13ad",
      "\u13ab\u13f0",
      "\u13a6\u13b6",
      "\u13da\u13b5",
      "\u13da\u13c2",
      "\u13c5\u13d3",
      "\u13a5\u13cd"
    ],
    "WEEKENDRANGE": [
      5,
      6
    ],
    "fullDate": "EEEE, MMMM d, y",
    "longDate": "MMMM d, y",
    "medium": "MMM d, y h:mm:ss a",
    "mediumDate": "MMM d, y",
    "mediumTime": "h:mm:ss a",
    "short": "M/d/yy h:mm a",
    "shortDate": "M/d/yy",
    "shortTime": "h:mm a"
  },
  "NUMBER_FORMATS": {
    "CURRENCY_SYM": "$",
    "DECIMAL_SEP": ".",
    "GROUP_SEP": ",",
    "PATTERNS": [
      {
        "gSize": 3,
        "lgSize": 3,
        "maxFrac": 3,
        "minFrac": 0,
        "minInt": 1,
        "negPre": "-",
        "negSuf": "",
        "posPre": "",
        "posSuf": ""
      },
      {
        "gSize": 3,
        "lgSize": 3,
        "maxFrac": 2,
        "minFrac": 2,
        "minInt": 1,
        "negPre": "\u00a4-",
        "negSuf": "",
        "posPre": "\u00a4",
        "posSuf": ""
      }
    ]
  },
  "id": "chr",
  "pluralCat": function(n, opt_precision) {  if (n == 1) {    return PLURAL_CATEGORY.ONE;  }  return PLURAL_CATEGORY.OTHER;}
});
}]);<|MERGE_RESOLUTION|>--- conflicted
+++ resolved
@@ -24,10 +24,7 @@
       "\u13a4\u13d3\u13b7\u13b8",
       "\u13a4\u13b6\u13d0\u13c5"
     ],
-<<<<<<< HEAD
-=======
     "FIRSTDAYOFWEEK": 0,
->>>>>>> d518a64d
     "MONTH": [
       "\u13a4\u13c3\u13b8\u13d4\u13c5",
       "\u13a7\u13a6\u13b5",

'use strict';
angular.module("ngLocale", [], ["$provide", function($provide) {
var PLURAL_CATEGORY = {ZERO: "zero", ONE: "one", TWO: "two", FEW: "few", MANY: "many", OTHER: "other"};
function getDecimals(n) {
  n = n + '';
  var i = n.indexOf('.');
  return (i == -1) ? 0 : n.length - i - 1;
}

function getVF(n, opt_precision) {
  var v = opt_precision;

  if (undefined === v) {
    v = Math.min(getDecimals(n), 3);
  }

  var base = Math.pow(10, v);
  var f = ((n * base) | 0) % base;
  return {v: v, f: f};
}

$provide.value("$locale", {
  "DATETIME_FORMATS": {
    "AMPMS": [
      "AM",
      "PM"
    ],
    "DAY": [
      "\u0627\u064e\u062a\u06be\u0648\u0627\u0631",
      "\u0698\u0654\u0646\u065b\u062f\u0631\u0655\u0631\u0648\u0627\u0631",
      "\u0628\u0648\u065a\u0645\u0648\u0627\u0631",
      "\u0628\u0648\u062f\u0648\u0627\u0631",
      "\u0628\u0631\u065b\u066e\u06ea\u0633\u0648\u0627\u0631",
      "\u062c\u064f\u0645\u06c1",
      "\u0628\u0679\u0648\u0627\u0631"
    ],
    "ERANAMES": [
      "\u0642\u0628\u0655\u0644 \u0645\u0633\u06cc\u0656\u062d",
      "\u0639\u06cc\u0656\u0633\u0648\u06cc \u0633\u0646\u06c1\u0655"
    ],
    "ERAS": [
      "\u0628\u06cc \u0633\u06cc",
      "\u0627\u06d2 \u0688\u06cc"
    ],
<<<<<<< HEAD
=======
    "FIRSTDAYOFWEEK": 6,
>>>>>>> d518a64d
    "MONTH": [
      "\u062c\u0646\u0624\u0631\u06cc",
      "\u0641\u0631\u0624\u0631\u06cc",
      "\u0645\u0627\u0631\u0655\u0686",
      "\u0627\u067e\u0631\u06cc\u0644",
      "\u0645\u06cc\u0654",
      "\u062c\u0648\u0657\u0646",
      "\u062c\u0648\u0657\u0644\u0627\u06cc\u06cc",
      "\u0627\u06af\u0633\u062a",
      "\u0633\u062a\u0645\u0628\u0631",
      "\u0627\u06a9\u062a\u0648\u0657\u0628\u0631",
      "\u0646\u0648\u0645\u0628\u0631",
      "\u062f\u0633\u0645\u0628\u0631"
    ],
    "SHORTDAY": [
      "\u0622\u062a\u06be\u0648\u0627\u0631",
      "\u0698\u0654\u0646\u065b\u062f\u0655\u0631\u0648\u0627\u0631",
      "\u0628\u0648\u065a\u0645\u0648\u0627\u0631",
      "\u0628\u0648\u062f\u0648\u0627\u0631",
      "\u0628\u0631\u065b\u066e\u06ea\u0633\u0648\u0627\u0631",
      "\u062c\u064f\u0645\u06c1",
      "\u0628\u0679\u0648\u0627\u0631"
    ],
    "SHORTMONTH": [
      "\u062c\u0646\u0624\u0631\u06cc",
      "\u0641\u0631\u0624\u0631\u06cc",
      "\u0645\u0627\u0631\u0655\u0686",
      "\u0627\u067e\u0631\u06cc\u0644",
      "\u0645\u06cc\u0654",
      "\u062c\u0648\u0657\u0646",
      "\u062c\u0648\u0657\u0644\u0627\u06cc\u06cc",
      "\u0627\u06af\u0633\u062a",
      "\u0633\u062a\u0645\u0628\u0631",
      "\u0627\u06a9\u062a\u0648\u0657\u0628\u0631",
      "\u0646\u0648\u0645\u0628\u0631",
      "\u062f\u0633\u0645\u0628\u0631"
    ],
    "WEEKENDRANGE": [
      6,
      6
    ],
    "fullDate": "EEEE, MMMM d, y",
    "longDate": "MMMM d, y",
    "medium": "MMM d, y h:mm:ss a",
    "mediumDate": "MMM d, y",
    "mediumTime": "h:mm:ss a",
    "short": "M/d/yy h:mm a",
    "shortDate": "M/d/yy",
    "shortTime": "h:mm a"
  },
  "NUMBER_FORMATS": {
    "CURRENCY_SYM": "\u20b9",
    "DECIMAL_SEP": "\u066b",
    "GROUP_SEP": "\u066c",
    "PATTERNS": [
      {
        "gSize": 2,
        "lgSize": 3,
        "maxFrac": 3,
        "minFrac": 0,
        "minInt": 1,
        "negPre": "-",
        "negSuf": "",
        "posPre": "",
        "posSuf": ""
      },
      {
        "gSize": 2,
        "lgSize": 3,
        "maxFrac": 2,
        "minFrac": 2,
        "minInt": 1,
        "negPre": "\u00a4\u00a0-",
        "negSuf": "",
        "posPre": "\u00a4\u00a0",
        "posSuf": ""
      }
    ]
  },
  "id": "ks-arab-in",
  "pluralCat": function(n, opt_precision) {  var i = n | 0;  var vf = getVF(n, opt_precision);  if (i == 1 && vf.v == 0) {    return PLURAL_CATEGORY.ONE;  }  return PLURAL_CATEGORY.OTHER;}
});
}]);<|MERGE_RESOLUTION|>--- conflicted
+++ resolved
@@ -42,10 +42,7 @@
       "\u0628\u06cc \u0633\u06cc",
       "\u0627\u06d2 \u0688\u06cc"
     ],
-<<<<<<< HEAD
-=======
     "FIRSTDAYOFWEEK": 6,
->>>>>>> d518a64d
     "MONTH": [
       "\u062c\u0646\u0624\u0631\u06cc",
       "\u0641\u0631\u0624\u0631\u06cc",

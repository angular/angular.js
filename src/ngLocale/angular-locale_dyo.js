--- conflicted
+++ resolved
@@ -42,10 +42,7 @@
       "ArY",
       "AtY"
     ],
-<<<<<<< HEAD
-=======
     "FIRSTDAYOFWEEK": 0,
->>>>>>> d518a64d
     "MONTH": [
       "Sanvie",
       "F\u00e9birie",

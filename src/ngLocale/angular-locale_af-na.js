'use strict';
angular.module("ngLocale", [], ["$provide", function($provide) {
var PLURAL_CATEGORY = {ZERO: "zero", ONE: "one", TWO: "two", FEW: "few", MANY: "many", OTHER: "other"};
$provide.value("$locale", {
  "DATETIME_FORMATS": {
    "AMPMS": [
      "vm.",
      "nm."
    ],
    "DAY": [
      "Sondag",
      "Maandag",
      "Dinsdag",
      "Woensdag",
      "Donderdag",
      "Vrydag",
      "Saterdag"
    ],
    "ERANAMES": [
      "voor Christus",
      "na Christus"
    ],
    "ERAS": [
      "v.C.",
      "n.C."
    ],
<<<<<<< HEAD
=======
    "FIRSTDAYOFWEEK": 0,
>>>>>>> d518a64d
    "MONTH": [
      "Januarie",
      "Februarie",
      "Maart",
      "April",
      "Mei",
      "Junie",
      "Julie",
      "Augustus",
      "September",
      "Oktober",
      "November",
      "Desember"
    ],
    "SHORTDAY": [
      "So",
      "Ma",
      "Di",
      "Wo",
      "Do",
      "Vr",
      "Sa"
    ],
    "SHORTMONTH": [
      "Jan.",
      "Feb.",
      "Mrt.",
      "Apr",
      "Mei",
      "Jun",
      "Jul",
      "Aug",
      "Sep",
      "Okt",
      "Nov",
      "Des"
    ],
    "WEEKENDRANGE": [
      5,
      6
    ],
    "fullDate": "EEEE d MMMM y",
    "longDate": "d MMMM y",
    "medium": "d MMM y HH:mm:ss",
    "mediumDate": "d MMM y",
    "mediumTime": "HH:mm:ss",
    "short": "y-MM-dd HH:mm",
    "shortDate": "y-MM-dd",
    "shortTime": "HH:mm"
  },
  "NUMBER_FORMATS": {
    "CURRENCY_SYM": "$",
    "DECIMAL_SEP": ",",
    "GROUP_SEP": "\u00a0",
    "PATTERNS": [
      {
        "gSize": 3,
        "lgSize": 3,
        "maxFrac": 3,
        "minFrac": 0,
        "minInt": 1,
        "negPre": "-",
        "negSuf": "",
        "posPre": "",
        "posSuf": ""
      },
      {
        "gSize": 3,
        "lgSize": 3,
        "maxFrac": 2,
        "minFrac": 2,
        "minInt": 1,
        "negPre": "\u00a4\u00a0-",
        "negSuf": "",
        "posPre": "\u00a4\u00a0",
        "posSuf": ""
      }
    ]
  },
  "id": "af-na",
  "pluralCat": function(n, opt_precision) {  if (n == 1) {    return PLURAL_CATEGORY.ONE;  }  return PLURAL_CATEGORY.OTHER;}
});
}]);<|MERGE_RESOLUTION|>--- conflicted
+++ resolved
@@ -24,10 +24,7 @@
       "v.C.",
       "n.C."
     ],
-<<<<<<< HEAD
-=======
     "FIRSTDAYOFWEEK": 0,
->>>>>>> d518a64d
     "MONTH": [
       "Januarie",
       "Februarie",

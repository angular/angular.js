'use strict';
angular.module("ngLocale", [], ["$provide", function($provide) {
var PLURAL_CATEGORY = {ZERO: "zero", ONE: "one", TWO: "two", FEW: "few", MANY: "many", OTHER: "other"};
function getDecimals(n) {
  n = n + '';
  var i = n.indexOf('.');
  return (i == -1) ? 0 : n.length - i - 1;
}

function getVF(n, opt_precision) {
  var v = opt_precision;

  if (undefined === v) {
    v = Math.min(getDecimals(n), 3);
  }

  var base = Math.pow(10, v);
  var f = ((n * base) | 0) % base;
  return {v: v, f: f};
}

$provide.value("$locale", {
  "DATETIME_FORMATS": {
    "AMPMS": [
      "k\u00edk\u00edr\u00edg",
      "ng\u0259g\u00f3g\u0259le"
    ],
    "DAY": [
      "s\u0254\u0301nd\u0254",
      "m\u0254\u0301ndi",
      "s\u0254\u0301nd\u0254 m\u0259l\u00fa m\u0259\u0301b\u025b\u030c",
      "s\u0254\u0301nd\u0254 m\u0259l\u00fa m\u0259\u0301l\u025b\u0301",
      "s\u0254\u0301nd\u0254 m\u0259l\u00fa m\u0259\u0301nyi",
      "f\u00falad\u00e9",
      "s\u00e9rad\u00e9"
    ],
    "ERANAMES": [
      "os\u00fas\u00faa Y\u00e9sus kiri",
      "\u00e1mvus Y\u00e9sus Kir\u00eds"
    ],
    "ERAS": [
      "oyk",
      "ayk"
    ],
<<<<<<< HEAD
=======
    "FIRSTDAYOFWEEK": 0,
>>>>>>> d518a64d
    "MONTH": [
      "ng\u0254n os\u00fa",
      "ng\u0254n b\u025b\u030c",
      "ng\u0254n l\u00e1la",
      "ng\u0254n nyina",
      "ng\u0254n t\u00e1na",
      "ng\u0254n sam\u0259na",
      "ng\u0254n zamgb\u00e1la",
      "ng\u0254n mwom",
      "ng\u0254n ebul\u00fa",
      "ng\u0254n aw\u00f3m",
      "ng\u0254n aw\u00f3m ai dzi\u00e1",
      "ng\u0254n aw\u00f3m ai b\u025b\u030c"
    ],
    "SHORTDAY": [
      "s\u0254\u0301n",
      "m\u0254\u0301n",
      "smb",
      "sml",
      "smn",
      "f\u00fal",
      "s\u00e9r"
    ],
    "SHORTMONTH": [
      "ngo",
      "ngb",
      "ngl",
      "ngn",
      "ngt",
      "ngs",
      "ngz",
      "ngm",
      "nge",
      "nga",
      "ngad",
      "ngab"
    ],
    "WEEKENDRANGE": [
      5,
      6
    ],
    "fullDate": "EEEE d MMMM y",
    "longDate": "d MMMM y",
    "medium": "d MMM y HH:mm:ss",
    "mediumDate": "d MMM y",
    "mediumTime": "HH:mm:ss",
    "short": "d/M/y HH:mm",
    "shortDate": "d/M/y",
    "shortTime": "HH:mm"
  },
  "NUMBER_FORMATS": {
    "CURRENCY_SYM": "FCFA",
    "DECIMAL_SEP": ",",
    "GROUP_SEP": "\u00a0",
    "PATTERNS": [
      {
        "gSize": 3,
        "lgSize": 3,
        "maxFrac": 3,
        "minFrac": 0,
        "minInt": 1,
        "negPre": "-",
        "negSuf": "",
        "posPre": "",
        "posSuf": ""
      },
      {
        "gSize": 3,
        "lgSize": 3,
        "maxFrac": 2,
        "minFrac": 2,
        "minInt": 1,
        "negPre": "-",
        "negSuf": "\u00a0\u00a4",
        "posPre": "",
        "posSuf": "\u00a0\u00a4"
      }
    ]
  },
  "id": "ewo-cm",
  "pluralCat": function(n, opt_precision) {  var i = n | 0;  var vf = getVF(n, opt_precision);  if (i == 1 && vf.v == 0) {    return PLURAL_CATEGORY.ONE;  }  return PLURAL_CATEGORY.OTHER;}
});
}]);<|MERGE_RESOLUTION|>--- conflicted
+++ resolved
@@ -42,10 +42,7 @@
       "oyk",
       "ayk"
     ],
-<<<<<<< HEAD
-=======
     "FIRSTDAYOFWEEK": 0,
->>>>>>> d518a64d
     "MONTH": [
       "ng\u0254n os\u00fa",
       "ng\u0254n b\u025b\u030c",

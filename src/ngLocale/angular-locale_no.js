--- conflicted
+++ resolved
@@ -24,10 +24,7 @@
       "f.Kr.",
       "e.Kr."
     ],
-<<<<<<< HEAD
-=======
     "FIRSTDAYOFWEEK": 0,
->>>>>>> d518a64d
     "MONTH": [
       "januar",
       "februar",

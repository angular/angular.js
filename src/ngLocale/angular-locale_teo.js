'use strict';
angular.module("ngLocale", [], ["$provide", function($provide) {
var PLURAL_CATEGORY = {ZERO: "zero", ONE: "one", TWO: "two", FEW: "few", MANY: "many", OTHER: "other"};
function getDecimals(n) {
  n = n + '';
  var i = n.indexOf('.');
  return (i == -1) ? 0 : n.length - i - 1;
}

function getVF(n, opt_precision) {
  var v = opt_precision;

  if (undefined === v) {
    v = Math.min(getDecimals(n), 3);
  }

  var base = Math.pow(10, v);
  var f = ((n * base) | 0) % base;
  return {v: v, f: f};
}

$provide.value("$locale", {
  "DATETIME_FORMATS": {
    "AMPMS": [
      "Taparachu",
      "Ebongi"
    ],
    "DAY": [
      "Nakaejuma",
      "Nakaebarasa",
      "Nakaare",
      "Nakauni",
      "Nakaung\u2019on",
      "Nakakany",
      "Nakasabiti"
    ],
    "ERANAMES": [
      "Kabla ya Christo",
      "Baada ya Christo"
    ],
    "ERAS": [
      "KK",
      "BK"
    ],
<<<<<<< HEAD
=======
    "FIRSTDAYOFWEEK": 0,
>>>>>>> d518a64d
    "MONTH": [
      "Orara",
      "Omuk",
      "Okwamg\u2019",
      "Odung\u2019el",
      "Omaruk",
      "Omodok\u2019king\u2019ol",
      "Ojola",
      "Opedel",
      "Osokosokoma",
      "Otibar",
      "Olabor",
      "Opoo"
    ],
    "SHORTDAY": [
      "Jum",
      "Bar",
      "Aar",
      "Uni",
      "Ung",
      "Kan",
      "Sab"
    ],
    "SHORTMONTH": [
      "Rar",
      "Muk",
      "Kwa",
      "Dun",
      "Mar",
      "Mod",
      "Jol",
      "Ped",
      "Sok",
      "Tib",
      "Lab",
      "Poo"
    ],
    "WEEKENDRANGE": [
      5,
      6
    ],
    "fullDate": "EEEE, d MMMM y",
    "longDate": "d MMMM y",
    "medium": "d MMM y h:mm:ss a",
    "mediumDate": "d MMM y",
    "mediumTime": "h:mm:ss a",
    "short": "dd/MM/y h:mm a",
    "shortDate": "dd/MM/y",
    "shortTime": "h:mm a"
  },
  "NUMBER_FORMATS": {
    "CURRENCY_SYM": "UGX",
    "DECIMAL_SEP": ".",
    "GROUP_SEP": ",",
    "PATTERNS": [
      {
        "gSize": 3,
        "lgSize": 3,
        "maxFrac": 3,
        "minFrac": 0,
        "minInt": 1,
        "negPre": "-",
        "negSuf": "",
        "posPre": "",
        "posSuf": ""
      },
      {
        "gSize": 3,
        "lgSize": 3,
        "maxFrac": 2,
        "minFrac": 2,
        "minInt": 1,
        "negPre": "\u00a4-",
        "negSuf": "",
        "posPre": "\u00a4",
        "posSuf": ""
      }
    ]
  },
  "id": "teo",
  "pluralCat": function(n, opt_precision) {  var i = n | 0;  var vf = getVF(n, opt_precision);  if (i == 1 && vf.v == 0) {    return PLURAL_CATEGORY.ONE;  }  return PLURAL_CATEGORY.OTHER;}
});
}]);<|MERGE_RESOLUTION|>--- conflicted
+++ resolved
@@ -42,10 +42,7 @@
       "KK",
       "BK"
     ],
-<<<<<<< HEAD
-=======
     "FIRSTDAYOFWEEK": 0,
->>>>>>> d518a64d
     "MONTH": [
       "Orara",
       "Omuk",

'use strict';
angular.module("ngLocale", [], ["$provide", function($provide) {
var PLURAL_CATEGORY = {ZERO: "zero", ONE: "one", TWO: "two", FEW: "few", MANY: "many", OTHER: "other"};
function getDecimals(n) {
  n = n + '';
  var i = n.indexOf('.');
  return (i == -1) ? 0 : n.length - i - 1;
}

function getVF(n, opt_precision) {
  var v = opt_precision;

  if (undefined === v) {
    v = Math.min(getDecimals(n), 3);
  }

  var base = Math.pow(10, v);
  var f = ((n * base) | 0) % base;
  return {v: v, f: f};
}

$provide.value("$locale", {
  "DATETIME_FORMATS": {
    "AMPMS": [
      "ki\u025bm\u025b\u0301\u025bm",
      "kis\u025b\u0301nd\u025b"
    ],
    "DAY": [
      "s\u0254\u0301ndi\u025b",
      "m\u00f3ndie",
      "mu\u00e1ny\u00e1\u014bm\u00f3ndie",
      "met\u00fakp\u00ed\u00e1p\u025b",
      "k\u00fap\u00e9limet\u00fakpiap\u025b",
      "fel\u00e9te",
      "s\u00e9sel\u00e9"
    ],
    "ERANAMES": [
      "katikup\u00eden Y\u00e9suse",
      "\u00e9k\u00e9l\u00e9mk\u00fanup\u00ed\u00e9n n"
    ],
    "ERAS": [
      "k.Y.",
      "+J.C."
    ],
<<<<<<< HEAD
=======
    "FIRSTDAYOFWEEK": 0,
>>>>>>> d518a64d
    "MONTH": [
      "pik\u00edt\u00edk\u00edtie, o\u00f3l\u00ed \u00fa kut\u00faan",
      "si\u025by\u025b\u0301, o\u00f3li \u00fa k\u00e1nd\u00ed\u025b",
      "\u0254ns\u00famb\u0254l, o\u00f3li \u00fa k\u00e1t\u00e1t\u00fa\u025b",
      "mesi\u014b, o\u00f3li \u00fa k\u00e9nie",
      "ensil, o\u00f3li \u00fa k\u00e1t\u00e1nu\u025b",
      "\u0254s\u0254n",
      "efute",
      "pisuy\u00fa",
      "im\u025b\u014b i pu\u0254s",
      "im\u025b\u014b i put\u00fak,o\u00f3li \u00fa k\u00e1t\u00ed\u025b",
      "makandik\u025b",
      "pil\u0254nd\u0254\u0301"
    ],
    "SHORTDAY": [
      "sd",
      "md",
      "mw",
      "et",
      "kl",
      "fl",
      "ss"
    ],
    "SHORTMONTH": [
      "o.1",
      "o.2",
      "o.3",
      "o.4",
      "o.5",
      "o.6",
      "o.7",
      "o.8",
      "o.9",
      "o.10",
      "o.11",
      "o.12"
    ],
    "WEEKENDRANGE": [
      5,
      6
    ],
    "fullDate": "EEEE d MMMM y",
    "longDate": "d MMMM y",
    "medium": "d MMM y HH:mm:ss",
    "mediumDate": "d MMM y",
    "mediumTime": "HH:mm:ss",
    "short": "d/M/y HH:mm",
    "shortDate": "d/M/y",
    "shortTime": "HH:mm"
  },
  "NUMBER_FORMATS": {
    "CURRENCY_SYM": "FCFA",
    "DECIMAL_SEP": ",",
    "GROUP_SEP": "\u00a0",
    "PATTERNS": [
      {
        "gSize": 3,
        "lgSize": 3,
        "maxFrac": 3,
        "minFrac": 0,
        "minInt": 1,
        "negPre": "-",
        "negSuf": "",
        "posPre": "",
        "posSuf": ""
      },
      {
        "gSize": 3,
        "lgSize": 3,
        "maxFrac": 2,
        "minFrac": 2,
        "minInt": 1,
        "negPre": "-",
        "negSuf": "\u00a0\u00a4",
        "posPre": "",
        "posSuf": "\u00a0\u00a4"
      }
    ]
  },
  "id": "yav",
  "pluralCat": function(n, opt_precision) {  var i = n | 0;  var vf = getVF(n, opt_precision);  if (i == 1 && vf.v == 0) {    return PLURAL_CATEGORY.ONE;  }  return PLURAL_CATEGORY.OTHER;}
});
}]);<|MERGE_RESOLUTION|>--- conflicted
+++ resolved
@@ -42,10 +42,7 @@
       "k.Y.",
       "+J.C."
     ],
-<<<<<<< HEAD
-=======
     "FIRSTDAYOFWEEK": 0,
->>>>>>> d518a64d
     "MONTH": [
       "pik\u00edt\u00edk\u00edtie, o\u00f3l\u00ed \u00fa kut\u00faan",
       "si\u025by\u025b\u0301, o\u00f3li \u00fa k\u00e1nd\u00ed\u025b",

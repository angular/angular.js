'use strict';
angular.module("ngLocale", [], ["$provide", function($provide) {
var PLURAL_CATEGORY = {ZERO: "zero", ONE: "one", TWO: "two", FEW: "few", MANY: "many", OTHER: "other"};
$provide.value("$locale", {
  "DATETIME_FORMATS": {
    "AMPMS": [
      "SA",
      "CH"
    ],
    "DAY": [
      "Ch\u1ee7 Nh\u1eadt",
      "Th\u1ee9 Hai",
      "Th\u1ee9 Ba",
      "Th\u1ee9 T\u01b0",
      "Th\u1ee9 N\u0103m",
      "Th\u1ee9 S\u00e1u",
      "Th\u1ee9 B\u1ea3y"
    ],
    "ERANAMES": [
      "tr. CN",
      "sau CN"
    ],
    "ERAS": [
      "tr. CN",
      "sau CN"
    ],
<<<<<<< HEAD
=======
    "FIRSTDAYOFWEEK": 0,
>>>>>>> d518a64d
    "MONTH": [
      "th\u00e1ng 1",
      "th\u00e1ng 2",
      "th\u00e1ng 3",
      "th\u00e1ng 4",
      "th\u00e1ng 5",
      "th\u00e1ng 6",
      "th\u00e1ng 7",
      "th\u00e1ng 8",
      "th\u00e1ng 9",
      "th\u00e1ng 10",
      "th\u00e1ng 11",
      "th\u00e1ng 12"
    ],
    "SHORTDAY": [
      "CN",
      "Th 2",
      "Th 3",
      "Th 4",
      "Th 5",
      "Th 6",
      "Th 7"
    ],
    "SHORTMONTH": [
      "thg 1",
      "thg 2",
      "thg 3",
      "thg 4",
      "thg 5",
      "thg 6",
      "thg 7",
      "thg 8",
      "thg 9",
      "thg 10",
      "thg 11",
      "thg 12"
    ],
    "WEEKENDRANGE": [
      5,
      6
    ],
    "fullDate": "EEEE, 'ng\u00e0y' dd MMMM 'n\u0103m' y",
    "longDate": "'Ng\u00e0y' dd 'th\u00e1ng' MM 'n\u0103m' y",
    "medium": "dd-MM-y HH:mm:ss",
    "mediumDate": "dd-MM-y",
    "mediumTime": "HH:mm:ss",
    "short": "dd/MM/y HH:mm",
    "shortDate": "dd/MM/y",
    "shortTime": "HH:mm"
  },
  "NUMBER_FORMATS": {
    "CURRENCY_SYM": "\u20ab",
    "DECIMAL_SEP": ",",
    "GROUP_SEP": ".",
    "PATTERNS": [
      {
        "gSize": 3,
        "lgSize": 3,
        "maxFrac": 3,
        "minFrac": 0,
        "minInt": 1,
        "negPre": "-",
        "negSuf": "",
        "posPre": "",
        "posSuf": ""
      },
      {
        "gSize": 3,
        "lgSize": 3,
        "maxFrac": 2,
        "minFrac": 2,
        "minInt": 1,
        "negPre": "-",
        "negSuf": "\u00a0\u00a4",
        "posPre": "",
        "posSuf": "\u00a0\u00a4"
      }
    ]
  },
  "id": "vi-vn",
  "pluralCat": function(n, opt_precision) {  return PLURAL_CATEGORY.OTHER;}
});
}]);<|MERGE_RESOLUTION|>--- conflicted
+++ resolved
@@ -24,10 +24,7 @@
       "tr. CN",
       "sau CN"
     ],
-<<<<<<< HEAD
-=======
     "FIRSTDAYOFWEEK": 0,
->>>>>>> d518a64d
     "MONTH": [
       "th\u00e1ng 1",
       "th\u00e1ng 2",

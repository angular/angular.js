'use strict';
angular.module("ngLocale", [], ["$provide", function($provide) {
var PLURAL_CATEGORY = {ZERO: "zero", ONE: "one", TWO: "two", FEW: "few", MANY: "many", OTHER: "other"};
function getDecimals(n) {
  n = n + '';
  var i = n.indexOf('.');
  return (i == -1) ? 0 : n.length - i - 1;
}

function getVF(n, opt_precision) {
  var v = opt_precision;

  if (undefined === v) {
    v = Math.min(getDecimals(n), 3);
  }

  var base = Math.pow(10, v);
  var f = ((n * base) | 0) % base;
  return {v: v, f: f};
}

$provide.value("$locale", {
  "DATETIME_FORMATS": {
    "AMPMS": [
      "mba\u02bc\u00e1mba\u02bc",
      "ncw\u00f2nz\u00e9m"
    ],
    "DAY": [
      "ly\u025b\u02bc\u025b\u0301 s\u1e85\u00ed\u014bt\u00e8",
      "mvf\u00f2 ly\u025b\u030c\u02bc",
      "mb\u0254\u0301\u0254nt\u00e8 mvf\u00f2 ly\u025b\u030c\u02bc",
      "ts\u00e8ts\u025b\u0300\u025b ly\u025b\u030c\u02bc",
      "mb\u0254\u0301\u0254nt\u00e8 tsets\u025b\u0300\u025b ly\u025b\u030c\u02bc",
      "mvf\u00f2 m\u00e0ga ly\u025b\u030c\u02bc",
      "m\u00e0ga ly\u025b\u030c\u02bc"
    ],
    "ERANAMES": [
      "m\u00e9 zy\u00e9 Y\u011bs\u00f4",
      "m\u00e9 g\u00ffo \u0144zy\u00e9 Y\u011bs\u00f4"
    ],
    "ERAS": [
      "m.z.Y.",
      "m.g.n.Y."
    ],
<<<<<<< HEAD
=======
    "FIRSTDAYOFWEEK": 0,
>>>>>>> d518a64d
    "MONTH": [
      "sa\u014b tsets\u025b\u0300\u025b l\u00f9m",
      "sa\u014b k\u00e0g ngw\u00f3\u014b",
      "sa\u014b lepy\u00e8 sh\u00fam",
      "sa\u014b c\u00ff\u00f3",
      "sa\u014b ts\u025b\u0300\u025b c\u00ff\u00f3",
      "sa\u014b nj\u00ffol\u00e1\u02bc",
      "sa\u014b ty\u025b\u0300b ty\u025b\u0300b mb\u0289\u0300",
      "sa\u014b mb\u0289\u0300\u014b",
      "sa\u014b ngw\u0254\u0300\u02bc mb\u00ff\u025b",
      "sa\u014b t\u00e0\u014ba tsets\u00e1\u02bc",
      "sa\u014b mejwo\u014b\u00f3",
      "sa\u014b l\u00f9m"
    ],
    "SHORTDAY": [
      "ly\u025b\u02bc\u025b\u0301 s\u1e85\u00ed\u014bt\u00e8",
      "mvf\u00f2 ly\u025b\u030c\u02bc",
      "mb\u0254\u0301\u0254nt\u00e8 mvf\u00f2 ly\u025b\u030c\u02bc",
      "ts\u00e8ts\u025b\u0300\u025b ly\u025b\u030c\u02bc",
      "mb\u0254\u0301\u0254nt\u00e8 tsets\u025b\u0300\u025b ly\u025b\u030c\u02bc",
      "mvf\u00f2 m\u00e0ga ly\u025b\u030c\u02bc",
      "m\u00e0ga ly\u025b\u030c\u02bc"
    ],
    "SHORTMONTH": [
      "sa\u014b tsets\u025b\u0300\u025b l\u00f9m",
      "sa\u014b k\u00e0g ngw\u00f3\u014b",
      "sa\u014b lepy\u00e8 sh\u00fam",
      "sa\u014b c\u00ff\u00f3",
      "sa\u014b ts\u025b\u0300\u025b c\u00ff\u00f3",
      "sa\u014b nj\u00ffol\u00e1\u02bc",
      "sa\u014b ty\u025b\u0300b ty\u025b\u0300b mb\u0289\u0300",
      "sa\u014b mb\u0289\u0300\u014b",
      "sa\u014b ngw\u0254\u0300\u02bc mb\u00ff\u025b",
      "sa\u014b t\u00e0\u014ba tsets\u00e1\u02bc",
      "sa\u014b mejwo\u014b\u00f3",
      "sa\u014b l\u00f9m"
    ],
    "WEEKENDRANGE": [
      5,
      6
    ],
    "fullDate": "EEEE , 'ly\u025b'\u030c\u02bc d 'na' MMMM, y",
    "longDate": "'ly\u025b'\u030c\u02bc d 'na' MMMM, y",
    "medium": "d MMM, y HH:mm:ss",
    "mediumDate": "d MMM, y",
    "mediumTime": "HH:mm:ss",
    "short": "dd/MM/yy HH:mm",
    "shortDate": "dd/MM/yy",
    "shortTime": "HH:mm"
  },
  "NUMBER_FORMATS": {
    "CURRENCY_SYM": "FCFA",
    "DECIMAL_SEP": ",",
    "GROUP_SEP": ".",
    "PATTERNS": [
      {
        "gSize": 3,
        "lgSize": 3,
        "maxFrac": 3,
        "minFrac": 0,
        "minInt": 1,
        "negPre": "-",
        "negSuf": "",
        "posPre": "",
        "posSuf": ""
      },
      {
        "gSize": 3,
        "lgSize": 3,
        "maxFrac": 2,
        "minFrac": 2,
        "minInt": 1,
        "negPre": "\u00a4\u00a0-",
        "negSuf": "",
        "posPre": "\u00a4\u00a0",
        "posSuf": ""
      }
    ]
  },
  "id": "nnh-cm",
  "pluralCat": function(n, opt_precision) {  var i = n | 0;  var vf = getVF(n, opt_precision);  if (i == 1 && vf.v == 0) {    return PLURAL_CATEGORY.ONE;  }  return PLURAL_CATEGORY.OTHER;}
});
}]);<|MERGE_RESOLUTION|>--- conflicted
+++ resolved
@@ -42,10 +42,7 @@
       "m.z.Y.",
       "m.g.n.Y."
     ],
-<<<<<<< HEAD
-=======
     "FIRSTDAYOFWEEK": 0,
->>>>>>> d518a64d
     "MONTH": [
       "sa\u014b tsets\u025b\u0300\u025b l\u00f9m",
       "sa\u014b k\u00e0g ngw\u00f3\u014b",

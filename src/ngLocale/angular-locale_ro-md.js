--- conflicted
+++ resolved
@@ -42,10 +42,7 @@
       "\u00ee.Hr.",
       "d.Hr."
     ],
-<<<<<<< HEAD
-=======
     "FIRSTDAYOFWEEK": 0,
->>>>>>> d518a64d
     "MONTH": [
       "ianuarie",
       "februarie",

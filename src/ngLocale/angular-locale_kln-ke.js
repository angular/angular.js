'use strict';
angular.module("ngLocale", [], ["$provide", function($provide) {
var PLURAL_CATEGORY = {ZERO: "zero", ONE: "one", TWO: "two", FEW: "few", MANY: "many", OTHER: "other"};
function getDecimals(n) {
  n = n + '';
  var i = n.indexOf('.');
  return (i == -1) ? 0 : n.length - i - 1;
}

function getVF(n, opt_precision) {
  var v = opt_precision;

  if (undefined === v) {
    v = Math.min(getDecimals(n), 3);
  }

  var base = Math.pow(10, v);
  var f = ((n * base) | 0) % base;
  return {v: v, f: f};
}

$provide.value("$locale", {
  "DATETIME_FORMATS": {
    "AMPMS": [
      "Beet",
      "Kemo"
    ],
    "DAY": [
      "Betutab tisap",
      "Betut netai",
      "Betutab aeng\u2019",
      "Betutab somok",
      "Betutab ang\u2019wan",
      "Betutab mut",
      "Betutab lo"
    ],
    "ERANAMES": [
      "Amait kesich Jesu",
      "Kokakesich Jesu"
    ],
    "ERAS": [
      "AM",
      "KO"
    ],
<<<<<<< HEAD
=======
    "FIRSTDAYOFWEEK": 0,
>>>>>>> d518a64d
    "MONTH": [
      "Mulgul",
      "Ng\u2019atyato",
      "Kiptamo",
      "Iwat kut",
      "Ng\u2019eiyet",
      "Waki",
      "Roptui",
      "Kipkogaga",
      "Buret",
      "Epeso",
      "Kipsunde netai",
      "Kipsunde nebo aeng"
    ],
    "SHORTDAY": [
      "Tis",
      "Tai",
      "Aen",
      "Som",
      "Ang",
      "Mut",
      "Loh"
    ],
    "SHORTMONTH": [
      "Mul",
      "Nga",
      "Kip",
      "Iwa",
      "Nge",
      "Wak",
      "Rop",
      "Kog",
      "Bur",
      "Epe",
      "Tai",
      "Aen"
    ],
    "WEEKENDRANGE": [
      5,
      6
    ],
    "fullDate": "EEEE, d MMMM y",
    "longDate": "d MMMM y",
    "medium": "d MMM y h:mm:ss a",
    "mediumDate": "d MMM y",
    "mediumTime": "h:mm:ss a",
    "short": "dd/MM/y h:mm a",
    "shortDate": "dd/MM/y",
    "shortTime": "h:mm a"
  },
  "NUMBER_FORMATS": {
    "CURRENCY_SYM": "Ksh",
    "DECIMAL_SEP": ".",
    "GROUP_SEP": ",",
    "PATTERNS": [
      {
        "gSize": 3,
        "lgSize": 3,
        "maxFrac": 3,
        "minFrac": 0,
        "minInt": 1,
        "negPre": "-",
        "negSuf": "",
        "posPre": "",
        "posSuf": ""
      },
      {
        "gSize": 3,
        "lgSize": 3,
        "maxFrac": 2,
        "minFrac": 2,
        "minInt": 1,
        "negPre": "\u00a4-",
        "negSuf": "",
        "posPre": "\u00a4",
        "posSuf": ""
      }
    ]
  },
  "id": "kln-ke",
  "pluralCat": function(n, opt_precision) {  var i = n | 0;  var vf = getVF(n, opt_precision);  if (i == 1 && vf.v == 0) {    return PLURAL_CATEGORY.ONE;  }  return PLURAL_CATEGORY.OTHER;}
});
}]);<|MERGE_RESOLUTION|>--- conflicted
+++ resolved
@@ -42,10 +42,7 @@
       "AM",
       "KO"
     ],
-<<<<<<< HEAD
-=======
     "FIRSTDAYOFWEEK": 0,
->>>>>>> d518a64d
     "MONTH": [
       "Mulgul",
       "Ng\u2019atyato",

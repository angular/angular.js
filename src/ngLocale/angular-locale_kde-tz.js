--- conflicted
+++ resolved
@@ -42,10 +42,7 @@
       "AY",
       "NY"
     ],
-<<<<<<< HEAD
-=======
     "FIRSTDAYOFWEEK": 0,
->>>>>>> d518a64d
     "MONTH": [
       "Mwedi Ntandi",
       "Mwedi wa Pili",

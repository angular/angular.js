'use strict';
angular.module("ngLocale", [], ["$provide", function($provide) {
var PLURAL_CATEGORY = {ZERO: "zero", ONE: "one", TWO: "two", FEW: "few", MANY: "many", OTHER: "other"};
function getDecimals(n) {
  n = n + '';
  var i = n.indexOf('.');
  return (i == -1) ? 0 : n.length - i - 1;
}

function getVF(n, opt_precision) {
  var v = opt_precision;

  if (undefined === v) {
    v = Math.min(getDecimals(n), 3);
  }

  var base = Math.pow(10, v);
  var f = ((n * base) | 0) % base;
  return {v: v, f: f};
}

$provide.value("$locale", {
  "DATETIME_FORMATS": {
    "AMPMS": [
      "saaku",
      "carra"
    ],
    "DAY": [
      "Naba Sambat",
      "Sani",
      "Salus",
      "Rabuq",
      "Camus",
      "Jumqata",
      "Qunxa Sambat"
    ],
    "ERANAMES": [
      "Yaasuusuk Duma",
      "Yaasuusuk Wadir"
    ],
    "ERAS": [
      "Yaasuusuk Duma",
      "Yaasuusuk Wadir"
    ],
<<<<<<< HEAD
=======
    "FIRSTDAYOFWEEK": 0,
>>>>>>> d518a64d
    "MONTH": [
      "Qunxa Garablu",
      "Kudo",
      "Ciggilta Kudo",
      "Agda Baxis",
      "Caxah Alsa",
      "Qasa Dirri",
      "Qado Dirri",
      "Liiqen",
      "Waysu",
      "Diteli",
      "Ximoli",
      "Kaxxa Garablu"
    ],
    "SHORTDAY": [
      "Nab",
      "San",
      "Sal",
      "Rab",
      "Cam",
      "Jum",
      "Qun"
    ],
    "SHORTMONTH": [
      "Qun",
      "Nah",
      "Cig",
      "Agd",
      "Cax",
      "Qas",
      "Qad",
      "Leq",
      "Way",
      "Dit",
      "Xim",
      "Kax"
    ],
    "WEEKENDRANGE": [
      5,
      6
    ],
    "fullDate": "EEEE, MMMM dd, y",
    "longDate": "dd MMMM y",
    "medium": "dd-MMM-y h:mm:ss a",
    "mediumDate": "dd-MMM-y",
    "mediumTime": "h:mm:ss a",
    "short": "dd/MM/yy h:mm a",
    "shortDate": "dd/MM/yy",
    "shortTime": "h:mm a"
  },
  "NUMBER_FORMATS": {
    "CURRENCY_SYM": "Nfk",
    "DECIMAL_SEP": ".",
    "GROUP_SEP": ",",
    "PATTERNS": [
      {
        "gSize": 3,
        "lgSize": 3,
        "maxFrac": 3,
        "minFrac": 0,
        "minInt": 1,
        "negPre": "-",
        "negSuf": "",
        "posPre": "",
        "posSuf": ""
      },
      {
        "gSize": 3,
        "lgSize": 3,
        "maxFrac": 2,
        "minFrac": 2,
        "minInt": 1,
        "negPre": "\u00a4-",
        "negSuf": "",
        "posPre": "\u00a4",
        "posSuf": ""
      }
    ]
  },
  "id": "ssy-er",
  "pluralCat": function(n, opt_precision) {  var i = n | 0;  var vf = getVF(n, opt_precision);  if (i == 1 && vf.v == 0) {    return PLURAL_CATEGORY.ONE;  }  return PLURAL_CATEGORY.OTHER;}
});
}]);<|MERGE_RESOLUTION|>--- conflicted
+++ resolved
@@ -42,10 +42,7 @@
       "Yaasuusuk Duma",
       "Yaasuusuk Wadir"
     ],
-<<<<<<< HEAD
-=======
     "FIRSTDAYOFWEEK": 0,
->>>>>>> d518a64d
     "MONTH": [
       "Qunxa Garablu",
       "Kudo",

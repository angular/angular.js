--- conflicted
+++ resolved
@@ -24,10 +24,7 @@
       "\u0d15\u0d4d\u0d30\u0d3f.\u0d2e\u0d41.",
       "\u0d0e\u0d21\u0d3f"
     ],
-<<<<<<< HEAD
-=======
     "FIRSTDAYOFWEEK": 6,
->>>>>>> d518a64d
     "MONTH": [
       "\u0d1c\u0d28\u0d41\u0d35\u0d30\u0d3f",
       "\u0d2b\u0d46\u0d2c\u0d4d\u0d30\u0d41\u0d35\u0d30\u0d3f",

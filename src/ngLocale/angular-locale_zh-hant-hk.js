'use strict';
angular.module("ngLocale", [], ["$provide", function($provide) {
var PLURAL_CATEGORY = {ZERO: "zero", ONE: "one", TWO: "two", FEW: "few", MANY: "many", OTHER: "other"};
$provide.value("$locale", {
  "DATETIME_FORMATS": {
    "AMPMS": [
      "\u4e0a\u5348",
      "\u4e0b\u5348"
    ],
    "DAY": [
      "\u661f\u671f\u65e5",
      "\u661f\u671f\u4e00",
      "\u661f\u671f\u4e8c",
      "\u661f\u671f\u4e09",
      "\u661f\u671f\u56db",
      "\u661f\u671f\u4e94",
      "\u661f\u671f\u516d"
    ],
    "ERANAMES": [
      "\u516c\u5143\u524d",
      "\u516c\u5143"
    ],
    "ERAS": [
      "BC",
      "AD"
    ],
<<<<<<< HEAD
=======
    "FIRSTDAYOFWEEK": 6,
>>>>>>> d518a64d
    "MONTH": [
      "1\u6708",
      "2\u6708",
      "3\u6708",
      "4\u6708",
      "5\u6708",
      "6\u6708",
      "7\u6708",
      "8\u6708",
      "9\u6708",
      "10\u6708",
      "11\u6708",
      "12\u6708"
    ],
    "SHORTDAY": [
      "\u9031\u65e5",
      "\u9031\u4e00",
      "\u9031\u4e8c",
      "\u9031\u4e09",
      "\u9031\u56db",
      "\u9031\u4e94",
      "\u9031\u516d"
    ],
    "SHORTMONTH": [
      "1\u6708",
      "2\u6708",
      "3\u6708",
      "4\u6708",
      "5\u6708",
      "6\u6708",
      "7\u6708",
      "8\u6708",
      "9\u6708",
      "10\u6708",
      "11\u6708",
      "12\u6708"
    ],
    "WEEKENDRANGE": [
      5,
      6
    ],
    "fullDate": "y\u5e74M\u6708d\u65e5EEEE",
    "longDate": "y\u5e74M\u6708d\u65e5",
    "medium": "y\u5e74M\u6708d\u65e5 ah:mm:ss",
    "mediumDate": "y\u5e74M\u6708d\u65e5",
    "mediumTime": "ah:mm:ss",
    "short": "d/M/yy ah:mm",
    "shortDate": "d/M/yy",
    "shortTime": "ah:mm"
  },
  "NUMBER_FORMATS": {
    "CURRENCY_SYM": "$",
    "DECIMAL_SEP": ".",
    "GROUP_SEP": ",",
    "PATTERNS": [
      {
        "gSize": 3,
        "lgSize": 3,
        "maxFrac": 3,
        "minFrac": 0,
        "minInt": 1,
        "negPre": "-",
        "negSuf": "",
        "posPre": "",
        "posSuf": ""
      },
      {
        "gSize": 3,
        "lgSize": 3,
        "maxFrac": 2,
        "minFrac": 2,
        "minInt": 1,
        "negPre": "\u00a4-",
        "negSuf": "",
        "posPre": "\u00a4",
        "posSuf": ""
      }
    ]
  },
  "id": "zh-hant-hk",
  "pluralCat": function(n, opt_precision) {  return PLURAL_CATEGORY.OTHER;}
});
}]);<|MERGE_RESOLUTION|>--- conflicted
+++ resolved
@@ -24,10 +24,7 @@
       "BC",
       "AD"
     ],
-<<<<<<< HEAD
-=======
     "FIRSTDAYOFWEEK": 6,
->>>>>>> d518a64d
     "MONTH": [
       "1\u6708",
       "2\u6708",

--- conflicted
+++ resolved
@@ -24,10 +24,7 @@
       "\u12d3/\u12d3",
       "\u12d3/\u121d"
     ],
-<<<<<<< HEAD
-=======
     "FIRSTDAYOFWEEK": 6,
->>>>>>> d518a64d
     "MONTH": [
       "\u1303\u1295\u12e9\u12c8\u122a",
       "\u134c\u1265\u1229\u12c8\u122a",

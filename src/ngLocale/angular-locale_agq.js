'use strict';
angular.module("ngLocale", [], ["$provide", function($provide) {
var PLURAL_CATEGORY = {ZERO: "zero", ONE: "one", TWO: "two", FEW: "few", MANY: "many", OTHER: "other"};
function getDecimals(n) {
  n = n + '';
  var i = n.indexOf('.');
  return (i == -1) ? 0 : n.length - i - 1;
}

function getVF(n, opt_precision) {
  var v = opt_precision;

  if (undefined === v) {
    v = Math.min(getDecimals(n), 3);
  }

  var base = Math.pow(10, v);
  var f = ((n * base) | 0) % base;
  return {v: v, f: f};
}

$provide.value("$locale", {
  "DATETIME_FORMATS": {
    "AMPMS": [
      "a.g",
      "a.k"
    ],
    "DAY": [
      "tsu\u0294nts\u0268",
      "tsu\u0294ukp\u00e0",
      "tsu\u0294ugh\u0254e",
      "tsu\u0294ut\u0254\u0300ml\u00f2",
      "tsu\u0294um\u00e8",
      "tsu\u0294ugh\u0268\u0302m",
      "tsu\u0294ndz\u0268k\u0254\u0294\u0254"
    ],
    "ERANAMES": [
      "S\u011be K\u0268\u0300lesto",
      "B\u01cea K\u0268\u0300lesto"
    ],
    "ERAS": [
      "SK",
      "BK"
    ],
<<<<<<< HEAD
=======
    "FIRSTDAYOFWEEK": 0,
>>>>>>> d518a64d
    "MONTH": [
      "ndz\u0254\u0300\u014b\u0254\u0300n\u00f9m",
      "ndz\u0254\u0300\u014b\u0254\u0300k\u0197\u0300z\u00f9\u0294",
      "ndz\u0254\u0300\u014b\u0254\u0300t\u0197\u0300d\u0289\u0300gh\u00e0",
      "ndz\u0254\u0300\u014b\u0254\u0300t\u01ceaf\u0289\u0304gh\u0101",
      "ndz\u0254\u0300\u014b\u00e8s\u00e8e",
      "ndz\u0254\u0300\u014b\u0254\u0300nz\u00f9gh\u00f2",
      "ndz\u0254\u0300\u014b\u0254\u0300d\u00f9mlo",
      "ndz\u0254\u0300\u014b\u0254\u0300kw\u00eef\u0254\u0300e",
      "ndz\u0254\u0300\u014b\u0254\u0300t\u0197\u0300f\u0289\u0300gh\u00e0dzugh\u00f9",
      "ndz\u0254\u0300\u014b\u0254\u0300gh\u01d4uwel\u0254\u0300m",
      "ndz\u0254\u0300\u014b\u0254\u0300chwa\u0294\u00e0kaa wo",
      "ndz\u0254\u0300\u014b\u00e8fw\u00f2o"
    ],
    "SHORTDAY": [
      "nts",
      "kpa",
      "gh\u0254",
      "t\u0254m",
      "ume",
      "gh\u0268",
      "dzk"
    ],
    "SHORTMONTH": [
      "n\u00f9m",
      "k\u0268z",
      "t\u0268d",
      "taa",
      "see",
      "nzu",
      "dum",
      "f\u0254e",
      "dzu",
      "l\u0254m",
      "kaa",
      "fwo"
    ],
    "WEEKENDRANGE": [
      5,
      6
    ],
    "fullDate": "EEEE d MMMM y",
    "longDate": "d MMMM y",
    "medium": "d MMM, y HH:mm:ss",
    "mediumDate": "d MMM, y",
    "mediumTime": "HH:mm:ss",
    "short": "d/M/y HH:mm",
    "shortDate": "d/M/y",
    "shortTime": "HH:mm"
  },
  "NUMBER_FORMATS": {
    "CURRENCY_SYM": "FCFA",
    "DECIMAL_SEP": ",",
    "GROUP_SEP": "\u00a0",
    "PATTERNS": [
      {
        "gSize": 3,
        "lgSize": 3,
        "maxFrac": 3,
        "minFrac": 0,
        "minInt": 1,
        "negPre": "-",
        "negSuf": "",
        "posPre": "",
        "posSuf": ""
      },
      {
        "gSize": 3,
        "lgSize": 3,
        "maxFrac": 2,
        "minFrac": 2,
        "minInt": 1,
        "negPre": "-",
        "negSuf": "\u00a4",
        "posPre": "",
        "posSuf": "\u00a4"
      }
    ]
  },
  "id": "agq",
  "pluralCat": function(n, opt_precision) {  var i = n | 0;  var vf = getVF(n, opt_precision);  if (i == 1 && vf.v == 0) {    return PLURAL_CATEGORY.ONE;  }  return PLURAL_CATEGORY.OTHER;}
});
}]);<|MERGE_RESOLUTION|>--- conflicted
+++ resolved
@@ -42,10 +42,7 @@
       "SK",
       "BK"
     ],
-<<<<<<< HEAD
-=======
     "FIRSTDAYOFWEEK": 0,
->>>>>>> d518a64d
     "MONTH": [
       "ndz\u0254\u0300\u014b\u0254\u0300n\u00f9m",
       "ndz\u0254\u0300\u014b\u0254\u0300k\u0197\u0300z\u00f9\u0294",

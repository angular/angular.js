'use strict';
angular.module("ngLocale", [], ["$provide", function($provide) {
var PLURAL_CATEGORY = {ZERO: "zero", ONE: "one", TWO: "two", FEW: "few", MANY: "many", OTHER: "other"};
function getDecimals(n) {
  n = n + '';
  var i = n.indexOf('.');
  return (i == -1) ? 0 : n.length - i - 1;
}

function getVF(n, opt_precision) {
  var v = opt_precision;

  if (undefined === v) {
    v = Math.min(getDecimals(n), 3);
  }

  var base = Math.pow(10, v);
  var f = ((n * base) | 0) % base;
  return {v: v, f: f};
}

$provide.value("$locale", {
  "DATETIME_FORMATS": {
    "AMPMS": [
      "\u00c0\u00e1r\u1ecd\u0300",
      "\u1ecc\u0300s\u00e1n"
    ],
    "DAY": [
      "\u1eccj\u1ecd\u0301 \u00c0\u00eck\u00fa",
      "\u1eccj\u1ecd\u0301 Aj\u00e9",
      "\u1eccj\u1ecd\u0301 \u00ccs\u1eb9\u0301gun",
      "\u1eccj\u1ecd\u0301r\u00fa",
      "\u1eccj\u1ecd\u0301b\u1ecd",
      "\u1eccj\u1ecd\u0301 \u1eb8t\u00ec",
      "\u1eccj\u1ecd\u0301 \u00c0b\u00e1m\u1eb9\u0301ta"
    ],
    "ERANAMES": [
      "Saju Kristi",
      "Lehin Kristi"
    ],
    "ERAS": [
      "SK",
      "LK"
    ],
<<<<<<< HEAD
=======
    "FIRSTDAYOFWEEK": 0,
>>>>>>> d518a64d
    "MONTH": [
      "O\u1e63\u00f9 \u1e62\u1eb9\u0301r\u1eb9\u0301",
      "O\u1e63\u00f9 \u00c8r\u00e8l\u00e8",
      "O\u1e63\u00f9 \u1eb8r\u1eb9\u0300n\u00e0",
      "O\u1e63\u00f9 \u00ccgb\u00e9",
      "O\u1e63\u00f9 \u1eb8\u0300bibi",
      "O\u1e63\u00f9 \u00d2k\u00fadu",
      "O\u1e63\u00f9 Ag\u1eb9m\u1ecd",
      "O\u1e63\u00f9 \u00d2g\u00fan",
      "O\u1e63\u00f9 Owewe",
      "O\u1e63\u00f9 \u1ecc\u0300w\u00e0r\u00e0",
      "O\u1e63\u00f9 B\u00e9l\u00fa",
      "O\u1e63\u00f9 \u1ecc\u0300p\u1eb9\u0300"
    ],
    "SHORTDAY": [
      "\u00c0\u00eck\u00fa",
      "Aj\u00e9",
      "\u00ccs\u1eb9\u0301gun",
      "\u1eccj\u1ecd\u0301r\u00fa",
      "\u1eccj\u1ecd\u0301b\u1ecd",
      "\u1eb8t\u00ec",
      "\u00c0b\u00e1m\u1eb9\u0301ta"
    ],
    "SHORTMONTH": [
      "\u1e62\u1eb9\u0301r\u1eb9\u0301",
      "\u00c8r\u00e8l\u00e8",
      "\u1eb8r\u1eb9\u0300n\u00e0",
      "\u00ccgb\u00e9",
      "\u1eb8\u0300bibi",
      "\u00d2k\u00fadu",
      "Ag\u1eb9m\u1ecd",
      "\u00d2g\u00fan",
      "Owewe",
      "\u1ecc\u0300w\u00e0r\u00e0",
      "B\u00e9l\u00fa",
      "\u1ecc\u0300p\u1eb9\u0300"
    ],
    "WEEKENDRANGE": [
      5,
      6
    ],
    "fullDate": "EEEE, d MMMM y",
    "longDate": "d MMMM y",
    "medium": "d MMM y h:mm:ss a",
    "mediumDate": "d MMM y",
    "mediumTime": "h:mm:ss a",
    "short": "dd/MM/y h:mm a",
    "shortDate": "dd/MM/y",
    "shortTime": "h:mm a"
  },
  "NUMBER_FORMATS": {
    "CURRENCY_SYM": "\u20a6",
    "DECIMAL_SEP": ".",
    "GROUP_SEP": ",",
    "PATTERNS": [
      {
        "gSize": 3,
        "lgSize": 3,
        "maxFrac": 3,
        "minFrac": 0,
        "minInt": 1,
        "negPre": "-",
        "negSuf": "",
        "posPre": "",
        "posSuf": ""
      },
      {
        "gSize": 3,
        "lgSize": 3,
        "maxFrac": 2,
        "minFrac": 2,
        "minInt": 1,
        "negPre": "\u00a4-",
        "negSuf": "",
        "posPre": "\u00a4",
        "posSuf": ""
      }
    ]
  },
  "id": "yo-ng",
  "pluralCat": function(n, opt_precision) {  var i = n | 0;  var vf = getVF(n, opt_precision);  if (i == 1 && vf.v == 0) {    return PLURAL_CATEGORY.ONE;  }  return PLURAL_CATEGORY.OTHER;}
});
}]);<|MERGE_RESOLUTION|>--- conflicted
+++ resolved
@@ -42,10 +42,7 @@
       "SK",
       "LK"
     ],
-<<<<<<< HEAD
-=======
     "FIRSTDAYOFWEEK": 0,
->>>>>>> d518a64d
     "MONTH": [
       "O\u1e63\u00f9 \u1e62\u1eb9\u0301r\u1eb9\u0301",
       "O\u1e63\u00f9 \u00c8r\u00e8l\u00e8",

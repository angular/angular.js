'use strict';
angular.module("ngLocale", [], ["$provide", function($provide) {
var PLURAL_CATEGORY = {ZERO: "zero", ONE: "one", TWO: "two", FEW: "few", MANY: "many", OTHER: "other"};
function getDecimals(n) {
  n = n + '';
  var i = n.indexOf('.');
  return (i == -1) ? 0 : n.length - i - 1;
}

function getVF(n, opt_precision) {
  var v = opt_precision;

  if (undefined === v) {
    v = Math.min(getDecimals(n), 3);
  }

  var base = Math.pow(10, v);
  var f = ((n * base) | 0) % base;
  return {v: v, f: f};
}

$provide.value("$locale", {
  "DATETIME_FORMATS": {
    "AMPMS": [
      "\ua3b8\ua111",
      "\ua06f\ua2d2"
    ],
    "DAY": [
      "\ua46d\ua18f\ua44d",
      "\ua18f\ua282\ua2cd",
      "\ua18f\ua282\ua44d",
      "\ua18f\ua282\ua315",
      "\ua18f\ua282\ua1d6",
      "\ua18f\ua282\ua26c",
      "\ua18f\ua282\ua0d8"
    ],
    "ERANAMES": [
      "\ua0c5\ua2ca\ua0bf",
      "\ua0c5\ua2ca\ua282"
    ],
    "ERAS": [
      "\ua0c5\ua2ca\ua0bf",
      "\ua0c5\ua2ca\ua282"
    ],
<<<<<<< HEAD
=======
    "FIRSTDAYOFWEEK": 0,
>>>>>>> d518a64d
    "MONTH": [
      "\ua2cd\ua1aa",
      "\ua44d\ua1aa",
      "\ua315\ua1aa",
      "\ua1d6\ua1aa",
      "\ua26c\ua1aa",
      "\ua0d8\ua1aa",
      "\ua3c3\ua1aa",
      "\ua246\ua1aa",
      "\ua22c\ua1aa",
      "\ua2b0\ua1aa",
      "\ua2b0\ua2aa\ua1aa",
      "\ua2b0\ua44b\ua1aa"
    ],
    "SHORTDAY": [
      "\ua46d\ua18f",
      "\ua18f\ua2cd",
      "\ua18f\ua44d",
      "\ua18f\ua315",
      "\ua18f\ua1d6",
      "\ua18f\ua26c",
      "\ua18f\ua0d8"
    ],
    "SHORTMONTH": [
      "1",
      "2",
      "3",
      "4",
      "5",
      "6",
      "7",
      "8",
      "9",
      "10",
      "11",
      "12"
    ],
    "WEEKENDRANGE": [
      5,
      6
    ],
    "fullDate": "y MMMM d, EEEE",
    "longDate": "y MMMM d",
    "medium": "y MMM d HH:mm:ss",
    "mediumDate": "y MMM d",
    "mediumTime": "HH:mm:ss",
    "short": "y-MM-dd HH:mm",
    "shortDate": "y-MM-dd",
    "shortTime": "HH:mm"
  },
  "NUMBER_FORMATS": {
    "CURRENCY_SYM": "\u00a5",
    "DECIMAL_SEP": ".",
    "GROUP_SEP": ",",
    "PATTERNS": [
      {
        "gSize": 3,
        "lgSize": 3,
        "maxFrac": 3,
        "minFrac": 0,
        "minInt": 1,
        "negPre": "-",
        "negSuf": "",
        "posPre": "",
        "posSuf": ""
      },
      {
        "gSize": 3,
        "lgSize": 3,
        "maxFrac": 2,
        "minFrac": 2,
        "minInt": 1,
        "negPre": "\u00a4\u00a0-",
        "negSuf": "",
        "posPre": "\u00a4\u00a0",
        "posSuf": ""
      }
    ]
  },
  "id": "ii",
  "pluralCat": function(n, opt_precision) {  var i = n | 0;  var vf = getVF(n, opt_precision);  if (i == 1 && vf.v == 0) {    return PLURAL_CATEGORY.ONE;  }  return PLURAL_CATEGORY.OTHER;}
});
}]);<|MERGE_RESOLUTION|>--- conflicted
+++ resolved
@@ -42,10 +42,7 @@
       "\ua0c5\ua2ca\ua0bf",
       "\ua0c5\ua2ca\ua282"
     ],
-<<<<<<< HEAD
-=======
     "FIRSTDAYOFWEEK": 0,
->>>>>>> d518a64d
     "MONTH": [
       "\ua2cd\ua1aa",
       "\ua44d\ua1aa",

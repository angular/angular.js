'use strict';
angular.module("ngLocale", [], ["$provide", function($provide) {
var PLURAL_CATEGORY = {ZERO: "zero", ONE: "one", TWO: "two", FEW: "few", MANY: "many", OTHER: "other"};
function getDecimals(n) {
  n = n + '';
  var i = n.indexOf('.');
  return (i == -1) ? 0 : n.length - i - 1;
}

function getVF(n, opt_precision) {
  var v = opt_precision;

  if (undefined === v) {
    v = Math.min(getDecimals(n), 3);
  }

  var base = Math.pow(10, v);
  var f = ((n * base) | 0) % base;
  return {v: v, f: f};
}

$provide.value("$locale", {
  "DATETIME_FORMATS": {
    "AMPMS": [
      "AM",
      "PM"
    ],
    "DAY": [
      "dimans",
      "lindi",
      "mardi",
      "merkredi",
      "zedi",
      "vandredi",
      "samdi"
    ],
    "ERANAMES": [
      "avan Zezi-Krist",
      "apre Zezi-Krist"
    ],
    "ERAS": [
      "av. Z-K",
      "ap. Z-K"
    ],
<<<<<<< HEAD
=======
    "FIRSTDAYOFWEEK": 0,
>>>>>>> d518a64d
    "MONTH": [
      "zanvie",
      "fevriye",
      "mars",
      "avril",
      "me",
      "zin",
      "zilye",
      "out",
      "septam",
      "oktob",
      "novam",
      "desam"
    ],
    "SHORTDAY": [
      "dim",
      "lin",
      "mar",
      "mer",
      "ze",
      "van",
      "sam"
    ],
    "SHORTMONTH": [
      "zan",
      "fev",
      "mar",
      "avr",
      "me",
      "zin",
      "zil",
      "out",
      "sep",
      "okt",
      "nov",
      "des"
    ],
    "WEEKENDRANGE": [
      5,
      6
    ],
    "fullDate": "EEEE d MMMM y",
    "longDate": "d MMMM y",
    "medium": "d MMM, y HH:mm:ss",
    "mediumDate": "d MMM, y",
    "mediumTime": "HH:mm:ss",
    "short": "d/M/y HH:mm",
    "shortDate": "d/M/y",
    "shortTime": "HH:mm"
  },
  "NUMBER_FORMATS": {
    "CURRENCY_SYM": "MURs",
    "DECIMAL_SEP": ".",
    "GROUP_SEP": "\u00a0",
    "PATTERNS": [
      {
        "gSize": 3,
        "lgSize": 3,
        "maxFrac": 3,
        "minFrac": 0,
        "minInt": 1,
        "negPre": "-",
        "negSuf": "",
        "posPre": "",
        "posSuf": ""
      },
      {
        "gSize": 3,
        "lgSize": 3,
        "maxFrac": 2,
        "minFrac": 2,
        "minInt": 1,
        "negPre": "\u00a4\u00a0-",
        "negSuf": "",
        "posPre": "\u00a4\u00a0",
        "posSuf": ""
      }
    ]
  },
  "id": "mfe-mu",
  "pluralCat": function(n, opt_precision) {  var i = n | 0;  var vf = getVF(n, opt_precision);  if (i == 1 && vf.v == 0) {    return PLURAL_CATEGORY.ONE;  }  return PLURAL_CATEGORY.OTHER;}
});
}]);<|MERGE_RESOLUTION|>--- conflicted
+++ resolved
@@ -42,10 +42,7 @@
       "av. Z-K",
       "ap. Z-K"
     ],
-<<<<<<< HEAD
-=======
     "FIRSTDAYOFWEEK": 0,
->>>>>>> d518a64d
     "MONTH": [
       "zanvie",
       "fevriye",

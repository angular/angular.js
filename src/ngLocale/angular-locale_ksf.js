'use strict';
angular.module("ngLocale", [], ["$provide", function($provide) {
var PLURAL_CATEGORY = {ZERO: "zero", ONE: "one", TWO: "two", FEW: "few", MANY: "many", OTHER: "other"};
function getDecimals(n) {
  n = n + '';
  var i = n.indexOf('.');
  return (i == -1) ? 0 : n.length - i - 1;
}

function getVF(n, opt_precision) {
  var v = opt_precision;

  if (undefined === v) {
    v = Math.min(getDecimals(n), 3);
  }

  var base = Math.pow(10, v);
  var f = ((n * base) | 0) % base;
  return {v: v, f: f};
}

$provide.value("$locale", {
  "DATETIME_FORMATS": {
    "AMPMS": [
      "s\u00e1r\u00faw\u00e1",
      "c\u025b\u025b\u0301nko"
    ],
    "DAY": [
      "s\u0254\u0301nd\u01dd",
      "l\u01ddnd\u00ed",
      "maad\u00ed",
      "m\u025bkr\u025bd\u00ed",
      "j\u01dd\u01ddd\u00ed",
      "j\u00famb\u00e1",
      "samd\u00ed"
    ],
    "ERANAMES": [
      "di Y\u025b\u0301sus ak\u00e1 y\u00e1l\u025b",
      "c\u00e1m\u025b\u025bn k\u01dd k\u01ddb\u0254pka Y"
    ],
    "ERAS": [
      "d.Y.",
      "k.Y."
    ],
<<<<<<< HEAD
=======
    "FIRSTDAYOFWEEK": 0,
>>>>>>> d518a64d
    "MONTH": [
      "\u014bw\u00ed\u00ed a nt\u0254\u0301nt\u0254",
      "\u014bw\u00ed\u00ed ak\u01dd b\u025b\u0301\u025b",
      "\u014bw\u00ed\u00ed ak\u01dd r\u00e1\u00e1",
      "\u014bw\u00ed\u00ed ak\u01dd nin",
      "\u014bw\u00ed\u00ed ak\u01dd t\u00e1an",
      "\u014bw\u00ed\u00ed ak\u01dd t\u00e1af\u0254k",
      "\u014bw\u00ed\u00ed ak\u01dd t\u00e1ab\u025b\u025b",
      "\u014bw\u00ed\u00ed ak\u01dd t\u00e1araa",
      "\u014bw\u00ed\u00ed ak\u01dd t\u00e1anin",
      "\u014bw\u00ed\u00ed ak\u01dd nt\u025bk",
      "\u014bw\u00ed\u00ed ak\u01dd nt\u025bk di b\u0254\u0301k",
      "\u014bw\u00ed\u00ed ak\u01dd nt\u025bk di b\u025b\u0301\u025b"
    ],
    "SHORTDAY": [
      "s\u0254\u0301n",
      "l\u01ddn",
      "maa",
      "m\u025bk",
      "j\u01dd\u01dd",
      "j\u00fam",
      "sam"
    ],
    "SHORTMONTH": [
      "\u014b1",
      "\u014b2",
      "\u014b3",
      "\u014b4",
      "\u014b5",
      "\u014b6",
      "\u014b7",
      "\u014b8",
      "\u014b9",
      "\u014b10",
      "\u014b11",
      "\u014b12"
    ],
    "WEEKENDRANGE": [
      5,
      6
    ],
    "fullDate": "EEEE d MMMM y",
    "longDate": "d MMMM y",
    "medium": "d MMM y HH:mm:ss",
    "mediumDate": "d MMM y",
    "mediumTime": "HH:mm:ss",
    "short": "d/M/y HH:mm",
    "shortDate": "d/M/y",
    "shortTime": "HH:mm"
  },
  "NUMBER_FORMATS": {
    "CURRENCY_SYM": "FCFA",
    "DECIMAL_SEP": ",",
    "GROUP_SEP": "\u00a0",
    "PATTERNS": [
      {
        "gSize": 3,
        "lgSize": 3,
        "maxFrac": 3,
        "minFrac": 0,
        "minInt": 1,
        "negPre": "-",
        "negSuf": "",
        "posPre": "",
        "posSuf": ""
      },
      {
        "gSize": 3,
        "lgSize": 3,
        "maxFrac": 2,
        "minFrac": 2,
        "minInt": 1,
        "negPre": "-",
        "negSuf": "\u00a0\u00a4",
        "posPre": "",
        "posSuf": "\u00a0\u00a4"
      }
    ]
  },
  "id": "ksf",
  "pluralCat": function(n, opt_precision) {  var i = n | 0;  var vf = getVF(n, opt_precision);  if (i == 1 && vf.v == 0) {    return PLURAL_CATEGORY.ONE;  }  return PLURAL_CATEGORY.OTHER;}
});
}]);<|MERGE_RESOLUTION|>--- conflicted
+++ resolved
@@ -42,10 +42,7 @@
       "d.Y.",
       "k.Y."
     ],
-<<<<<<< HEAD
-=======
     "FIRSTDAYOFWEEK": 0,
->>>>>>> d518a64d
     "MONTH": [
       "\u014bw\u00ed\u00ed a nt\u0254\u0301nt\u0254",
       "\u014bw\u00ed\u00ed ak\u01dd b\u025b\u0301\u025b",

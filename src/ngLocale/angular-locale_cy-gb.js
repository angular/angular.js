--- conflicted
+++ resolved
@@ -24,10 +24,7 @@
       "CC",
       "OC"
     ],
-<<<<<<< HEAD
-=======
     "FIRSTDAYOFWEEK": 0,
->>>>>>> d518a64d
     "MONTH": [
       "Ionawr",
       "Chwefror",

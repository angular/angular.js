'use strict';
angular.module("ngLocale", [], ["$provide", function($provide) {
var PLURAL_CATEGORY = {ZERO: "zero", ONE: "one", TWO: "two", FEW: "few", MANY: "many", OTHER: "other"};
function getDecimals(n) {
  n = n + '';
  var i = n.indexOf('.');
  return (i == -1) ? 0 : n.length - i - 1;
}

function getVF(n, opt_precision) {
  var v = opt_precision;

  if (undefined === v) {
    v = Math.min(getDecimals(n), 3);
  }

  var base = Math.pow(10, v);
  var f = ((n * base) | 0) % base;
  return {v: v, f: f};
}

$provide.value("$locale", {
  "DATETIME_FORMATS": {
    "AMPMS": [
      "priek\u0161pusdien\u0101",
      "p\u0113cpusdien\u0101"
    ],
    "DAY": [
      "sv\u0113tdiena",
      "pirmdiena",
      "otrdiena",
      "tre\u0161diena",
      "ceturtdiena",
      "piektdiena",
      "sestdiena"
    ],
    "ERANAMES": [
      "pirms m\u016bsu \u0113ras",
      "m\u016bsu \u0113r\u0101"
    ],
    "ERAS": [
      "p.m.\u0113.",
      "m.\u0113."
    ],
<<<<<<< HEAD
=======
    "FIRSTDAYOFWEEK": 0,
>>>>>>> d518a64d
    "MONTH": [
      "janv\u0101ris",
      "febru\u0101ris",
      "marts",
      "apr\u012blis",
      "maijs",
      "j\u016bnijs",
      "j\u016blijs",
      "augusts",
      "septembris",
      "oktobris",
      "novembris",
      "decembris"
    ],
    "SHORTDAY": [
      "Sv",
      "Pr",
      "Ot",
      "Tr",
      "Ce",
      "Pk",
      "Se"
    ],
    "SHORTMONTH": [
      "janv.",
      "febr.",
      "marts",
      "apr.",
      "maijs",
      "j\u016bn.",
      "j\u016bl.",
      "aug.",
      "sept.",
      "okt.",
      "nov.",
      "dec."
    ],
    "WEEKENDRANGE": [
      5,
      6
    ],
    "fullDate": "EEEE, y. 'gada' d. MMMM",
    "longDate": "y. 'gada' d. MMMM",
    "medium": "y. 'gada' d. MMM HH:mm:ss",
    "mediumDate": "y. 'gada' d. MMM",
    "mediumTime": "HH:mm:ss",
    "short": "dd.MM.yy HH:mm",
    "shortDate": "dd.MM.yy",
    "shortTime": "HH:mm"
  },
  "NUMBER_FORMATS": {
    "CURRENCY_SYM": "\u20ac",
    "DECIMAL_SEP": ",",
    "GROUP_SEP": "\u00a0",
    "PATTERNS": [
      {
        "gSize": 3,
        "lgSize": 3,
        "maxFrac": 3,
        "minFrac": 0,
        "minInt": 1,
        "negPre": "-",
        "negSuf": "",
        "posPre": "",
        "posSuf": ""
      },
      {
        "gSize": 0,
        "lgSize": 0,
        "maxFrac": 2,
        "minFrac": 2,
        "minInt": 1,
        "negPre": "\u00a4-",
        "negSuf": "",
        "posPre": "\u00a4",
        "posSuf": ""
      }
    ]
  },
  "id": "lv",
  "pluralCat": function(n, opt_precision) {  var vf = getVF(n, opt_precision);  if (n % 10 == 0 || n % 100 >= 11 && n % 100 <= 19 || vf.v == 2 && vf.f % 100 >= 11 && vf.f % 100 <= 19) {    return PLURAL_CATEGORY.ZERO;  }  if (n % 10 == 1 && n % 100 != 11 || vf.v == 2 && vf.f % 10 == 1 && vf.f % 100 != 11 || vf.v != 2 && vf.f % 10 == 1) {    return PLURAL_CATEGORY.ONE;  }  return PLURAL_CATEGORY.OTHER;}
});
}]);<|MERGE_RESOLUTION|>--- conflicted
+++ resolved
@@ -42,10 +42,7 @@
       "p.m.\u0113.",
       "m.\u0113."
     ],
-<<<<<<< HEAD
-=======
     "FIRSTDAYOFWEEK": 0,
->>>>>>> d518a64d
     "MONTH": [
       "janv\u0101ris",
       "febru\u0101ris",

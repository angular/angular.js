--- conflicted
+++ resolved
@@ -42,10 +42,7 @@
       "SK",
       "LK"
     ],
-<<<<<<< HEAD
-=======
     "FIRSTDAYOFWEEK": 0,
->>>>>>> d518a64d
     "MONTH": [
       "Osh\u00f9 Sh\u025b\u0301r\u025b\u0301",
       "Osh\u00f9 \u00c8r\u00e8l\u00e8",

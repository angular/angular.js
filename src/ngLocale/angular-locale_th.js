--- conflicted
+++ resolved
@@ -24,10 +24,7 @@
       "\u0e1b\u0e35\u0e01\u0e48\u0e2d\u0e19 \u0e04.\u0e28.",
       "\u0e04.\u0e28."
     ],
-<<<<<<< HEAD
-=======
     "FIRSTDAYOFWEEK": 6,
->>>>>>> d518a64d
     "MONTH": [
       "\u0e21\u0e01\u0e23\u0e32\u0e04\u0e21",
       "\u0e01\u0e38\u0e21\u0e20\u0e32\u0e1e\u0e31\u0e19\u0e18\u0e4c",

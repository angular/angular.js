@ngdoc tutorial
@name 4 - Directory and File Organization
@step 4
@description

<ul doc-tutorial-nav="4"></ul>


In this step, we will not be adding any new functionality to our application. Instead, we are going
to take a step back, refactor our codebase and move files and code around, in order to make our
application more easily expandable and maintainable.

In the previous step, we saw how to architect our application to be modular and testable. What's
equally important though, is organizing our codebase in a way that makes it easy (both for us and
other developers on our team) to navigate through the code and quickly locate the pieces that are
relevant to a specific feature or section of the application.

To that end, we will explain why and how we:

* Put each entity in its **own file**.
* Organize our code by **feature area**, instead of by function.
* Split our code into **modules** that other modules can depend on.

<div class="alert alert-info">
  We will keep it short, not going into great detail on every good practice and convention. These
  principles are explained in great detail in the [AngularJS Style Guide][styleguide], which also
  contains many more techniques for effectively organizing AngularJS codebases.
</div>


<div doc-tutorial-reset="4"></div>


## One Feature per File

It might be tempting, for the sake of simplicity, to put everything in one file, or have one file
per type; e.g. all controllers in one file, all components in another file, all services in a third
file, and so on.
This might seem to work well in the beginning, but as our application grows it becomes a burden to
maintain. As we add more and more features, our files will get bigger and bigger and it will be
difficult to navigate and find the code we are looking for.

Instead we should put each feature/entity in its own file. Each stand-alone controller will be
defined in its own file, each component will be defined in its own file, etc.

Luckily, we don't need to change anything with respect to that guideline in our code, since we have
already defined our `phoneList` component in its own `phone-list.component.js` file. Good job!

We will keep this in mind though, as we add more features.


## Organizing by Feature

So, now that we learned we should put everything in its own file, our `app/` directory will soon be
full with dozens of files and specs (remember we keep our unit test files next to the corresponding
source code files). What's more important, logically related files will not be grouped together; it
will be really difficult to locate all files related to a specific section of the application and
make a change or fix a bug.

So, what shall we do?

Well, we are going to group our files into directories _by feature_. For example, since we have a
section in our application that lists phones, we will put all related files into a `phone-list/`
directory under `app/`. We are soon to find out that certain features are used across different
parts of the application. We will put those inside `app/core/`.

<div class="alert alert-info">
  <p>
    Other typical names for our `core` directory are `shared`, `common` and `components`. The last
    one is kind of misleading though, as it will contain other things than components as well.
  </p>
  <p>
    (This is mostly a relic of the past, when "components" just meant the generic building blocks of
     an application.)
  </p>
</div>

Based on what we have discussed so far, here is our directory/file layout for the `phoneList`
"feature":

```
  app/
    phone-list/
      phone-list.component.js
      phone-list.component.spec.js
    app.js
```


## Using Modules

As previously mentioned, one of the benefits of having a modular architecture is code reuse &mdash;
not only inside the same application, but across applications too. There is one final step in making
this code reuse frictionless:

* Each feature/section should declare its own module and all related entities should register
  themselves on that module.

Let's take the `phoneList` feature as an example. Previously, the `phoneList` component would
register itself on the `phonecatApp` module:

```js
  angular.
    module('phonecatApp').
    component('phoneList', ...);
```

Similarly, the accompanying spec file loads the `phonecatApp` module before each test (because
that's where our component is registered). Now, imagine that we need a list of phones on another
project that we are working on. Thanks to our modular architecture, we don't have to reinvent the
wheel; we simply copy the `phone-list/` directory on our other project and add the necessary script
tags in our `index.html` file and we are done, right?

Well, not so fast. The new project doesn't know anything about a `phonecatApp` module. So, we would
have to replace all references to `phonecatApp` with the name of this project's main module. As you
can imagine this is both laborious and error-prone.

Yeah, you guessed it: There is a better way!

Each feature/section, will declare its own module and have all related entities registered there.
The main module (`phonecatApp`) will declare a dependency on each feature/section module. Now,
all it takes to reuse the same code on a new project is copying the feature directory over and
adding the feature module as a dependency in the new project's main module.

Here is what our `phoneList` feature will look like after this change:

<br />
**`/`:**

```
  app/
    phone-list/
      phone-list.module.js
      phone-list.component.js
      phone-list.component.spec.js
    app.module.js
```

<br />
**`app/phone-list/phone-list.module.js`:**

```js
// Define the `phoneList` module
angular.module('phoneList', []);
```

<br />
**`app/phone-list/phone-list.component.js`:**

```js
// Register the `phoneList` component on the `phoneList` module,
angular.
  module('phoneList').
  component('phoneList', {...});
```

<br />
**`app/app.module.js`:**<br />
_(since `app/app.js` now only contains the main module declaration, we gave it a `.module` suffix)_

```js
// Define the `phonecatApp` module
angular.module('phonecatApp', [
  // ...which depends on the `phoneList` module
  'phoneList'
]);
```

By passing `phoneList` inside the dependencies array when defining the `phonecatApp` module, AngularJS
will make all entities registered on `phoneList` available on `phonecatApp` as well.

<div class="alert alert-info">
  <p>
    Don't forget to also update your `index.html` adding a `<script>` tag for each JavaScript file
    we have created. This might seem tedious, but is totally worth it.
  </p>
  <p>
    In a production-ready application, you would concatenate and minify all your JavaScript files
    anyway (for performance reasons), so this won't be an issue any more.
  </p>
</div>

<div class="alert alert-warning">
  Note that files defining a module (i.e. `.module.js`) need to be included before other files that
  add features (e.g. components, controllers, services, filters) to that module.
</div>


## External Templates

Since we are at refactoring, let's do one more thing. As we learned, components have templates,
which are basically fragments of HTML code that dictate how our data is laid out and presented to
the user. In {@link step_03 step 3}, we saw how we can specify the template for a component as a
string using the `template` property of the CDO (Component Definition Object).
Having HTML code in a string isn't ideal, especially for bigger templates. It would be much better,
if we could have our HTML code in `.html` files. This way, we would get all the support our
IDE/editor has to offer (e.g. HTML-specific color-highlighting and auto-completion) and also keep
our component definitions cleaner.

So, while it's perfectly fine to keep our component templates inline (using the `template` property
of the CDO), we are going to use an external template for our `phoneList` component. In order to
denote that we are using an external template, we use the `templateUrl` property and specify the URL
that our template will be loaded from. Since we want to keep our template close to where the
component is defined, we place it inside `app/phone-list/`.

We copied the contents of the `template` property (the HTML code) into
`app/phone-list/phone-list.template.html` and modified our CDO like this:

<br />
**`app/phone-list/phone-list.component.js`:**

```js
angular.
  module('phoneList').
  component('phoneList', {
    // Note: The URL is relative to our `index.html` file
    templateUrl: 'phone-list/phone-list.template.html',
    controller: ...
  });
```

At runtime, when AngularJS needs to create an instance of the `phoneList` component, it will make an
HTTP request to get the template from `app/phone-list/phone-list.template.html`.

<div class="alert alert-info">
  Keeping inline with our convention, we will be using the `.template` suffix for external
  templates. Another common convention is to just have the `.html` extension
  (e.g. `phone-list.html`).
</div>

<div class="alert alert-warning">
  <p>
    Using an external template like this, will result in more HTTP requests to the server (one for
    each external template). Although AngularJS takes care not to make extraneous requests (e.g.
    fetching the templates lazily, caching the results, etc), additional requests do have a cost
    (especially on mobile devices and data-plan connections).
  </p>
  <p>
    Luckily, there are ways to avoid the extra costs (while still keeping your templates external).
    A detailed discussion of the subject is outside the scope of this tutorial, but you can take a
    look at the {@link ng.$templateRequest $templateRequest} and
    {@link ng.$templateCache $templateCache} services for more info on how AngularJS manages external
    templates.
  </p>
</div>


## Final Directory/File Layout

After all the refactorings that took place, this is how our application looks from the outside:

<br />
**`/`:**

```
  app/
    phone-list/
      phone-list.component.js
      phone-list.component.spec.js
      phone-list.module.js
      phone-list.template.html
    app.css
    app.module.js
    index.html
```


# Testing

Since this was just a refactoring step (no actual code addition/deletions), we shouldn't need to
change much (if anything) as far as our specs are concerned.

One thing that we can (and should) change is the name of the module to be loaded before each test in
`app/phone-list/phone-list.component.spec.js`. We don't need to pull in the whole `phonecatApp`
module (which will soon grow to depend on more stuff). All we want to test is already included in
the much smaller `phoneList` module, so it suffices to just load that.
This is one extra benefit that we get out of our modular architecture for free.

<br />
**`app/phone-list/phone-list.component.spec.js`:**

```js
describe('phoneList', function() {

  // Load the module that contains the `phoneList` component before each test
  beforeEach(module('phoneList'));

  ...

});
```

If not already done so, run the tests (using the `npm test` command) and verify that they still
pass.

<div class="alert alert-success">
  One of the great things about tests is the confidence they provide, when refactoring your
  application. It's easy to break something as you start moving files around and re-arranging
  modules. Having good test coverage is the quickest, easiest and most reliable way of knowing that
  your application will continue to work as expected.
</div>


# Summary

Even if we didn't add any new and exciting functionality to our application, we have made a great
step towards a well-architected and maintainable application. Time to spice things up. Let's go to
{@link step_05 step 5} to learn how to add full-text search to the application.

<<<<<<< HEAD
=======
* Reverse the sort order by adding a `-` symbol before the sorting value: `<option value="-age">Oldest</option>`

# Summary
>>>>>>> e72ecf90

<ul doc-tutorial-nav="4"></ul>


[angular-seed]: https://github.com/angular/angular-seed
[styleguide]: https://github.com/johnpapa/angular-styleguide/blob/master/a1/README.md<|MERGE_RESOLUTION|>--- conflicted
+++ resolved
@@ -301,18 +301,14 @@
 </div>
 
 
+* Reverse the sort order by adding a `-` symbol before the sorting value: `<option value="-age">Oldest</option>`
+
 # Summary
 
 Even if we didn't add any new and exciting functionality to our application, we have made a great
 step towards a well-architected and maintainable application. Time to spice things up. Let's go to
 {@link step_05 step 5} to learn how to add full-text search to the application.
 
-<<<<<<< HEAD
-=======
-* Reverse the sort order by adding a `-` symbol before the sorting value: `<option value="-age">Oldest</option>`
-
-# Summary
->>>>>>> e72ecf90
 
 <ul doc-tutorial-nav="4"></ul>
 

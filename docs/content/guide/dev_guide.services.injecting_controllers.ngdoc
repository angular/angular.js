--- conflicted
+++ resolved
@@ -94,17 +94,10 @@
   };
 }
 </script>
-<<<<<<< HEAD
-<div ng:controller="myController">
-<p>Let's try the notify service, that is implicitly injected into the controller...</p>
-<input ng:init="message='test'" type="text" ng:model="message" />
-<button ng:click="callNotify(message);">NOTIFY</button>
-=======
 <div ng-controller="myController">
   <p>Let's try the notify service, that is implicitly injected into the controller...</p>
   <input ng-init="message='test'" ng-model="message">
   <button ng-click="callNotify(message);">NOTIFY</button>
->>>>>>> 25cd774a
 </div>
 </doc:source>
 </doc:example>
